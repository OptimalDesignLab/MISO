cmake_minimum_required(VERSION 3.13...3.15)

# set the project name, version, description, and languages
project(ODLMach VERSION 1.0
                DESCRIPTION "Optimal Design Lab multi-physics solver"
                LANGUAGES CXX)

if (CMAKE_INSTALL_PREFIX_INITIALIZED_TO_DEFAULT)
   set(CMAKE_INSTALL_PREFIX "${CMAKE_SOURCE_DIR}" CACHE PATH "default source dir" FORCE)
   message("CMAKE_INSTALL_PREFIX = ${CMAKE_INSTALL_PREFIX}")
endif (CMAKE_INSTALL_PREFIX_INITIALIZED_TO_DEFAULT)

# Let CMake know where to find custom FindFoo.cmake files
set(CMAKE_MODULE_PATH
   ${CMAKE_MODULE_PATH} "${CMAKE_CURRENT_SOURCE_DIR}/cmake/")

### correctly handle rpath when installing
### From: https://gitlab.kitware.com/cmake/community/-/wikis/doc/cmake/RPATH-handling
# use, i.e. don't skip the full RPATH for the build tree
set(CMAKE_SKIP_BUILD_RPATH FALSE)

# when building, don't use the install RPATH already
# (but later on when installing)
set(CMAKE_BUILD_WITH_INSTALL_RPATH FALSE)

set(CMAKE_INSTALL_RPATH "${CMAKE_INSTALL_PREFIX}/lib")

# add the automatically determined parts of the RPATH
# which point to directories outside the build tree to the install RPATH
set(CMAKE_INSTALL_RPATH_USE_LINK_PATH TRUE)

# the RPATH to be used when installing, but only if it's not a system directory
list(FIND CMAKE_PLATFORM_IMPLICIT_LINK_DIRECTORIES "${CMAKE_INSTALL_PREFIX}/lib" isSystemDir)
if("${isSystemDir}" STREQUAL "-1")
    set(CMAKE_INSTALL_RPATH "${CMAKE_INSTALL_PREFIX}/lib")
endif("${isSystemDir}" STREQUAL "-1")
### end of install rpath stuff

find_package(Adept MODULE REQUIRED)
find_package(MFEM CONFIG REQUIRED PATHS "${MFEM_DIR}" NO_DEFAULT_PATH)

configure_file(
  "${PROJECT_SOURCE_DIR}/cmake/config.hpp.in"
  "${PROJECT_BINARY_DIR}/_config.hpp")

# if MFEM was compiled with PUMI, we need to find it so we can 
if (MFEM_USE_PUMI)
   # If PUMI_DIR was specified, only link to that directory,
   # i.e. don't link to another installation in /usr/lib by mistake
   find_package(SCOREC 2.1.0 REQUIRED OPTIONAL_COMPONENTS gmi_sim gmi_egads
      CONFIG PATHS ${PUMI_DIR} NO_DEFAULT_PATH)
   if (SCOREC_FOUND)
      set(PUMI_FOUND ${SCOREC_FOUND})

      # TODO: when EGADS is in mainline PUMI put this in MFEM CMake
      # Define a header file with the MFEM_USE_EGADS preprocessor variable
      set(MFEM_USE_EGADS ${SCOREC_gmi_egads_FOUND})

      get_target_property(PUMI_INCLUDE_DIRS
         SCOREC::apf INTERFACE_INCLUDE_DIRECTORIES)
      set(PUMI_LIBRARIES SCOREC::core)
   endif (SCOREC_FOUND)
endif (MFEM_USE_PUMI)

# find the MPI compilers used by MFEM
find_package(MPI REQUIRED)

# option(MFEM_USE_EGADS "Build with EGADS support" OFF)
# message(STATUS "MFEM_USE_EGADS: ${MFEM_USE_EGADS}")

# EGADS Support for mesh movement
if (MFEM_USE_EGADS)
   message(STATUS "finding EGADS")
   find_package(EGADS MODULE REQUIRED)
endif (MFEM_USE_EGADS)

# Try to find OpenMP (used by Adept)
# find_package(OpenMP)

include(FetchContent)
FetchContent_Declare(tinyspline
   GIT_REPOSITORY "https://github.com/tuckerbabcock/tinyspline"
)

set(TINYSPLINE_BUILD_EXAMPLES OFF)
set(TINYSPLINE_BUILD_TESTS OFF)
set(TINYSPLINE_BUILD_DOCS OFF)

FetchContent_MakeAvailable(tinyspline)
set_target_properties(tinysplinecxx
   PROPERTIES 
      POSITION_INDEPENDENT_CODE ON
)

# create build target library named mach, will be static library
add_library(mach STATIC "")

target_sources(mach
   PRIVATE
      "${CMAKE_CURRENT_SOURCE_DIR}/mach.hpp"
)

# Use CMakeLists.txt files in subdirectories to add sources to mach
add_subdirectory(src)

target_link_libraries(mach
   PUBLIC
      "${ADEPT_LIBRARIES}"
      "${MFEM_LIBRARIES}"
      # "${PUMI_LIBRARIES}" # shouldn't need to link since MFEM handles it
      tinysplinecxx
)

target_include_directories(mach
   PUBLIC
      "${ADEPT_INCLUDE_DIRS}"
      "${MFEM_INCLUDE_DIRS}"
      "${PUMI_INCLUDE_DIRS}"
)

if (MFEM_USE_EGADS)
   target_link_libraries(mach
      PUBLIC
         "${EGADS_LIBRARIES}"
   )

   target_include_directories(mach
      PUBLIC
         "${EGADS_INCLUDE_DIRS}"
   )
endif (MFEM_USE_EGADS)

target_compile_features(mach
   PUBLIC
      cxx_std_11
)

set_target_properties(mach
   PROPERTIES 
      CXX_EXTENSIONS OFF
      POSITION_INDEPENDENT_CODE ON
      # CXX_VISIBILITY_PRESET hidden
      # # VISIBILITY_INLINES_HIDDEN True
      # # INTERPROCEDURAL_OPTIMIZATION True
)

option(MACH_USE_CLANG_TIDY
      "Use clang-tidy static analysis tool"
      NO)
if (MACH_USE_CLANG_TIDY)
   set_target_properties(mach
      PROPERTIES
         CXX_CLANG_TIDY "clang-tidy;--format-style=file;--extra-arg=--std=c++11"
         # CXX_CLANG_TIDY "clang-tidy;--fix;--fix-errors;--format-style=file;--extra-arg=--std=c++11"
   )
endif (MACH_USE_CLANG_TIDY)

set(DEBUG_OPTIONS
   "-g"
   -Wall
   # -Wextra
   # -Werror
)

set(RELEASE_OPTIONS
   "-O2"
)

target_compile_options(mach
   PRIVATE 
      "$<$<CONFIG:DEBUG>:${DEBUG_OPTIONS}>"
      "$<$<CONFIG:RELEASE>:${RELEASE_OPTIONS}>"
)

# TODO: When EGADS support is in mainline PUMI move this to MFEM CMake
if (MFEM_USE_EGADS)
   target_compile_definitions(mach
      PUBLIC
         MFEM_USE_EGADS
   )
endif (MFEM_USE_EGADS)

install(TARGETS mach
   OPTIONAL
   EXPORT machTargets
   LIBRARY DESTINATION lib
   INCLUDES DESTINATION include
)

install(DIRECTORY src
   OPTIONAL
   DESTINATION include
   FILES_MATCHING PATTERN "*.h*"
)

install(FILES mach.hpp
   OPTIONAL
   DESTINATION include
)

get_target_property(MACH_SOURCES mach SOURCES)
add_custom_target(mach-format
   COMMAND clang-format
   -style=file
   -i
   ${MACH_SOURCES}
)

if (CMAKE_PROJECT_NAME STREQUAL PROJECT_NAME)
   include(CTest)
endif ()

if (CMAKE_PROJECT_NAME STREQUAL PROJECT_NAME AND BUILD_TESTING)
   # `make test` only runs the tests by default, doesn't build them
   # work around to use `make tests` to build and run the tests
   add_custom_target(build_tests)
   # 'tests' triggers 'ctest'.
   add_custom_target(tests COMMAND ${CMAKE_CTEST_COMMAND})
   # 'tests' implies 'build_tests'
   add_dependencies(tests build_tests)
   add_subdirectory(test EXCLUDE_FROM_ALL)

   # add_custom_target(verbose_tests COMMAND "${CMAKE_CTEST_COMMAND} -V")
   # # 'verbose_tests' implies 'build_tests'
   # add_dependencies(verbose_tests build_tests)
   # add_subdirectory(test EXCLUDE_FROM_ALL)
endif ()

# create sandbox target
add_custom_target(sandbox)
add_subdirectory(sandbox EXCLUDE_FROM_ALL)

# TODO: This doesn't really work...I used MFEM's approach but should look at scorec's
# add documentation subdirectory
# creates custom target `doc' to build the doxygen documentation
add_subdirectory(doc)

option(BUILD_PYTHON_WRAPPER
      "Build a python wrapper for mach that allows constructing solvers and
      running problems through a Python interface"
      NO)

if (BUILD_PYTHON_WRAPPER)

   # TODO: maybe don't do this? Use c++14/17 features if they're available on the compiler?
   # set(PYBIND11_CPP_STANDARD -std=c++11)

   include(FetchContent)

   FetchContent_Declare(pybind11
      GIT_REPOSITORY "https://github.com/pybind/pybind11"
      GIT_TAG v2.7.1
   )

   FetchContent_MakeAvailable(pybind11)

   # FetchContent_Declare(pybind11_json
   #    GIT_REPOSITORY "https://github.com/pybind/pybind11_json"
   # )

   # FetchContent_MakeAvailable(pybind11_json)

   pybind11_add_module(pyMach "")

   target_compile_features(pyMach
   PUBLIC
      cxx_std_11
   )

   if (MACH_USE_CLANG_TIDY)
      set_target_properties(pyMach
         PROPERTIES
            # CXX_CLANG_TIDY "clang-tidy;--format-style=file;--extra-arg=--std=c++11"
            CXX_CLANG_TIDY "clang-tidy;--fix;--fix-errors;--format-style=file;--extra-arg=--std=c++11"
      )
   endif (MACH_USE_CLANG_TIDY)

   add_subdirectory(mach)

   get_target_property(PYMACH_SOURCES pyMach SOURCES)
   add_custom_target(pymach-format
      COMMAND clang-format
      -style=file
      -i
      ${PYMACH_SOURCES}
   )

   if (BUILD_TESTING)
      target_compile_definitions(pyMach
         PRIVATE
            BUILD_TESTING
      )

      target_sources(pyMach
         PRIVATE
            "${CMAKE_CURRENT_SOURCE_DIR}/test/regression/test_mach_inputs.hpp"
      )
      target_include_directories(pyMach
         PRIVATE
            "${CMAKE_CURRENT_SOURCE_DIR}/test/regression/"
      )

   endif (BUILD_TESTING)

   target_link_libraries(pyMach
      PUBLIC
         mach
         # "${MFEM_LIBRARIES}"
   )

   if (MFEM_USE_EGADS)
      target_link_libraries(pyMach
         PUBLIC
            "${EGADS_LIBRARIES}"
      )

      target_include_directories(pyMach
         PUBLIC
            "${EGADS_INCLUDE_DIRS}"
      )
   endif (MFEM_USE_EGADS)

   # find the mpi4py c interface include directories and include them
   execute_process(COMMAND
      python3 -c "import mpi4py; print(mpi4py.get_include(), end ='')"
      OUTPUT_VARIABLE MPI4PY_INCLUDE_DIRS
   )
   
   target_include_directories(pyMach
      PRIVATE
         "${MPI4PY_INCLUDE_DIRS}"
   )

   # target_compile_options(pyMach
   #    PRIVATE 
   #       "$<$<CONFIG:DEBUG>:${DEBUG_OPTIONS}>"
   #       "$<$<CONFIG:RELEASE>:${RELEASE_OPTIONS}>"
   # )
   # set_target_properties(pyMach
   #    PROPERTIES 
   #       CXX_EXTENSIONS OFF
   #       POSITION_INDEPENDENT_CODE ON
   #       CXX_VISIBILITY_PRESET default
   #       VISIBILITY_INLINES_HIDDEN True
   #       INTERPROCEDURAL_OPTIMIZATION OFF
   # )

   install(TARGETS pyMach
      LIBRARY DESTINATION "${CMAKE_SOURCE_DIR}/mach"
   )

<<<<<<< HEAD
endif (BUILD_PYTHON_WRAPPER)
=======
endif (BUILD_PYTHON_WRAPPER)

add_custom_target(format
   DEPENDS mach-format pymach-format
)
>>>>>>> dba232e9
<|MERGE_RESOLUTION|>--- conflicted
+++ resolved
@@ -349,12 +349,8 @@
       LIBRARY DESTINATION "${CMAKE_SOURCE_DIR}/mach"
    )
 
-<<<<<<< HEAD
-endif (BUILD_PYTHON_WRAPPER)
-=======
 endif (BUILD_PYTHON_WRAPPER)
 
 add_custom_target(format
    DEPENDS mach-format pymach-format
-)
->>>>>>> dba232e9
+)