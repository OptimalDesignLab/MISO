--- conflicted
+++ resolved
@@ -31,15 +31,13 @@
    endif (SCOREC_FOUND)
 endif (MFEM_USE_PUMI)
 
-<<<<<<< HEAD
 # If MFEM uses MPI find the MPI compilers
 if (MFEM_USE_MPI)
    find_package(MPI REQUIRED)
 endif (MFEM_USE_MPI)
-=======
+
 # Try to find OpenMP (used by Adept)
 find_package(OpenMP)
->>>>>>> 12763290
 
 # create build target library named mach, will be static library
 add_library(mach STATIC "")
