--- conflicted
+++ resolved
@@ -79,7 +79,6 @@
       # "${PUMI_LIBRARIES}" # shouldn't need to link since MFEM handles it
 )
 
-<<<<<<< HEAD
 if(MACH_USE_EGADS)
    target_link_libraries(mach
       PUBLIC
@@ -87,15 +86,6 @@
    )
 endif()
 
-# if OpenMP found on system, link to it
-if(OpenMP_CXX_FOUND)
-   target_link_libraries(mach
-      PUBLIC
-         OpenMP::OpenMP_CXX)
-endif()
-
-=======
->>>>>>> 2e9b01aa
 target_include_directories(mach
    PUBLIC
       "${ADEPT_INCLUDE_DIRS}"
