#include <random>

#include "catch.hpp"
#include "mfem.hpp"

#include "electromag_integ.hpp"
#include "electromag_test_data.hpp"

TEST_CASE("CurlCurlNLFIntegrator::AssembleElementGrad - linear",
          "[CurlCurlNLFIntegrator]")
{
   using namespace mfem;
   using namespace electromag_data;

   const int dim = 3;
   double delta = 1e-5;

   int num_edge = 2;
   auto smesh = Mesh::MakeCartesian3D(num_edge, num_edge, num_edge,
                                      Element::TETRAHEDRON,
                                      1.0, 1.0, 1.0, true);

   ParMesh mesh(MPI_COMM_WORLD, smesh); 
   mesh.EnsureNodes();

   for (int p = 1; p <= 4; ++p)
   {
      DYNAMIC_SECTION( "...for degree p = " << p )
      {
         ND_FECollection nd_fec(p, dim);
         ParFiniteElementSpace fes(&mesh, &nd_fec);

         ParNonlinearForm res(&fes);

         LinearCoefficient nu(1.0);

         res.AddDomainIntegrator(
            new miso::CurlCurlNLFIntegrator(nu));

         // initialize state; here we randomly perturb a constant state
         ParGridFunction A(&fes);
         VectorFunctionCoefficient pert(3, randVectorState);
         A.ProjectCoefficient(pert);

         // initialize the vector that the Jacobian multiplies
         ParGridFunction v(&fes);
         v.ProjectCoefficient(pert);

         // evaluate the Jacobian and compute its product with v
         Operator& Jac = res.GetGradient(A);
         ParGridFunction jac_v(&fes);
         Jac.Mult(v, jac_v);

         ParGridFunction res_v(&fes);
         res.Mult(v, res_v);

         ConstantCoefficient nu_linear(1.0);
         ParBilinearForm blf(&fes);
         blf.AddDomainIntegrator(new CurlCurlIntegrator(nu_linear));
         blf.Assemble();
         ParGridFunction blf_v(&fes);
         blf.Mult(v, blf_v);

         for (int i = 0; i < jac_v.Size(); ++i)
         {
            REQUIRE( res_v(i) == Approx(blf_v(i)) );
            REQUIRE( jac_v(i) == Approx(blf_v(i)) );
         }
      }
   }
}

TEST_CASE("CurlCurlNLFIntegrator::AssembleElementGrad",
          "[CurlCurlNLFIntegrator]")
{
   using namespace mfem;
   using namespace electromag_data;

   const int dim = 3;  // templating is hard here because mesh constructors
   // static adept::Stack diff_stack;
   double delta = 1e-5;

   // generate a 6 element mesh
   int num_edge = 2;
   std::unique_ptr<Mesh> mesh(
      new Mesh(Mesh::MakeCartesian3D(num_edge, num_edge, num_edge,
                                     Element::TETRAHEDRON,
                                     1.0, 1.0, 1.0, true)));

   mesh->EnsureNodes();

   for (int p = 1; p <= 4; ++p)
   {
      DYNAMIC_SECTION( "...for degree p = " << p )
      {
         std::unique_ptr<FiniteElementCollection> fec(
            new ND_FECollection(p, dim));
         std::unique_ptr<FiniteElementSpace> fes(new FiniteElementSpace(
            mesh.get(), fec.get()));

         NonlinearForm res(fes.get());

         std::unique_ptr<miso::StateCoefficient> nu(
            new LinearCoefficient());

         res.AddDomainIntegrator(new miso::CurlCurlNLFIntegrator(*nu));

         // GridFunction A(fes.get());
         // VectorFunctionCoefficient a0(3, [](const Vector &x, Vector &a)
         // {
         //    a(0) = -0.05*x(1);
         //    a(1) = 0.05*x(0);
         //    a(2) = 0.0;
         // });
         // A.ProjectCoefficient(a0);


         GridFunction q(fes.get());
         // res.Mult(A, q);
         // Operator& tJac = res.GetGradient(A);


         // initialize state; here we randomly perturb a constant state
         VectorFunctionCoefficient pert(3, randBaselineVectorPert);
         q.ProjectCoefficient(pert);

         // initialize the vector that the Jacobian multiplies
         GridFunction v(fes.get());
         VectorFunctionCoefficient v_rand(3, randVectorState);
         v.ProjectCoefficient(v_rand);

         // evaluate the Jacobian and compute its product with v
         Operator& Jac = res.GetGradient(q);
         GridFunction jac_v(fes.get());
         Jac.Mult(v, jac_v);

         // now compute the finite-difference approximation...
         GridFunction q_pert(q), r(fes.get()), jac_v_fd(fes.get());
         q_pert.Add(-delta, v);
         res.Mult(q_pert, r);
         q_pert.Add(2*delta, v);
         res.Mult(q_pert, jac_v_fd);
         jac_v_fd -= r;
         jac_v_fd /= (2*delta);

         for (int i = 0; i < jac_v.Size(); ++i)
         {
            REQUIRE( jac_v(i) == Approx(jac_v_fd(i)).margin(1e-8) );
         }
      }
   }
}

TEST_CASE("CurlCurlNLFIntegrator::AssembleElementGrad - Nonlinear",
          "[CurlCurlNLFIntegrator]")
{
   using namespace mfem;
   using namespace electromag_data;

   const int dim = 3;  // templating is hard here because mesh constructors
   // static adept::Stack diff_stack;
   double delta = 1e-5;

   // generate a 6 element mesh
   int num_edge = 2;
   std::unique_ptr<Mesh> mesh(
      new Mesh(Mesh::MakeCartesian3D(num_edge, num_edge, num_edge,
                                     Element::TETRAHEDRON,
                                     1.0, 1.0, 1.0, true)));
   mesh->EnsureNodes();

   for (int p = 1; p <= 4; ++p)
   {
      DYNAMIC_SECTION( "...for degree p = " << p )
      {
         std::unique_ptr<FiniteElementCollection> fec(
            new ND_FECollection(p, dim));
         std::unique_ptr<FiniteElementSpace> fes(new FiniteElementSpace(
            mesh.get(), fec.get()));

         // initialize state; here we randomly perturb a constant state
         GridFunction a(fes.get());
         VectorFunctionCoefficient pert(3, randBaselineVectorPert);
         a.ProjectCoefficient(pert);

         std::unique_ptr<miso::StateCoefficient> nu(
            new NonLinearCoefficient());

         NonlinearForm res(fes.get());
         res.AddDomainIntegrator(new miso::CurlCurlNLFIntegrator(*nu));

         // initialize the vector that the Jacobian multiplies
         GridFunction v(fes.get());
         VectorFunctionCoefficient v_rand(3, randVectorState);
         v.ProjectCoefficient(v_rand);

         // evaluate the Jacobian and compute its product with v
         Operator& Jac = res.GetGradient(a);
         GridFunction jac_v(fes.get());
         Jac.Mult(v, jac_v);

         // now compute the finite-difference approximation...
         GridFunction r(fes.get()), jac_v_fd(fes.get());
         a.Add(-delta, v);
         res.Mult(a, r);
         a.Add(2*delta, v);
         res.Mult(a, jac_v_fd);
         jac_v_fd -= r;
         jac_v_fd /= (2*delta);

         for (int i = 0; i < jac_v.Size(); ++i)
         {
            REQUIRE( jac_v(i) == Approx(jac_v_fd(i)).margin(1e-6) );
         }
      }
   }
}

TEST_CASE("CurlCurlNLFIntegratorMeshRevSens::AssembleRHSElementVect")
{
   using namespace mfem;
   using namespace electromag_data;

   const int dim = 3;
   double delta = 1e-5;

   // generate a 6 element mesh
   int num_edge = 2;
   auto mesh = Mesh::MakeCartesian3D(num_edge, num_edge, num_edge,
                                     Element::TETRAHEDRON,
                                     2.0, 3.0, 1.0, true);
   mesh.EnsureNodes();

   NonLinearCoefficient nu;

   for (int p = 1; p <= 4; ++p)
   {
      DYNAMIC_SECTION("...for degree p = " << p)
      {
         // get the finite-element space for the state and adjoint
         ND_FECollection fec(p, dim);
         FiniteElementSpace fes(&mesh, &fec);

         // extract mesh nodes and get their finite-element space
         auto &x_nodes = *mesh.GetNodes();
         auto &mesh_fes = *x_nodes.FESpace();

         // initialize state and adjoint; here we randomly perturb a constant state
         GridFunction state(&fes), adjoint(&fes);
         VectorFunctionCoefficient pert(3, randVectorState);
         state.ProjectCoefficient(pert);
         adjoint.ProjectCoefficient(pert);

         // we use res for finite-difference approximation
         NonlinearForm res(&fes);
         auto *integ = new miso::CurlCurlNLFIntegrator(nu);
         res.AddDomainIntegrator(integ);

         // initialize the vector that we use to perturb the mesh nodes
         GridFunction v(&mesh_fes);
         v.ProjectCoefficient(pert);

         // evaluate d(psi^T R)/dx and contract with v
         LinearForm dfdx(&mesh_fes);
         dfdx.AddDomainIntegrator(
<<<<<<< HEAD
            new mach::CurlCurlNLFIntegratorMeshRevSens(state, adjoint, *integ));
=======
            new miso::CurlCurlNLFIntegratorMeshSens(state, adjoint, *integ));
>>>>>>> 37fcab9f
         dfdx.Assemble();
         double dfdx_v = dfdx * v;

         // now compute the finite-difference approximation...
         GridFunction x_pert(x_nodes);
         GridFunction r(&fes);
         x_pert.Add(delta, v);
         mesh.SetNodes(x_pert);
         fes.Update();
         res.Mult(state, r);
         double dfdx_v_fd = adjoint * r;
         x_pert.Add(-2 * delta, v);
         mesh.SetNodes(x_pert);
         fes.Update();
         res.Mult(state, r);
         dfdx_v_fd -= adjoint * r;
         dfdx_v_fd /= (2 * delta);
         mesh.SetNodes(x_nodes); // remember to reset the mesh nodes
         fes.Update();

         REQUIRE(dfdx_v == Approx(dfdx_v_fd).margin(1e-8));
      }
   }
}

/** moved/replaced in mfem_common_integ.xpp
TEST_CASE("VectorFECurldJdXIntegerator::AssembleRHSElementVect",
          "[VectorFECurldJdXIntegerator]")
{
   using namespace mfem;
   using namespace electromag_data;

   const int dim = 3;  // templating is hard here because mesh constructors
   // static adept::Stack diff_stack;
   double delta = 1e-5;

   // generate a 6 element mesh
   int num_edge = 2;
   auto mesh = getMesh(num_edge, num_edge);
   mesh->EnsureNodes();
   for (int p = 1; p <= 4; ++p)
   {
      DYNAMIC_SECTION("...for degree p = " << p)
      {
         // get the finite-element space for the adjoint
         std::unique_ptr<FiniteElementCollection> nd_fec(
            new ND_FECollection(p, dim));
         std::unique_ptr<FiniteElementSpace> nd_fes(new FiniteElementSpace(
            mesh.get(), nd_fec.get()));

         // get the finite-element space for the magnetization grid function
         std::unique_ptr<FiniteElementCollection> rt_fec(
            new RT_FECollection(p, dim));
         std::unique_ptr<FiniteElementSpace> rt_fes(new FiniteElementSpace(
            mesh.get(), rt_fec.get()));

         /// We use a linear coefficient since the magnets are linear
         std::unique_ptr<miso::StateCoefficient> nu(
            new LinearCoefficient());

         // initialize magnetization source and adjoint; here we randomly perturb a constant state
         GridFunction M(rt_fes.get()), adjoint(nd_fes.get());
         VectorFunctionCoefficient pert(3, randVectorState);
         VectorFunctionCoefficient mag(3, vectorFunc, vectorFuncRevDiff);

         // /// Costruct coefficient
         // miso::VectorMeshDependentCoefficient mag(dim);
         // std::unique_ptr<mfem::VectorCoefficient> coeff1(
         //    new VectorFunctionCoefficient(dim, vectorFunc, vectorFuncRevDiff));
         // std::unique_ptr<mfem::VectorCoefficient> coeff2(
         //    new VectorFunctionCoefficient(dim, vectorFunc2, vectorFunc2RevDiff));
         // mag.addCoefficient(1, move(coeff1));
         // mag.addCoefficient(2, move(coeff2));

         M.ProjectCoefficient(mag);
         // M.ProjectCoefficient(pert);
         adjoint.ProjectCoefficient(pert);

         // we use res for finite-difference approximation
         MixedBilinearForm res(rt_fes.get(), nd_fes.get());
         res.AddDomainIntegrator(new VectorFECurlIntegrator(*nu));

         // extract mesh nodes and get their finite-element space
         GridFunction *x_nodes = mesh->GetNodes();
         FiniteElementSpace *mesh_fes = x_nodes->FESpace();

         // build the nonlinear form for d(psi^T R)/dx 
         LinearForm dfdx(mesh_fes);
         dfdx.AddDomainIntegrator(
            new miso::VectorFECurldJdXIntegerator(nu.get(), &M, &adjoint, &mag));
         dfdx.Assemble();

         // initialize the vector that we use to perturb the mesh nodes
         GridFunction v(mesh_fes);
         VectorFunctionCoefficient v_rand(3, randVectorState);
         v.ProjectCoefficient(v_rand);

         // contract dfdx with v
         double dfdx_v = dfdx * v;

         // now compute the finite-difference approximation...
         GridFunction x_pert(*x_nodes);
         GridFunction r(nd_fes.get());
         x_pert.Add(delta, v);
         mesh->SetNodes(x_pert);
         rt_fes->Update();
         nd_fes->Update();
         M.Update();
         M.ProjectCoefficient(mag);
         res.Update();
         res.Assemble();
         res.Finalize();
         res.Mult(M, r);
         double dfdx_v_fd = adjoint * r;
         x_pert.Add(-2 * delta, v);
         mesh->SetNodes(x_pert);
         rt_fes->Update();
         nd_fes->Update();
         M.Update();
         M.ProjectCoefficient(mag);
         res.Update();
         res.Assemble();
         res.Finalize();
         res.Mult(M, r);
         dfdx_v_fd -= adjoint * r;
         dfdx_v_fd /= (2 * delta);
         mesh->SetNodes(*x_nodes); // remember to reset the mesh nodes

         // std::cout << "dfdx_v " << dfdx_v << "\n";
         // std::cout << "dfdx_v_fd " << dfdx_v_fd << "\n";

         REQUIRE(dfdx_v == Approx(dfdx_v_fd).margin(1e-8));
      }
   }
}
*/

/** moved/replaced in mfem_common_integ.xpp
TEST_CASE("VectorFEMassdJdXIntegerator::AssembleRHSElementVect",
          "[VectorFEMassdJdXIntegerator]")
{
   using namespace mfem;
   using namespace electromag_data;

   const int dim = 3;  // templating is hard here because mesh constructors
   // static adept::Stack diff_stack;
   double delta = 1e-5;

   // generate a 6 element mesh
   int num_edge = 2;
   auto mesh = getMesh(num_edge, num_edge);
   mesh->EnsureNodes();
   for (int p = 1; p <= 4; ++p)
   {
      DYNAMIC_SECTION("...for degree p = " << p)
      {
         // get the finite-element space for the adjoint
         std::unique_ptr<FiniteElementCollection> fec(
            new ND_FECollection(p, dim));
         std::unique_ptr<FiniteElementSpace> fes(new FiniteElementSpace(
            mesh.get(), fec.get()));

         // initialize magnetization source and adjoint; here we randomly perturb a constant state
         GridFunction J(fes.get()), adjoint(fes.get());
         VectorFunctionCoefficient pert(3, randVectorState);
         VectorFunctionCoefficient current(3, vectorFunc, vectorFuncRevDiff);

         /// Costruct coefficient
         // miso::VectorMeshDependentCoefficient current(dim);
         // std::unique_ptr<mfem::VectorCoefficient> coeff1(
         //    new VectorFunctionCoefficient(dim, vectorFunc, vectorFuncRevDiff));
         // std::unique_ptr<mfem::VectorCoefficient> coeff2(
         //    new VectorFunctionCoefficient(dim, vectorFunc2, vectorFunc2RevDiff));
         // current.addCoefficient(1, move(coeff1));
         // current.addCoefficient(2, move(coeff2));

         J.ProjectCoefficient(current);
         // J.ProjectCoefficient(pert);
         adjoint.ProjectCoefficient(pert);

         // we use res for finite-difference approximation
         BilinearForm res(fes.get());
         res.AddDomainIntegrator(new VectorFEMassIntegrator);

         // extract mesh nodes and get their finite-element space
         GridFunction *x_nodes = mesh->GetNodes();
         FiniteElementSpace *mesh_fes = x_nodes->FESpace();

         // build the nonlinear form for d(psi^T R)/dx 
         LinearForm dfdx(mesh_fes);
         dfdx.AddDomainIntegrator(
            new miso::VectorFEMassdJdXIntegerator(&J, &adjoint, &current));
         dfdx.Assemble();

         // initialize the vector that we use to perturb the mesh nodes
         GridFunction v(mesh_fes);
         VectorFunctionCoefficient v_rand(3, randVectorState);
         v.ProjectCoefficient(v_rand);

         // contract dfdx with v
         double dfdx_v = dfdx * v;

         // now compute the finite-difference approximation...
         GridFunction x_pert(*x_nodes);
         GridFunction r(fes.get());
         x_pert.Add(delta, v);
         mesh->SetNodes(x_pert);
         fes->Update();
         J.Update();
         J.ProjectCoefficient(current);
         res.Update();
         res.Assemble();
         res.Finalize();
         res.Mult(J, r);
         double dfdx_v_fd = adjoint * r;
         x_pert.Add(-2 * delta, v);
         mesh->SetNodes(x_pert);
         fes->Update();
         J.Update();
         J.ProjectCoefficient(current);
         res.Update();
         res.Assemble();
         res.Finalize();
         res.Mult(J, r);
         dfdx_v_fd -= adjoint * r;
         dfdx_v_fd /= (2 * delta);
         mesh->SetNodes(*x_nodes); // remember to reset the mesh nodes

         REQUIRE(dfdx_v == Approx(dfdx_v_fd).margin(1e-8));
      }
   }
}
*/

/** moved/replaced in mfem_common_integ.xpp
TEST_CASE("VectorFEWeakDivergencedJdXIntegrator::AssembleRHSElementVect",
          "[VectorFEWeakDivergencedJdXIntegrator]")
{
   using namespace mfem;
   using namespace electromag_data;

   const int dim = 3;
   double delta = 1e-5;

   // generate a 6 element mesh
   int num_edge = 2;
   auto mesh = getMesh(num_edge, num_edge);
   mesh->EnsureNodes();
   for (int p = 1; p <= 4; ++p)
   {
      DYNAMIC_SECTION("...for degree p = " << p)
      {
         // get the finite-element space for the current grid function
         std::unique_ptr<FiniteElementCollection> nd_fec(
            new ND_FECollection(p, dim));
         std::unique_ptr<FiniteElementSpace> nd_fes(new FiniteElementSpace(
            mesh.get(), nd_fec.get()));
            
         // get the finite-element space for the adjoint
         std::unique_ptr<FiniteElementCollection> h1_fec(
            new H1_FECollection(p, dim));
         std::unique_ptr<FiniteElementSpace> h1_fes(new FiniteElementSpace(
            mesh.get(), h1_fec.get()));

         // initialize current source and adjoint
         // here we randomly perturb a constant state
         GridFunction c(nd_fes.get()), adjoint(h1_fes.get());
         VectorFunctionCoefficient pert(3, randVectorState);
         FunctionCoefficient adj_pert(randState);
         VectorFunctionCoefficient current(3, vectorFunc, vectorFuncRevDiff);

         /// Costruct coefficient
         // miso::VectorMeshDependentCoefficient current(dim);
         // std::unique_ptr<mfem::VectorCoefficient> coeff1(
         //    new VectorFunctionCoefficient(dim, vectorFunc, vectorFuncRevDiff));
         // std::unique_ptr<mfem::VectorCoefficient> coeff2(
         //    new VectorFunctionCoefficient(dim, vectorFunc2, vectorFunc2RevDiff));
         // current.addCoefficient(1, move(coeff1));
         // current.addCoefficient(2, move(coeff2));

         c.ProjectCoefficient(current);
         // c.ProjectCoefficient(pert);
         adjoint.ProjectCoefficient(adj_pert);

         // we use res for finite-difference approximation
         MixedBilinearForm res(nd_fes.get(), h1_fes.get());
         res.AddDomainIntegrator(new VectorFEWeakDivergenceIntegrator);

         // extract mesh nodes and get their finite-element space
         GridFunction *x_nodes = mesh->GetNodes();
         FiniteElementSpace *mesh_fes = x_nodes->FESpace();

         // build the nonlinear form for d(psi^T R)/dx 
         LinearForm dfdx(mesh_fes);
         dfdx.AddDomainIntegrator(
            new miso::VectorFEWeakDivergencedJdXIntegrator(&c, &adjoint, &current));
         dfdx.Assemble();

         // initialize the vector that we use to perturb the mesh nodes
         GridFunction v(mesh_fes);
         VectorFunctionCoefficient v_rand(3, randVectorState);
         v.ProjectCoefficient(v_rand);

         // contract dfdx with v
         double dfdx_v = dfdx * v;

         // now compute the finite-difference approximation...
         GridFunction x_pert(*x_nodes);
         GridFunction r(h1_fes.get());
         x_pert.Add(delta, v);
         mesh->SetNodes(x_pert);
         nd_fes->Update();
         h1_fes->Update();
         c.Update();
         c.ProjectCoefficient(current);
         res.Update();
         res.Assemble();
         res.Finalize();
         res.Mult(c, r);
         double dfdx_v_fd = adjoint * r;
         x_pert.Add(-2 * delta, v);
         mesh->SetNodes(x_pert);
         nd_fes->Update();
         h1_fes->Update();
         c.Update();
         c.ProjectCoefficient(current);
         res.Update();
         res.Assemble();
         res.Finalize();
         res.Mult(c, r);
         dfdx_v_fd -= adjoint * r;
         dfdx_v_fd /= (2 * delta);
         mesh->SetNodes(*x_nodes); // remember to reset the mesh nodes

         REQUIRE(dfdx_v == Approx(dfdx_v_fd).margin(1e-8));
      }
   }
}
*/

/** moved/replaced in mfem_common_integ.xpp
TEST_CASE("VectorFEDomainLFMeshSensInteg::AssembleRHSElementVect"
          "[VectorFEDomainLFMeshSensInteg]")
{
   using namespace mfem;
   using namespace electromag_data;

   const int dim = 3;  // templating is hard here because mesh constructors
   // static adept::Stack diff_stack;
   double delta = 1e-5;

   // generate a 6 element mesh
   int num_edge = 2;
   auto mesh = getMesh(num_edge, num_edge);
   mesh->EnsureNodes();
   for (int p = 1; p <= 4; ++p)
   {
      DYNAMIC_SECTION("...for degree p = " << p)
      {
         // get the finite-element space for the adjoint
         std::unique_ptr<FiniteElementCollection> fec(
            new ND_FECollection(p, dim));
         std::unique_ptr<FiniteElementSpace> fes(new FiniteElementSpace(
            mesh.get(), fec.get()));

         // initialize adjoint; here we randomly perturb a constant state
         GridFunction adjoint(fes.get());
         VectorFunctionCoefficient pert(3, randVectorState);

         /// Costruct coefficient
         miso::VectorMeshDependentCoefficient current(dim);
         std::unique_ptr<mfem::VectorCoefficient> coeff1(
            new VectorFunctionCoefficient(dim, vectorFunc, vectorFuncRevDiff));
         std::unique_ptr<mfem::VectorCoefficient> coeff2(
            new VectorFunctionCoefficient(dim, vectorFunc2, vectorFunc2RevDiff));
         current.addCoefficient(1, move(coeff1));
         current.addCoefficient(2, move(coeff2));

         adjoint.ProjectCoefficient(pert);

         // we use res for finite-difference approximation
         LinearForm res(fes.get());
         res.AddDomainIntegrator(new VectorFEDomainLFIntegrator(current));

         // extract mesh nodes and get their finite-element space
         GridFunction *x_nodes = mesh->GetNodes();
         FiniteElementSpace *mesh_fes = x_nodes->FESpace();

         // build the nonlinear form for d(psi^T R)/dx 
         LinearForm dfdx(mesh_fes);
         dfdx.AddDomainIntegrator(
            new miso::VectorFEDomainLFMeshSensInteg(&adjoint, current));
         dfdx.Assemble();

         // initialize the vector that we use to perturb the mesh nodes
         GridFunction v(mesh_fes);
         VectorFunctionCoefficient v_rand(3, randVectorState);
         v.ProjectCoefficient(v_rand);

         // contract dfdx with v
         double dfdx_v = dfdx * v;

         // now compute the finite-difference approximation...
         GridFunction x_pert(*x_nodes);
         x_pert.Add(delta, v);
         mesh->SetNodes(x_pert);
         fes->Update();
         res.Update();
         res.Assemble();
         double dfdx_v_fd = adjoint * res;
         x_pert.Add(-2 * delta, v);
         mesh->SetNodes(x_pert);
         fes->Update();
         res.Update();
         res.Assemble();
         dfdx_v_fd -= adjoint * res;
         dfdx_v_fd /= (2 * delta);
         mesh->SetNodes(*x_nodes); // remember to reset the mesh nodes

         REQUIRE(dfdx_v == Approx(dfdx_v_fd).margin(1e-8));
      }
   }
}
*/

// TEST_CASE("GridFuncMeshSensIntegrator::AssembleRHSElementVect",
//           "[GridFuncMeshSensIntegrator]")
// {
//    using namespace mfem;
//    using namespace electromag_data;

//    const int dim = 3;  // templating is hard here because mesh constructors
//    // static adept::Stack diff_stack;
//    double delta = 1e-5;

//    // generate a 6 element mesh
//    int num_edge = 2;
//    std::unique_ptr<Mesh> mesh(new Mesh(num_edge, num_edge, num_edge,
//                               Element::TETRAHEDRON, true /* gen. edges */, 1.0,
//                               1.0, 1.0, true));
//    mesh->EnsureNodes();
//    for (int p = 1; p <= 4; ++p)
//    {
//       DYNAMIC_SECTION("...for degree p = " << p)
//       {
//          // get the finite-element space for the current grid function
//          std::unique_ptr<FiniteElementCollection> nd_fec(
//             new ND_FECollection(p, dim));
//          std::unique_ptr<FiniteElementSpace> nd_fes(new FiniteElementSpace(
//             mesh.get(), nd_fec.get()));


//          // initialize current source and adjoint
//          // here we randomly perturb a constant state
//          GridFunction c(nd_fes.get()), adjoint(nd_fes.get());
//          VectorFunctionCoefficient pert(3, randVectorState);
//          VectorFunctionCoefficient current(3, vectorFunc, vectorFuncRevDiff);
//          adjoint.ProjectCoefficient(pert);

//          // extract mesh nodes and get their finite-element space
//          GridFunction *x_nodes = mesh->GetNodes();
//          FiniteElementSpace *mesh_fes = x_nodes->FESpace();

//          // build the linear form for d(psi^T R)/dx 
//          LinearForm dfdx(mesh_fes);
//          dfdx.AddDomainIntegrator(
//             new miso::GridFuncMeshSensIntegrator(&adjoint, &current));
//          dfdx.Assemble();

//          GridFunction dFdX_gf(mesh_fes);
//          dFdX_gf.ProjectCoefficientRevDiff(adjoint, current);

//          // initialize the vector that we use to perturb the mesh nodes
//          GridFunction v(mesh_fes);
//          VectorFunctionCoefficient v_rand(3, randVectorState);
//          v.ProjectCoefficient(v_rand);

//          // contract dfdx with v
//          double dfdx_v = dfdx * v;

//          double dFdX_gf_v = dFdX_gf * v;
//          std::cout << "dFdX_gf_v " << dFdX_gf_v << "\n";


//          // now compute the finite-difference approximation...
//          GridFunction x_pert(*x_nodes);
//          x_pert.Add(delta, v);
//          mesh->SetNodes(x_pert);
//          nd_fes->Update();
//          c.Update();
//          c.ProjectCoefficient(current);
//          double dfdx_v_fd = adjoint * c;
//          x_pert.Add(-2 * delta, v);
//          mesh->SetNodes(x_pert);
//          nd_fes->Update();
//          c.Update();
//          c.ProjectCoefficient(current);
//          dfdx_v_fd -= adjoint * c;
//          dfdx_v_fd /= (2 * delta);
//          mesh->SetNodes(*x_nodes); // remember to reset the mesh nodes

//          REQUIRE(dfdx_v == Approx(dfdx_v_fd).margin(1e-8));
//       }
//    }
// }

TEST_CASE("MagneticEnergyIntegrator::GetEnergy")
{
   using namespace mfem;
   using namespace electromag_data;

   const int dim = 3; // templating is hard here because mesh constructors
   double delta = 1e-5;

   // generate a 6 element mesh
   int num_edge = 2;
   std::unique_ptr<Mesh> mesh(
      new Mesh(Mesh::MakeCartesian3D(num_edge, num_edge, num_edge,
                                     Element::TETRAHEDRON,
                                     2.0, 3.0, 1.0, true)));
   mesh->EnsureNodes();

   for (int p = 1; p <= 4; ++p)
   {
      DYNAMIC_SECTION("...for degree p = " << p)
      {

         auto nonlin_energy = [](double B) { return 1.0/3.0 * (sqrt(B+1) * (B-2) + 2); };

         std::unique_ptr<FiniteElementCollection> fec(
            new ND_FECollection(p, dim));
         std::unique_ptr<FiniteElementSpace> fes(new FiniteElementSpace(
            mesh.get(), fec.get()));


         // initialize state; here we randomly perturb a constant state
         GridFunction A(fes.get());
         VectorFunctionCoefficient pert(3, [](const Vector &x, Vector &a)
         {
            a(0) = 1.5*x(1);
            a(1) = -0.5*x(0);
            a(2) = 0.0;
         });
         A.ProjectCoefficient(pert);

         std::unique_ptr<miso::StateCoefficient> nu(
            new NonLinearCoefficient());

         NonlinearForm functional(fes.get());
         functional.AddDomainIntegrator(
            new miso::MagneticEnergyIntegrator(*nu));

         const double fun = functional.GetEnergy(A);
         const double b_mag = 2.0;
         const double energy = nonlin_energy(b_mag);
         const double vol = 6.0;
         // std::cout << "fun: " << fun << " energy * vol: " << energy*vol << "\n";
         REQUIRE(fun == Approx(energy * vol));
      }
   }
}

TEST_CASE("MagneticEnergyIntegrator::AssembleElementVector")
{
   using namespace mfem;
   using namespace electromag_data;

   const int dim = 3;
   double delta = 1e-5;

   int num_edge = 2;
   auto mesh = Mesh::MakeCartesian3D(num_edge, num_edge, num_edge,
                                     Element::TETRAHEDRON,
                                     2.0, 3.0, 1.0, true);
   mesh.EnsureNodes();

   NonLinearCoefficient nu;

   /// construct elements
   for (int p = 1; p <= 4; ++p)
   {
      DYNAMIC_SECTION("...for degree p = " << p)
      {
         ND_FECollection fec(p, dim);
         FiniteElementSpace fes(&mesh, &fec);

         // initialize state; here we randomly perturb a constant state
         GridFunction A(&fes);
         VectorFunctionCoefficient pert(3, randVectorState);
         A.ProjectCoefficient(pert);

         NonlinearForm functional(&fes);
         functional.AddDomainIntegrator(
            new miso::MagneticEnergyIntegrator(nu));

         // initialize the vector that dJdu multiplies
         GridFunction p(&fes);
         p.ProjectCoefficient(pert);

         // evaluate dJdu and compute its product with v
         GridFunction dJdu(&fes);
         functional.Mult(A, dJdu);
         double dJdu_dot_p = InnerProduct(dJdu, p);

         // now compute the finite-difference approximation...
         GridFunction q_pert(A);
         q_pert.Add(-delta, p);
         double dJdu_dot_p_fd = -functional.GetEnergy(q_pert);
         q_pert.Add(2 * delta, p);
         dJdu_dot_p_fd += functional.GetEnergy(q_pert);
         dJdu_dot_p_fd /= (2 * delta);

         REQUIRE(dJdu_dot_p == Approx(dJdu_dot_p_fd));
      }
   }
}

TEST_CASE("MagneticEnergyIntegratorMeshSens::AssembleRHSElementVect")
{
   using namespace mfem;
   using namespace electromag_data;

   const int dim = 3;
   double delta = 1e-5;

   // generate a 6 element mesh
   int num_edge = 2;
   auto mesh = Mesh::MakeCartesian3D(num_edge, num_edge, num_edge,
                                     Element::TETRAHEDRON,
                                     2.0, 3.0, 1.0, true);
   mesh.EnsureNodes();

   NonLinearCoefficient nu;

   for (int p = 1; p <= 4; ++p)
   {
      DYNAMIC_SECTION("...for degree p = " << p)
      {
         ND_FECollection fec(p, dim);
         FiniteElementSpace fes(&mesh, &fec);

         // extract mesh nodes and get their finite-element space
         auto &x_nodes = *mesh.GetNodes();
         auto &mesh_fes = *x_nodes.FESpace();

         // create v displacement field
         GridFunction v(&mesh_fes);
         VectorFunctionCoefficient pert(3, randVectorState);
         v.ProjectCoefficient(pert);

         // initialize state; here we randomly perturb a constant state
         GridFunction A(&fes);
         A.ProjectCoefficient(pert);

         auto *integ = new miso::MagneticEnergyIntegrator(nu);
         NonlinearForm functional(&fes);
         functional.AddDomainIntegrator(integ);

         // initialize the vector that dJdx multiplies
         GridFunction p(&mesh_fes);
         p.ProjectCoefficient(pert);

         // evaluate dJdx and compute its product with p
         LinearForm dJdx(&mesh_fes);
         dJdx.AddDomainIntegrator(
            new miso::MagneticEnergyIntegratorMeshSens(A, *integ));
         dJdx.Assemble();
         double dJdx_dot_p = dJdx * p;

         // now compute the finite-difference approximation...
         double delta = 1e-5;
         GridFunction x_pert(x_nodes);
         x_pert.Add(-delta, p);
         mesh.SetNodes(x_pert);
         fes.Update();
         double dJdx_dot_p_fd = -functional.GetEnergy(A);
         x_pert.Add(2 * delta, p);
         mesh.SetNodes(x_pert);
         fes.Update();
         dJdx_dot_p_fd += functional.GetEnergy(A);
         dJdx_dot_p_fd /= (2 * delta);
         mesh.SetNodes(x_nodes); // remember to reset the mesh nodes
         fes.Update();

         REQUIRE(dJdx_dot_p == Approx(dJdx_dot_p_fd));
      }
   }
}

/** commenting out co-energy stuff since I'm stopping maintaining it
TEST_CASE("MagneticCoenergyIntegrator::AssembleElementVector",
          "[MagneticCoenergyIntegrator]")
{
   using namespace mfem;
   using namespace electromag_data;

   const int dim = 3; // templating is hard here because mesh constructors
   double delta = 1e-5;

   // generate a 6 element mesh
   int num_edge = 2;
   std::unique_ptr<Mesh> mesh(new Mesh(num_edge, num_edge, num_edge, Element::TETRAHEDRON,
                                       true, 1.0, 1.0, 1.0, true));
   mesh->EnsureNodes();

   for (int p = 1; p <= 4; ++p)
   {
      DYNAMIC_SECTION("...for degree p = " << p)
      {
         std::unique_ptr<FiniteElementCollection> fec(
            new ND_FECollection(p, dim));
         std::unique_ptr<FiniteElementSpace> fes(new FiniteElementSpace(
            mesh.get(), fec.get()));

         NonlinearForm functional(fes.get());

         // initialize state; here we randomly perturb a constant state
         GridFunction q(fes.get());
         VectorFunctionCoefficient pert(3, randVectorState);
         q.ProjectCoefficient(pert);

         std::unique_ptr<miso::StateCoefficient> nu(
            // new LinearCoefficient());
            new NonLinearCoefficient());

         functional.AddDomainIntegrator(
            new miso::MagneticCoenergyIntegrator(q, nu.get()));

         // initialize the vector that dJdu multiplies
         GridFunction v(fes.get());
         VectorFunctionCoefficient v_rand(3, randVectorState);
         v.ProjectCoefficient(v_rand);

         // evaluate dJdu and compute its product with v
         GridFunction dJdu(fes.get());
         functional.Mult(q, dJdu);
         double dJdu_dot_v = InnerProduct(dJdu, v);

         // now compute the finite-difference approximation...
         GridFunction q_pert(q);
         q_pert.Add(-delta, v);
         double dJdu_dot_v_fd = -functional.GetEnergy(q_pert);
         q_pert.Add(2 * delta, v);
         dJdu_dot_v_fd += functional.GetEnergy(q_pert);
         dJdu_dot_v_fd /= (2 * delta);

         REQUIRE(dJdu_dot_v == Approx(dJdu_dot_v_fd));
      }
   }
}

TEST_CASE("MagneticCoenergyIntegrator::AssembleElementRHSVect",
          "[MagneticCoenergyIntegrator]")
{
   using namespace mfem;
   using namespace electromag_data;

   const int dim = 3; // templating is hard here because mesh constructors
   double delta = 1e-5;

   // generate a 2 element mesh
   int num_edge = 2;
   std::unique_ptr<Mesh> mesh(new Mesh(num_edge, num_edge, num_edge,
                                       Element::TETRAHEDRON,
                                       true, 1.0, 1.0, 1.0, true));
   mesh->EnsureNodes();

   for (int p = 1; p <= 4; ++p)
   {
      DYNAMIC_SECTION("...for degree p = " << p)
      {
         // get the finite-element space for the state
         std::unique_ptr<FiniteElementCollection> fec(
             new ND_FECollection(p, dim));
         std::unique_ptr<FiniteElementSpace> fes(new FiniteElementSpace(
             mesh.get(), fec.get()));

         // extract mesh nodes and get their finite-element space
         GridFunction *x_nodes = mesh->GetNodes();
         FiniteElementSpace *mesh_fes = x_nodes->FESpace();

         // initialize state; here we randomly perturb a constant state
         GridFunction q(fes.get());
         VectorFunctionCoefficient pert(3, randVectorState);
         q.ProjectCoefficient(pert);

         // initialize the vector that dJdx multiplies
         GridFunction v(mesh_fes);
         VectorFunctionCoefficient v_rand(dim, randVectorState);
         v.ProjectCoefficient(v_rand);

         std::unique_ptr<miso::StateCoefficient> nu(
            new NonLinearCoefficient());

         // evaluate dJdx and compute its product with v
         // GridFunction dJdx(*x_nodes);
         LinearForm dJdx(mesh_fes);
         dJdx.AddDomainIntegrator(
            new miso::MagneticCoenergyIntegrator(q, nu.get()));
         dJdx.Assemble();
         double dJdx_dot_v = dJdx * v;

         // now compute the finite-difference approximation...
         NonlinearForm functional(fes.get());
         functional.AddDomainIntegrator(
            new miso::MagneticCoenergyIntegrator(q, nu.get()));

         double delta = 1e-5;
         GridFunction x_pert(*x_nodes);
         x_pert.Add(-delta, v);
         mesh->SetNodes(x_pert);
         fes->Update();
         double dJdx_dot_v_fd = -functional.GetEnergy(q);
         x_pert.Add(2 * delta, v);
         mesh->SetNodes(x_pert);
         fes->Update();
         dJdx_dot_v_fd += functional.GetEnergy(q);
         dJdx_dot_v_fd /= (2 * delta);
         mesh->SetNodes(*x_nodes); // remember to reset the mesh nodes
         fes->Update();

         REQUIRE(dJdx_dot_v == Approx(dJdx_dot_v_fd));
      }
   }
}
*/

TEST_CASE("BNormIntegrator::GetElementEnergy",
          "[BNormIntegrator]")
{
   using namespace mfem;
   using namespace electromag_data;

   const int dim = 3; // templating is hard here because mesh constructors
   double delta = 1e-5;

   // generate a 6 element mesh
   int num_edge = 2;
   std::unique_ptr<Mesh> mesh(
      new Mesh(Mesh::MakeCartesian3D(num_edge, num_edge, num_edge,
                                     Element::TETRAHEDRON,
                                     2.0, 2.0, 1.0, true)));
   mesh->EnsureNodes();

   for (int p = 1; p <= 4; ++p)
   {
      DYNAMIC_SECTION("...for degree p = " << p)
      {
         std::unique_ptr<FiniteElementCollection> fec(
            new ND_FECollection(p, dim));
         std::unique_ptr<FiniteElementSpace> fes(new FiniteElementSpace(
            mesh.get(), fec.get()));

         // initialize state; here we randomly perturb a constant state
         GridFunction A(fes.get());
         VectorFunctionCoefficient A_fun(3, [](const Vector &x, Vector &a)
         {
            a(0) = 1.5*x(1);
            a(1) = -0.5*x(0);
            a(2) = 0.0;
         });
         A.ProjectCoefficient(A_fun);

         NonlinearForm functional(fes.get());
         functional.AddDomainIntegrator(
            new miso::BNormIntegrator());


         const double fun = functional.GetEnergy(A);
         const double b_mag = 2.0;
         const double vol = 4.0;
         REQUIRE(fun == Approx(b_mag * vol));
      }
   }
}

TEST_CASE("BNormIntegrator::AssembleElementVector",
          "[BNormIntegrator]")
{
   using namespace mfem;
   using namespace electromag_data;

   const int dim = 3; // templating is hard here because mesh constructors
   double delta = 1e-5;

   // generate a 6 element mesh
   int num_edge = 2;
   std::unique_ptr<Mesh> mesh(
      new Mesh(Mesh::MakeCartesian3D(num_edge, num_edge, num_edge,
                                     Element::TETRAHEDRON,
                                     2.0, 3.0, 1.0, true)));
   mesh->EnsureNodes();

   for (int p = 1; p <= 4; ++p)
   {
      DYNAMIC_SECTION("...for degree p = " << p)
      {
         std::unique_ptr<FiniteElementCollection> fec(
            new ND_FECollection(p, dim));
         std::unique_ptr<FiniteElementSpace> fes(new FiniteElementSpace(
            mesh.get(), fec.get()));

         NonlinearForm functional(fes.get());

         const double scale = 0.01;

         // initialize state; here we randomly perturb a constant state
         GridFunction q(fes.get());
         VectorFunctionCoefficient pert(3, randVectorState);
         q.ProjectCoefficient(pert);

         functional.AddDomainIntegrator(
            new miso::BNormIntegrator());

         // initialize the vector that dJdu multiplies
         GridFunction v(fes.get());
         VectorFunctionCoefficient v_rand(3, randVectorState);
         v.ProjectCoefficient(v_rand);

         // evaluate dJdu and compute its product with v
         GridFunction dJdu(fes.get());
         functional.Mult(q, dJdu);
         double dJdu_dot_v = InnerProduct(dJdu, v);

         // now compute the finite-difference approximation...
         GridFunction q_pert(q);
         q_pert.Add(-delta, v);
         double dJdu_dot_v_fd = -functional.GetEnergy(q_pert);
         q_pert.Add(2 * delta, v);
         dJdu_dot_v_fd += functional.GetEnergy(q_pert);
         dJdu_dot_v_fd /= (2 * delta);

         REQUIRE(dJdu_dot_v == Approx(dJdu_dot_v_fd));
      }
   }
}

TEST_CASE("BNormdJdX::AssembleRHSElementVect",
          "[BNormdJdX]")
{
   using namespace mfem;
   using namespace electromag_data;

   const int dim = 3; // templating is hard here because mesh constructors
   double delta = 1e-5;

   // generate a 2 element mesh
   int num_edge = 3;
   std::unique_ptr<Mesh> mesh(
      new Mesh(Mesh::MakeCartesian3D(num_edge, num_edge, num_edge,
                                     Element::TETRAHEDRON,
                                     2.0, 3.0, 1.0, true)));
   mesh->EnsureNodes();

   for (int p = 1; p <= 4; ++p)
   {
      DYNAMIC_SECTION("...for degree p = " << p)
      {
         // get the finite-element space for the state
         std::unique_ptr<FiniteElementCollection> fec(
             new ND_FECollection(p, dim));
         std::unique_ptr<FiniteElementSpace> fes(new FiniteElementSpace(
             mesh.get(), fec.get()));

         // extract mesh nodes and get their finite-element space
         GridFunction *x_nodes = mesh->GetNodes();
         FiniteElementSpace *mesh_fes = x_nodes->FESpace();

         // initialize state; here we randomly perturb a constant state
         GridFunction A(fes.get());
         VectorFunctionCoefficient pert(3, randVectorState);
         A.ProjectCoefficient(pert);

         // initialize the vector that dJdx multiplies
         GridFunction v(mesh_fes);
         VectorFunctionCoefficient v_rand(dim, randVectorState);
         v.ProjectCoefficient(v_rand);

         // evaluate dJdx and compute its product with v
         // GridFunction dJdx(*x_nodes);
         LinearForm dJdx(mesh_fes);
         dJdx.AddDomainIntegrator(
            new miso::BNormdJdx(A));
         dJdx.Assemble();
         double dJdx_dot_v = dJdx * v;

         // now compute the finite-difference approximation...
         NonlinearForm functional(fes.get());
         functional.AddDomainIntegrator(
            new miso::BNormIntegrator());

         double delta = 1e-5;
         GridFunction x_pert(*x_nodes);
         x_pert.Add(-delta, v);
         mesh->SetNodes(x_pert);
         fes->Update();
         double dJdx_dot_v_fd = -functional.GetEnergy(A);
         x_pert.Add(2 * delta, v);
         mesh->SetNodes(x_pert);
         fes->Update();
         dJdx_dot_v_fd += functional.GetEnergy(A);
         dJdx_dot_v_fd /= (2 * delta);
         mesh->SetNodes(*x_nodes); // remember to reset the mesh nodes
         fes->Update();

         REQUIRE(dJdx_dot_v == Approx(dJdx_dot_v_fd));
      }
   }
}

TEST_CASE("nuBNormIntegrator::AssembleElementVector",
          "[nuBNormIntegrator]")
{
   using namespace mfem;
   using namespace electromag_data;

   const int dim = 3; // templating is hard here because mesh constructors
   double delta = 1e-5;

   // generate a 6 element mesh
   int num_edge = 2;
   std::unique_ptr<Mesh> mesh(
      new Mesh(Mesh::MakeCartesian3D(num_edge, num_edge, num_edge,
                                     Element::TETRAHEDRON,
                                     2.0, 3.0, 1.0, true)));
   mesh->EnsureNodes();

   for (int p = 1; p <= 4; ++p)
   {
      DYNAMIC_SECTION("...for degree p = " << p)
      {
         std::unique_ptr<FiniteElementCollection> fec(
            new ND_FECollection(p, dim));
         std::unique_ptr<FiniteElementSpace> fes(new FiniteElementSpace(
            mesh.get(), fec.get()));

         NonlinearForm functional(fes.get());

         const double scale = 0.01;

         // initialize state; here we randomly perturb a constant state
         GridFunction q(fes.get());
         VectorFunctionCoefficient pert(3, randVectorState);
         q.ProjectCoefficient(pert);

         std::unique_ptr<miso::StateCoefficient> nu(
            new NonLinearCoefficient());

         functional.AddDomainIntegrator(
            new miso::nuBNormIntegrator(nu.get()));

         // initialize the vector that dJdu multiplies
         GridFunction v(fes.get());
         VectorFunctionCoefficient v_rand(3, randVectorState);
         v.ProjectCoefficient(v_rand);

         // evaluate dJdu and compute its product with v
         GridFunction dJdu(fes.get());
         functional.Mult(q, dJdu);
         double dJdu_dot_v = InnerProduct(dJdu, v);

         // now compute the finite-difference approximation...
         GridFunction q_pert(q);
         q_pert.Add(-delta, v);
         double dJdu_dot_v_fd = -functional.GetEnergy(q_pert);
         q_pert.Add(2 * delta, v);
         dJdu_dot_v_fd += functional.GetEnergy(q_pert);
         dJdu_dot_v_fd /= (2 * delta);

         REQUIRE(dJdu_dot_v == Approx(dJdu_dot_v_fd));
      }
   }
}

TEST_CASE("nuBNormdJdX::AssembleRHSElementVect",
          "[nuBNormdJdX]")
{
   using namespace mfem;
   using namespace electromag_data;

   const int dim = 3; // templating is hard here because mesh constructors
   double delta = 1e-5;

   // generate a 2 element mesh
   int num_edge = 2;
   std::unique_ptr<Mesh> mesh(
      new Mesh(Mesh::MakeCartesian3D(num_edge, num_edge, num_edge,
                                     Element::TETRAHEDRON,
                                     2.0, 3.0, 1.0, true)));
   mesh->EnsureNodes();

   for (int p = 1; p <= 4; ++p)
   {
      DYNAMIC_SECTION("...for degree p = " << p)
      {
         // get the finite-element space for the state
         std::unique_ptr<FiniteElementCollection> fec(
             new ND_FECollection(p, dim));
         std::unique_ptr<FiniteElementSpace> fes(new FiniteElementSpace(
             mesh.get(), fec.get()));

         // extract mesh nodes and get their finite-element space
         GridFunction *x_nodes = mesh->GetNodes();
         FiniteElementSpace *mesh_fes = x_nodes->FESpace();

         // initialize state; here we randomly perturb a constant state
         GridFunction q(fes.get());
         VectorFunctionCoefficient pert(3, randVectorState);
         q.ProjectCoefficient(pert);

         // initialize the vector that dJdx multiplies
         GridFunction v(mesh_fes);
         VectorFunctionCoefficient v_rand(dim, randVectorState);
         v.ProjectCoefficient(v_rand);

         std::unique_ptr<miso::StateCoefficient> nu(
            new NonLinearCoefficient());

         // evaluate dJdx and compute its product with v
         // GridFunction dJdx(*x_nodes);
         LinearForm dJdx(mesh_fes);
         dJdx.AddDomainIntegrator(
            new miso::nuBNormdJdx(q, nu.get()));
         dJdx.Assemble();
         double dJdx_dot_v = dJdx * v;

         // now compute the finite-difference approximation...
         NonlinearForm functional(fes.get());
         functional.AddDomainIntegrator(
            new miso::nuBNormIntegrator(nu.get()));

         double delta = 1e-5;
         GridFunction x_pert(*x_nodes);
         x_pert.Add(-delta, v);
         mesh->SetNodes(x_pert);
         fes->Update();
         double dJdx_dot_v_fd = -functional.GetEnergy(q);
         x_pert.Add(2 * delta, v);
         mesh->SetNodes(x_pert);
         fes->Update();
         dJdx_dot_v_fd += functional.GetEnergy(q);
         dJdx_dot_v_fd /= (2 * delta);
         mesh->SetNodes(*x_nodes); // remember to reset the mesh nodes
         fes->Update();

         REQUIRE(dJdx_dot_v == Approx(dJdx_dot_v_fd));
      }
   }
}

TEST_CASE("nuFuncIntegrator::AssembleRHSElementVect",
          "[nuFuncIntegrator]")
{
   using namespace mfem;
   using namespace electromag_data;

   const int dim = 3; // templating is hard here because mesh constructors
   double delta = 1e-5;

   // generate a 2 element mesh
   int num_edge = 2;
   std::unique_ptr<Mesh> mesh(
      new Mesh(Mesh::MakeCartesian3D(num_edge, num_edge, num_edge,
                                     Element::TETRAHEDRON,
                                     2.0, 3.0, 1.0, true)));
   mesh->EnsureNodes();

   for (int p = 1; p <= 4; ++p)
   {
      DYNAMIC_SECTION("...for degree p = " << p)
      {
         // get the finite-element space for the state
         std::unique_ptr<FiniteElementCollection> fec(
             new ND_FECollection(p, dim));
         std::unique_ptr<FiniteElementSpace> fes(new FiniteElementSpace(
             mesh.get(), fec.get()));

         // extract mesh nodes and get their finite-element space
         GridFunction *x_nodes = mesh->GetNodes();
         FiniteElementSpace *mesh_fes = x_nodes->FESpace();

         // initialize state; here we randomly perturb a constant state
         GridFunction q(fes.get());
         VectorFunctionCoefficient pert(3, randVectorState);
         q.ProjectCoefficient(pert);

         // initialize the vector that dJdx multiplies
         GridFunction v(mesh_fes);
         VectorFunctionCoefficient v_rand(dim, randVectorState);
         v.ProjectCoefficient(v_rand);

         std::unique_ptr<miso::StateCoefficient> nu(
            new NonLinearCoefficient());

         // evaluate dJdx and compute its product with v
         // GridFunction dJdx(*x_nodes);
         LinearForm dJdx(mesh_fes);
         dJdx.AddDomainIntegrator(
            new miso::nuFuncIntegrator(&q, nu.get()));
         dJdx.Assemble();
         double dJdx_dot_v = dJdx * v;

         // now compute the finite-difference approximation...
         NonlinearForm functional(fes.get());
         functional.AddDomainIntegrator(
            new miso::nuFuncIntegrator(nu.get()));

         double delta = 1e-5;
         GridFunction x_pert(*x_nodes);
         x_pert.Add(-delta, v);
         mesh->SetNodes(x_pert);
         fes->Update();
         double dJdx_dot_v_fd = -functional.GetEnergy(q);
         x_pert.Add(2 * delta, v);
         mesh->SetNodes(x_pert);
         fes->Update();
         dJdx_dot_v_fd += functional.GetEnergy(q);
         dJdx_dot_v_fd /= (2 * delta);
         mesh->SetNodes(*x_nodes); // remember to reset the mesh nodes
         fes->Update();

         REQUIRE(dJdx_dot_v == Approx(dJdx_dot_v_fd));
      }
   }
}

<<<<<<< HEAD
namespace mach
=======
TEST_CASE("DCLossFunctionalIntegrator::GetEnergy",
          "[DCLossFunctionalIntegrator]")
{
   using namespace mfem;

   const int dim = 3; // templating is hard here because mesh constructors


   int num_edge = 1;
   for (int i = 0; i < 2; ++i)
   {
      num_edge *= 2;
      DYNAMIC_SECTION("...for num edges = " << num_edge)
      {
         auto mesh = Mesh::MakeCartesian3D(num_edge, num_edge, num_edge,
                                           Element::TETRAHEDRON,
                                           1.0, 1.0, 1.0, true);
         mesh.EnsureNodes();

         const auto p = 2;

         std::unique_ptr<FiniteElementCollection> fec(
            new ND_FECollection(p, dim));
         std::unique_ptr<FiniteElementSpace> fes(new FiniteElementSpace(
            &mesh, fec.get()));

         NonlinearForm functional(fes.get());

         // initialize state
         GridFunction A(fes.get());

         // auto sigma_val = 58.14e6;
         auto sigma_val = 1.0;
         ConstantCoefficient sigma(sigma_val); // conductivity

         double current_vec_data[] = {0.0, 0.0, 1.0};
         Vector current_vec(current_vec_data, 3);
         VectorConstantCoefficient current(current_vec); // current density coefficient
         auto current_density = 1.0; // current density magnitude

         functional.AddDomainIntegrator(
            new miso::DCLossFunctionalIntegrator(sigma, current, current_density));

         const auto R_dc = 1.0 / (sigma_val); // length / (sigma * area)
         const auto loss = std::pow(current_density, 2) * R_dc;
         
         const double loss_fe = functional.GetEnergy(A);
         // std::cout << "functional loss: " << loss_fe << "\n";
         // std::cout << "analytical loss: " << loss << "\n";
         const double loss_ratio = loss_fe / loss;
         REQUIRE(loss_ratio == Approx(1.0).epsilon(1e-1));
      }
   }
}

namespace miso
>>>>>>> 37fcab9f
{
/// Compute the finite-difference approximation of the derivative of the
/// magnetic energy with respect to B
/// \param[in] trans - element transformation for where to evaluate `nu`
/// \param[in] ip - integration point for where to evaluate `nu`
/// \param[in] nu - material dependent model describing reluctivity
/// \param[in] B - upper bound for integration
/// \return the derivative of the magnetic energy with respect to B
double calcMagneticEnergyFD(
   mfem::ElementTransformation &trans,
   const mfem::IntegrationPoint &ip,
   StateCoefficient &nu,
   double B)
{
   double delta = 1e-5;

   double fd_val;
   fd_val = calcMagneticEnergy(trans, ip, nu, B + delta);
   fd_val -= calcMagneticEnergy(trans, ip, nu, B - delta);
   return fd_val / (2*delta);
}

/// Compute the finite-difference approximation of the second derivative of the
/// magnetic energy with respect to B
/// \param[in] trans - element transformation for where to evaluate `nu`
/// \param[in] ip - integration point for where to evaluate `nu`
/// \param[in] nu - material dependent model describing reluctivity
/// \param[in] B - upper bound for integration
/// \return the second derivative of the magnetic energy with respect to B
double calcMagneticEnergyDoubleFD(
   mfem::ElementTransformation &trans,
   const mfem::IntegrationPoint &ip,
   StateCoefficient &nu,
   double B)
{
   double delta = 1e-5;

   double fd_val;
   fd_val = calcMagneticEnergyDot(trans, ip, nu, B + delta);
   fd_val -= calcMagneticEnergyDot(trans, ip, nu, B - delta);
   return fd_val / (2*delta);
}

}

TEST_CASE("calcMagneticEnergy")
{
   using namespace mfem;
   using namespace electromag_data;

   const int dim = 3; // templating is hard here because mesh constructors
   double delta = 1e-5;

   // generate a 6 element mesh
   int num_edge = 1;
   std::unique_ptr<Mesh> mesh(
      new Mesh(Mesh::MakeCartesian3D(num_edge, num_edge, num_edge,
                                     Element::TETRAHEDRON,
                                     1.0, 1.0, 1.0, true)));
   mesh->EnsureNodes();

   const double lin_nu_val = 0.42;
   std::unique_ptr<miso::StateCoefficient> lin_nu(new LinearCoefficient(lin_nu_val));
   std::unique_ptr<miso::StateCoefficient> nu(new NonLinearCoefficient());

   /// construct elements
   int p = 1;
   ND_FECollection fec(p, dim);
   FiniteElementSpace fes(mesh.get(), &fec);

   const double B_mag = 1.3;

   auto nonlin_energy = [](double B) { return 1.0/3.0 * (sqrt(B+1) * (B-2) + 2); };

   for (int j = 0; j < fes.GetNE(); j++)
   {
      const FiniteElement &el = *fes.GetFE(j);

      IsoparametricTransformation trans;
      mesh->GetElementTransformation(j, &trans);

      int order = trans.OrderW() + 2 * el.GetOrder();
      const IntegrationRule *ir = &IntRules.Get(el.GetGeomType(), order);

      for (int i = 0; i < ir->GetNPoints(); i++)
      {
         const IntegrationPoint &ip = ir->IntPoint(i);
         trans.SetIntPoint(&ip);

         double lin_en = miso::calcMagneticEnergy(trans, ip, *lin_nu, B_mag);
         REQUIRE(lin_en == Approx(0.5*pow(B_mag, 2)*lin_nu_val).epsilon(1e-8));

         double en = miso::calcMagneticEnergy(trans, ip, *nu, B_mag);
         REQUIRE(en == Approx(nonlin_energy(B_mag)).epsilon(1e-8));
         // std::cout << "lin_en: " << lin_en << " en: " << en << "\n";
      }
   }
}

TEST_CASE("calcMagneticEnergyDot")
{
   using namespace mfem;
   using namespace electromag_data;

   const int dim = 3; // templating is hard here because mesh constructors
   double delta = 1e-5;

   // generate a 6 element mesh
   int num_edge = 1;
   std::unique_ptr<Mesh> mesh(
      new Mesh(Mesh::MakeCartesian3D(num_edge, num_edge, num_edge,
                                     Element::TETRAHEDRON,
                                     1.0, 1.0, 1.0, true)));
   mesh->EnsureNodes();

   // std::unique_ptr<miso::StateCoefficient> nu(new LinearCoefficient(0.75));
   std::unique_ptr<miso::StateCoefficient> nu(new NonLinearCoefficient());

   /// construct elements
   int p = 1;
   ND_FECollection fec(p, dim);
   FiniteElementSpace fes(mesh.get(), &fec);

   const double B_mag = 0.5;

   for (int j = 0; j < fes.GetNE(); j++)
   {
      const FiniteElement &el = *fes.GetFE(j);

      IsoparametricTransformation trans;
      mesh->GetElementTransformation(j, &trans);

      int order = trans.OrderW() + 2 * el.GetOrder();
      const IntegrationRule *ir = &IntRules.Get(el.GetGeomType(), order);

      for (int i = 0; i < ir->GetNPoints(); i++)
      {
         const IntegrationPoint &ip = ir->IntPoint(i);
         trans.SetIntPoint(&ip);

         double dWdB = miso::calcMagneticEnergyDot(trans, ip, *nu, B_mag);
         double dWdB_fd = miso::calcMagneticEnergyFD(trans, ip, *nu, B_mag);
         REQUIRE(dWdB == Approx(dWdB_fd).epsilon(1e-10));
      }
   }
}

TEST_CASE("calcMagneticEnergyDoubleDot")
{
   using namespace mfem;
   using namespace electromag_data;

   const int dim = 3; // templating is hard here because mesh constructors
   double delta = 1e-5;

   // generate a 6 element mesh
   int num_edge = 1;
   std::unique_ptr<Mesh> mesh(
      new Mesh(Mesh::MakeCartesian3D(num_edge, num_edge, num_edge,
                                     Element::TETRAHEDRON,
                                     1.0, 1.0, 1.0, true)));
   mesh->EnsureNodes();

   // std::unique_ptr<miso::StateCoefficient> nu(new LinearCoefficient(0.75));
   std::unique_ptr<miso::StateCoefficient> nu(new NonLinearCoefficient());

   /// construct elements
   int p = 1;
   ND_FECollection fec(p, dim);
   FiniteElementSpace fes(mesh.get(), &fec);

   const double B_mag = 0.25;

   for (int j = 0; j < fes.GetNE(); j++)
   {
      const FiniteElement &el = *fes.GetFE(j);

      IsoparametricTransformation trans;
      mesh->GetElementTransformation(j, &trans);

      int order = trans.OrderW() + 2 * el.GetOrder();
      const IntegrationRule *ir = &IntRules.Get(el.GetGeomType(), order);

      for (int i = 0; i < ir->GetNPoints(); i++)
      {
         const IntegrationPoint &ip = ir->IntPoint(i);
         trans.SetIntPoint(&ip);

         double d2WdB2 = miso::calcMagneticEnergyDoubleDot(trans, ip, *nu, B_mag);
         double d2WdB2_fd = miso::calcMagneticEnergyDoubleFD(trans, ip, *nu, B_mag);
         REQUIRE(d2WdB2 == Approx(d2WdB2_fd).epsilon(1e-10));
      }
   }
}

TEST_CASE("ForceIntegrator::GetElementEnergy")
{
   using namespace mfem;
   using namespace electromag_data;

   const int dim = 3; // templating is hard here because mesh constructors
   double delta = 1e-5;

   // generate a 6 element mesh
   int num_edge = 2;
   auto mesh = Mesh::MakeCartesian3D(num_edge, num_edge, num_edge,
                                     Element::TETRAHEDRON,
                                     2.0, 3.0, 1.0, true);
   mesh.EnsureNodes();

   NonLinearCoefficient nu;

   /// construct elements
   for (int p = 1; p <= 4; ++p)
   {
      DYNAMIC_SECTION("...for degree p = " << p)
      {
         ND_FECollection fec(p, dim);
         FiniteElementSpace fes(&mesh, &fec);

         // extract mesh nodes and get their finite-element space
         auto &x_nodes = *mesh.GetNodes();
         auto &mesh_fes = *x_nodes.FESpace();

         // create v displacement field
         GridFunction v(&mesh_fes);
         VectorFunctionCoefficient pert(3, randVectorState);
         v.ProjectCoefficient(pert);

         // initialize state; here we randomly perturb a constant state
         GridFunction A(&fes);
         A.ProjectCoefficient(pert);

         NonlinearForm functional(&fes);
         functional.AddDomainIntegrator(
            new miso::ForceIntegrator(nu, v));

         auto force = functional.GetEnergy(A);

         NonlinearForm energy(&fes);
         energy.AddDomainIntegrator(
            new miso::MagneticEnergyIntegrator(nu));
         
         add(x_nodes, -delta, v, x_nodes);
         auto dWds = -energy.GetEnergy(A);
         add(x_nodes, 2*delta, v, x_nodes);
         dWds += energy.GetEnergy(A);
         dWds /= 2*delta;

         // std::cout << "-dWds: " << -dWds << " Force: " << force << "\n";
         REQUIRE(force == Approx(-dWds));
      }
   }
}

TEST_CASE("ForceIntegrator::AssembleElementVector")
{
   using namespace mfem;
   using namespace electromag_data;

   const int dim = 3;
   double delta = 1e-5;

   // generate a 6 element mesh
   int num_edge = 2;
   auto mesh = Mesh::MakeCartesian3D(num_edge, num_edge, num_edge,
                                     Element::TETRAHEDRON,
                                     1.0, 1.0, 1.0, true);
   mesh.EnsureNodes();

   NonLinearCoefficient nu;

   /// construct elements
   for (int p = 1; p <= 4; ++p)
   {
      DYNAMIC_SECTION("...for degree p = " << p)
      {
         ND_FECollection fec(p, dim);
         FiniteElementSpace fes(&mesh, &fec);

         // extract mesh nodes and get their finite-element space
         auto &x_nodes = *mesh.GetNodes();
         auto &mesh_fes = *x_nodes.FESpace();

         // create v displacement field
         GridFunction v(&mesh_fes);
         VectorFunctionCoefficient pert(3, randVectorState);
         v.ProjectCoefficient(pert);

         // initialize state; here we randomly perturb a constant state
         GridFunction A(&fes);
         A.ProjectCoefficient(pert);

         NonlinearForm functional(&fes);
         functional.AddDomainIntegrator(
            new miso::ForceIntegrator(nu, v));

         // initialize the vector that dJdu multiplies
         GridFunction p(&fes);
         p.ProjectCoefficient(pert);

         // evaluate dJdu and compute its product with v
         GridFunction dJdu(&fes);
         functional.Mult(A, dJdu);
         double dJdu_dot_p = InnerProduct(dJdu, p);

         // now compute the finite-difference approximation...
         GridFunction q_pert(A);
         q_pert.Add(-delta, p);
         double dJdu_dot_p_fd = -functional.GetEnergy(q_pert);
         q_pert.Add(2 * delta, p);
         dJdu_dot_p_fd += functional.GetEnergy(q_pert);
         dJdu_dot_p_fd /= (2 * delta);

         REQUIRE(dJdu_dot_p == Approx(dJdu_dot_p_fd));
      }
   }
}

TEST_CASE("ForceIntegratorMeshSens::AssembleRHSElementVect")
{
   using namespace mfem;
   using namespace electromag_data;

   const int dim = 3;
   double delta = 1e-5;

   // generate a 6 element mesh
   int num_edge = 2;
   auto mesh = Mesh::MakeCartesian3D(num_edge, num_edge, num_edge,
                                     Element::TETRAHEDRON,
                                     2.0, 3.0, 1.0, true);
   mesh.EnsureNodes();

   NonLinearCoefficient nu;

   for (int p = 1; p <= 4; ++p)
   {
      DYNAMIC_SECTION("...for degree p = " << p)
      {
         ND_FECollection fec(p, dim);
         FiniteElementSpace fes(&mesh, &fec);

         // extract mesh nodes and get their finite-element space
         auto &x_nodes = *mesh.GetNodes();
         auto &mesh_fes = *x_nodes.FESpace();

         // create v displacement field
         GridFunction v(&mesh_fes);
         VectorFunctionCoefficient pert(3, randVectorState);
         v.ProjectCoefficient(pert);

         // initialize state; here we randomly perturb a constant state
         GridFunction A(&fes);
         A.ProjectCoefficient(pert);

         auto *integ = new miso::ForceIntegrator(nu, v);
         NonlinearForm functional(&fes);
         functional.AddDomainIntegrator(integ);

         // initialize the vector that dJdx multiplies
         GridFunction p(&mesh_fes);
         p.ProjectCoefficient(pert);

         // evaluate dJdx and compute its product with p
         LinearForm dJdx(&mesh_fes);
         dJdx.AddDomainIntegrator(
            new miso::ForceIntegratorMeshSens(A, *integ));
         dJdx.Assemble();
         double dJdx_dot_p = dJdx * p;

         // now compute the finite-difference approximation...
         double delta = 1e-5;
         GridFunction x_pert(x_nodes);
         x_pert.Add(-delta, p);
         mesh.SetNodes(x_pert);
         fes.Update();
         double dJdx_dot_p_fd = -functional.GetEnergy(A);
         x_pert.Add(2 * delta, p);
         mesh.SetNodes(x_pert);
         fes.Update();
         dJdx_dot_p_fd += functional.GetEnergy(A);
         dJdx_dot_p_fd /= (2 * delta);
         mesh.SetNodes(x_nodes); // remember to reset the mesh nodes
         fes.Update();

         REQUIRE(dJdx_dot_p == Approx(dJdx_dot_p_fd));
      }
   }
}

/// commenting out because I removed support for nonlinear magnets for now
// TEST_CASE("MagnetizationIntegrator::AssembleElementGrad - Nonlinear", "[MagnetizationIntegrator]")
// {
//    using namespace mfem;
//    using namespace electromag_data;

//    const int dim = 3;  // templating is hard here because mesh constructors
//    // static adept::Stack diff_stack;
//    double delta = 1e-5;

//    // generate a 6 element mesh
//    int num_edge = 1;
//    std::unique_ptr<Mesh> mesh(new Mesh(num_edge, num_edge, num_edge,
//                               Element::TETRAHEDRON, true /* gen. edges */, 1.0,
//                               1.0, 1.0, true));

//    for (int p = 1; p <= 4; ++p)
//    {
//       DYNAMIC_SECTION( "...for degree p = " << p )
//       {
//          std::unique_ptr<FiniteElementCollection> fec(
//             new ND_FECollection(p, dim));
//          std::unique_ptr<FiniteElementSpace> fes(new FiniteElementSpace(
//             mesh.get(), fec.get()));

//          // initialize state; here we randomly perturb a constant state
//          GridFunction a(fes.get());
//          VectorFunctionCoefficient pert(3, randBaselineVectorPert);
//          a.ProjectCoefficient(pert);

//          std::unique_ptr<miso::StateCoefficient> nu(
//             new NonLinearCoefficient());

//          std::unique_ptr<mfem::VectorCoefficient> mag(
//             new mfem::VectorFunctionCoefficient(3, mag_func));

//          NonlinearForm res(fes.get());
//          res.AddDomainIntegrator(new miso::MagnetizationIntegrator(nu.get(),
//                                                                    mag.get()));

//          // initialize the vector that the Jacobian multiplies
//          GridFunction v(fes.get());
//          VectorFunctionCoefficient v_rand(3, randVectorState);
//          v.ProjectCoefficient(v_rand);

//          // evaluate the Jacobian and compute its product with v
//          Operator& Jac = res.GetGradient(a);
//          GridFunction jac_v(fes.get());
//          Jac.Mult(v, jac_v);

//          // now compute the finite-difference approximation...
//          GridFunction r(fes.get()), jac_v_fd(fes.get());
//          a.Add(-delta, v);
//          res.Mult(a, r);
//          a.Add(2*delta, v);
//          res.Mult(a, jac_v_fd);
//          jac_v_fd -= r;
//          jac_v_fd /= (2*delta);

//          for (int i = 0; i < jac_v.Size(); ++i)
//          {
//             REQUIRE( jac_v(i) == Approx(jac_v_fd(i)) );
//          }
//       }
//    }
// }<|MERGE_RESOLUTION|>--- conflicted
+++ resolved
@@ -1,10 +1,1348 @@
 #include <random>
+#include <typeinfo>
 
 #include "catch.hpp"
+#include "coefficient.hpp"
 #include "mfem.hpp"
 
 #include "electromag_integ.hpp"
 #include "electromag_test_data.hpp"
+
+class TestMagnetizationSource : public miso::VectorStateCoefficient
+{
+public:
+   void Eval(mfem::Vector &v,
+             mfem::ElementTransformation &trans,
+             const mfem::IntegrationPoint &ip,
+             double state) override
+   {
+      int space_dim = trans.GetSpaceDim();
+      double x_buffer[3] = {};
+      mfem::Vector x(x_buffer, space_dim);
+      trans.Transform(ip, x);
+
+      for (int i = 0; i < x.Size(); ++i)
+      {
+         v(i) = pow(x(i), 2) * std::pow(state, 2);
+      }
+   }
+
+   void EvalStateDeriv(mfem::Vector &vec_dot,
+                       mfem::ElementTransformation &trans,
+                       const mfem::IntegrationPoint &ip,
+                       double state) override
+   {
+      int space_dim = trans.GetSpaceDim();
+      double x_buffer[3] = {};
+      mfem::Vector x(x_buffer, space_dim);
+      trans.Transform(ip, x);
+
+      for (int i = 0; i < x.Size(); ++i)
+      {
+         vec_dot(i) = pow(x(i), 2) * 2 * state;
+      }
+   }
+
+   void  EvalRevDiff(const mfem::Vector &V_bar,
+                    mfem::ElementTransformation &trans,
+                    const mfem::IntegrationPoint &ip,
+                    double state,
+                    mfem::DenseMatrix &PointMat_bar) override
+   {
+      int space_dim = trans.GetSpaceDim();
+      double x_buffer[3] = {};
+      mfem::Vector x(x_buffer, space_dim);
+      trans.Transform(ip, x);
+
+      double x_bar_buffer[3] = {};
+      mfem::Vector x_bar(x_bar_buffer, space_dim);
+
+      for (int i = 0; i < x.Size(); ++i)
+      {
+         x_bar(i) = V_bar(i) * 2 * x(i) * std::pow(state, 2);
+      }
+
+      static_cast<mfem::IsoparametricTransformation &>(trans).TransformRevDiff(
+         ip, x_bar, PointMat_bar);
+   }
+
+   TestMagnetizationSource(int vdim)
+   : miso::VectorStateCoefficient(vdim)
+   {}
+};
+
+TEST_CASE("NonlinearDiffusionIntegrator::AssembleElementGrad")
+{
+   using namespace mfem;
+   using namespace electromag_data;
+
+   double delta = 1e-5;
+
+   // generate a 6 element mesh
+   int num_edge = 2;
+   auto mesh = Mesh::MakeCartesian2D(num_edge,
+                                     num_edge,
+                                     Element::TRIANGLE);
+   mesh.EnsureNodes();
+   const auto dim = mesh.SpaceDimension();
+
+   mesh.SetCurvature(1);
+
+   auto &mesh_gf = *mesh.GetNodes();
+   auto *mesh_fespace = mesh_gf.FESpace();
+
+   mfem::GridFunction mesh_pert(mesh_fespace);
+   for (int i = 0; i < mesh_pert.Size(); ++i)
+   {
+      mesh_pert(i) = electromag_data::randNumber();
+   }
+   mesh_pert /= (100 * (num_edge / 32.0));
+   // mesh_pert = 0.0;
+
+   mfem::Array<int> ess_bdr(mesh.bdr_attributes.Max());
+   ess_bdr = 1;
+   mfem::Array<int> ess_tdof_list;
+   mesh_fespace->GetEssentialTrueDofs(ess_bdr, ess_tdof_list);
+   mesh_pert.SetSubVector(ess_tdof_list, 0.0);
+   mesh_gf += mesh_pert;
+
+   NonLinearCoefficient nu;
+   // LinearCoefficient nu;
+   for (int p = 1; p <= 4; ++p)
+   {
+      DYNAMIC_SECTION( "...for degree p = " << p )
+      {
+         H1_FECollection fec(p, dim);
+         FiniteElementSpace fes(&mesh, &fec);
+
+         // initialize state; here we randomly perturb a constant state
+         GridFunction state(&fes);
+         FunctionCoefficient pert(randState);
+         state.ProjectCoefficient(pert);
+
+         NonlinearForm res(&fes);
+         res.AddDomainIntegrator(new miso::NonlinearDiffusionIntegrator(nu));
+
+         // initialize the vector that the Jacobian multiplies
+         GridFunction v(&fes);
+         v.ProjectCoefficient(pert);
+
+         // evaluate the Jacobian and compute its product with v
+         Operator& jac = res.GetGradient(state);
+         GridFunction jac_v(&fes);
+         jac.Mult(v, jac_v);
+
+         // now compute the finite-difference approximation...
+         GridFunction r(&fes), jac_v_fd(&fes);
+         state.Add(-delta, v);
+         res.Mult(state, r);
+         state.Add(2*delta, v);
+         res.Mult(state, jac_v_fd);
+         jac_v_fd -= r;
+         jac_v_fd /= (2*delta);
+
+         for (int i = 0; i < jac_v.Size(); ++i)
+         {
+            REQUIRE(jac_v(i) == Approx(jac_v_fd(i)).margin(1e-6));
+         }
+      }
+   }
+}
+
+TEST_CASE("NonlinearDiffusionIntegratorMeshRevSens::AssembleRHSElementVect")
+{
+   using namespace mfem;
+   using namespace electromag_data;
+
+   double delta = 1e-5;
+
+   // generate a 6 element mesh
+   int num_edge = 2;
+   auto mesh = Mesh::MakeCartesian2D(num_edge,
+                                     num_edge,
+                                     Element::TRIANGLE);
+   mesh.EnsureNodes();
+   const auto dim = mesh.SpaceDimension();
+
+   mesh.SetCurvature(1);
+
+   auto &mesh_gf = *mesh.GetNodes();
+   auto *mesh_fespace = mesh_gf.FESpace();
+
+   mfem::GridFunction mesh_pert(mesh_fespace);
+   for (int i = 0; i < mesh_pert.Size(); ++i)
+   {
+      mesh_pert(i) = electromag_data::randNumber();
+   }
+   mesh_pert /= (100 * (num_edge / 32.0));
+   // mesh_pert = 0.0;
+
+   mfem::Array<int> ess_bdr(mesh.bdr_attributes.Max());
+   ess_bdr = 1;
+   mfem::Array<int> ess_tdof_list;
+   mesh_fespace->GetEssentialTrueDofs(ess_bdr, ess_tdof_list);
+   mesh_pert.SetSubVector(ess_tdof_list, 0.0);
+   mesh_gf += mesh_pert;
+
+   NonLinearCoefficient nu;
+   // LinearCoefficient nu;
+   for (int p = 1; p <= 4; ++p)
+   {
+      DYNAMIC_SECTION( "...for degree p = " << p )
+      {
+         H1_FECollection fec(p, dim);
+         FiniteElementSpace fes(&mesh, &fec);
+
+         // initialize state; here we randomly perturb a constant state
+         GridFunction state(&fes);
+         GridFunction adjoint(&fes);
+         FunctionCoefficient pert(randState);
+         state.ProjectCoefficient(pert);
+         adjoint.ProjectCoefficient(pert);
+
+         NonlinearForm res(&fes);
+         auto *integ = new miso::NonlinearDiffusionIntegrator(nu);
+         res.AddDomainIntegrator(integ);
+
+         // extract mesh nodes and get their finite-element space
+         auto &x_nodes = *mesh.GetNodes();
+         auto &mesh_fes = *x_nodes.FESpace();
+
+         // initialize the vector that we use to perturb the mesh nodes
+         GridFunction v(&mesh_fes);
+         VectorFunctionCoefficient v_pert(dim, randVectorState);
+         v.ProjectCoefficient(v_pert);
+
+         // evaluate d(psi^T R)/dx and contract with v
+         LinearForm dfdx(&mesh_fes);
+         dfdx.AddDomainIntegrator(
+            new miso::NonlinearDiffusionIntegratorMeshRevSens(state, adjoint, *integ));
+         dfdx.Assemble();
+         double dfdx_v = dfdx * v;
+
+         // now compute the finite-difference approximation...
+         GridFunction x_pert(x_nodes);
+         GridFunction r(&fes);
+         x_pert.Add(delta, v);
+         mesh.SetNodes(x_pert);
+         fes.Update();
+         res.Mult(state, r);
+         double dfdx_v_fd = adjoint * r;
+         x_pert.Add(-2 * delta, v);
+         mesh.SetNodes(x_pert);
+         fes.Update();
+         res.Mult(state, r);
+         dfdx_v_fd -= adjoint * r;
+         dfdx_v_fd /= (2 * delta);
+         mesh.SetNodes(x_nodes); // remember to reset the mesh nodes
+         fes.Update();
+
+         REQUIRE(dfdx_v == Approx(dfdx_v_fd).margin(1e-8));
+      }
+   }
+}
+
+TEST_CASE("NonlinearDGDiffusionIntegrator::AssembleFaceVector")
+{
+   using namespace mfem;
+   using namespace electromag_data;
+
+   double delta = 1e-5;
+
+   // generate a 6 element mesh
+   int num_edge = 2;
+   auto mesh = Mesh::MakeCartesian2D(num_edge,
+                                     num_edge,
+                                     Element::TRIANGLE);
+   mesh.EnsureNodes();
+   const auto dim = mesh.SpaceDimension();
+
+   mesh.SetCurvature(1);
+
+   auto &mesh_gf = *mesh.GetNodes();
+   auto *mesh_fespace = mesh_gf.FESpace();
+
+   mfem::GridFunction mesh_pert(mesh_fespace);
+   for (int i = 0; i < mesh_pert.Size(); ++i)
+   {
+      mesh_pert(i) = electromag_data::randNumber();
+   }
+   mesh_pert /= (100 * (num_edge / 32.0));
+   // mesh_pert = 0.0;
+
+   mfem::Array<int> ess_bdr(mesh.bdr_attributes.Max());
+   ess_bdr = 1;
+   mfem::Array<int> ess_tdof_list;
+   mesh_fespace->GetEssentialTrueDofs(ess_bdr, ess_tdof_list);
+   mesh_pert.SetSubVector(ess_tdof_list, 0.0);
+   mesh_gf += mesh_pert;
+
+   LinearCoefficient one_sc(10.0);
+   ConstantCoefficient one(10.0);
+   ConstantCoefficient bc_val(-10.0);
+   double sigma = -1.0;
+   double mu = 10;
+
+   for (int p = 1; p <= 4; ++p)
+   {
+      DYNAMIC_SECTION( "...for degree p = " << p )
+      {
+         H1_FECollection fec(p, dim);
+         FiniteElementSpace fes(&mesh, &fec);
+
+         GridFunction state(&fes);
+         FunctionCoefficient pert(randState);
+         state.ProjectCoefficient(pert);
+
+         NonlinearForm res(&fes);
+         res.AddBdrFaceIntegrator(new miso::NonlinearDGDiffusionIntegrator(one_sc, bc_val, mu));
+
+         GridFunction res_vec(&fes);
+         res.Mult(state, res_vec);
+
+         BilinearForm blf(&fes);
+         auto *blfi = new DGDiffusionIntegrator(one, sigma, mu);
+         blfi->SetIntRule(&IntRules.Get(Geometry::SEGMENT, 2*p));
+         blf.AddBdrFaceIntegrator(blfi);
+         blf.Assemble();
+
+         LinearForm lf(&fes);
+         auto *lfi = new DGDirichletLFIntegrator(bc_val, one, sigma, mu);
+         lfi->SetIntRule(&IntRules.Get(Geometry::SEGMENT, 2*p));
+         lf.AddBdrFaceIntegrator(lfi);
+         lf.Assemble();
+
+         GridFunction blf_res(&fes);
+         blf.Mult(state, blf_res);
+         blf_res -= lf;
+
+         for (int i = 0; i < state.Size(); ++i)
+         {
+            REQUIRE(res_vec(i) == Approx(blf_res(i)).margin(1e-8));
+         }
+      }
+   }
+}
+
+TEST_CASE("NonlinearDGDiffusionIntegrator::AssembleFaceGrad")
+{
+   using namespace mfem;
+   using namespace electromag_data;
+
+   double delta = 1e-5;
+
+   // generate a 6 element mesh
+   int num_edge = 2;
+   auto mesh = Mesh::MakeCartesian2D(num_edge,
+                                     num_edge,
+                                     Element::TRIANGLE);
+   mesh.EnsureNodes();
+   const auto dim = mesh.SpaceDimension();
+
+   mesh.SetCurvature(1);
+
+   auto &mesh_gf = *mesh.GetNodes();
+   auto *mesh_fespace = mesh_gf.FESpace();
+
+   mfem::GridFunction mesh_pert(mesh_fespace);
+   for (int i = 0; i < mesh_pert.Size(); ++i)
+   {
+      mesh_pert(i) = electromag_data::randNumber();
+   }
+   mesh_pert /= (100 * (num_edge / 32.0));
+   // mesh_pert = 0.0;
+
+   mfem::Array<int> ess_bdr(mesh.bdr_attributes.Max());
+   ess_bdr = 1;
+   mfem::Array<int> ess_tdof_list;
+   mesh_fespace->GetEssentialTrueDofs(ess_bdr, ess_tdof_list);
+   mesh_pert.SetSubVector(ess_tdof_list, 0.0);
+   mesh_gf += mesh_pert;
+
+   // LinearCoefficient one_sc(1.0);
+   NonLinearCoefficient one_sc;
+   ConstantCoefficient bc_val(10.0);
+   double sigma = -1.0;
+   double mu = 0.0;
+
+   for (int p = 1; p <= 4; ++p)
+   {
+      DYNAMIC_SECTION( "...for degree p = " << p )
+      {
+         H1_FECollection fec(p, dim);
+         FiniteElementSpace fes(&mesh, &fec);
+
+         GridFunction state(&fes);
+         FunctionCoefficient pert(randState);
+         state.ProjectCoefficient(pert);
+
+         NonlinearForm res(&fes);
+         res.AddBdrFaceIntegrator(new miso::NonlinearDGDiffusionIntegrator(one_sc, bc_val, mu));
+
+         // initialize the vector that the Jacobian multiplies
+         GridFunction v(&fes);
+         v.ProjectCoefficient(pert);
+
+         // evaluate the Jacobian and compute its product with v
+         Operator& jac = res.GetGradient(state);
+         GridFunction jac_v(&fes);
+         jac.Mult(v, jac_v);
+
+         // now compute the finite-difference approximation...
+         GridFunction r(&fes), jac_v_fd(&fes);
+         state.Add(-delta, v);
+         res.Mult(state, r);
+         state.Add(2*delta, v);
+         res.Mult(state, jac_v_fd);
+         jac_v_fd -= r;
+         jac_v_fd /= (2*delta);
+
+         for (int i = 0; i < jac_v.Size(); ++i)
+         {
+            REQUIRE(jac_v(i) == Approx(jac_v_fd(i)).margin(1e-6));
+         }
+      }
+   }
+}
+
+TEST_CASE("NonlinearDGDiffusionIntegratorMeshRevSens::AssembleRHSElementVect")
+{
+   using namespace mfem;
+   using namespace electromag_data;
+
+   double delta = 1e-5;
+
+   // generate a 6 element mesh
+   int num_edge = 3;
+   auto mesh = Mesh::MakeCartesian2D(num_edge,
+                                     num_edge,
+                                     Element::TRIANGLE);
+   mesh.EnsureNodes();
+   const auto dim = mesh.SpaceDimension();
+
+   mesh.SetCurvature(1);
+
+   auto &mesh_gf = *mesh.GetNodes();
+   auto *mesh_fespace = mesh_gf.FESpace();
+
+   mfem::GridFunction mesh_pert(mesh_fespace);
+   for (int i = 0; i < mesh_pert.Size(); ++i)
+   {
+      mesh_pert(i) = electromag_data::randNumber();
+   }
+   mesh_pert /= (100 * (num_edge / 32.0));
+   // mesh_pert = 0.0;
+
+   mfem::Array<int> ess_bdr(mesh.bdr_attributes.Max());
+   ess_bdr = 1;
+   mfem::Array<int> ess_tdof_list;
+   mesh_fespace->GetEssentialTrueDofs(ess_bdr, ess_tdof_list);
+   mesh_pert.SetSubVector(ess_tdof_list, 0.0);
+   mesh_gf += mesh_pert;
+
+   // LinearCoefficient one_sc(1.0);
+   NonLinearCoefficient one_sc;
+   ConstantCoefficient bc_val(10.0);
+   double mu = 10;
+
+   for (int p = 1; p <= 4; ++p)
+   {
+      DYNAMIC_SECTION( "...for degree p = " << p )
+      {
+         H1_FECollection fec(p, dim);
+         FiniteElementSpace fes(&mesh, &fec);
+
+         // initialize state; here we randomly perturb a constant state
+         GridFunction state(&fes);
+         GridFunction adjoint(&fes);
+         FunctionCoefficient pert(randState);
+         state.ProjectCoefficient(pert);
+         adjoint.ProjectCoefficient(pert);
+
+         NonlinearForm res(&fes);
+         auto *integ = new miso::NonlinearDGDiffusionIntegrator(one_sc, bc_val, mu);
+         res.AddBdrFaceIntegrator(integ);
+
+         // extract mesh nodes and get their finite-element space
+         auto &x_nodes = *mesh.GetNodes();
+         auto &mesh_fes = *x_nodes.FESpace();
+
+         // initialize the vector that we use to perturb the mesh nodes
+         GridFunction v(&mesh_fes);
+         VectorFunctionCoefficient v_pert(dim, randVectorState);
+         v.ProjectCoefficient(v_pert);
+
+         // evaluate d(psi^T R)/dx and contract with v
+         LinearForm dfdx(&mesh_fes);
+         dfdx.AddBdrFaceIntegrator(
+            new miso::NonlinearDGDiffusionIntegratorMeshRevSens(mesh_fes, state, adjoint, *integ));
+         dfdx.Assemble();
+         double dfdx_v = dfdx * v;
+
+         // now compute the finite-difference approximation...
+         GridFunction x_pert(x_nodes);
+         GridFunction r(&fes);
+         x_pert.Add(delta, v);
+         mesh.SetNodes(x_pert);
+         fes.Update();
+         res.Mult(state, r);
+         double dfdx_v_fd = adjoint * r;
+         x_pert.Add(-2 * delta, v);
+         mesh.SetNodes(x_pert);
+         fes.Update();
+         res.Mult(state, r);
+         dfdx_v_fd -= adjoint * r;
+         dfdx_v_fd /= (2 * delta);
+         mesh.SetNodes(x_nodes); // remember to reset the mesh nodes
+         fes.Update();
+
+         REQUIRE(dfdx_v == Approx(dfdx_v_fd).margin(1e-8));
+      }
+   }
+}
+
+// TEST_CASE("DGInteriorFaceDiffusionIntegrator2::AssembleFaceVector")
+// {
+//    using namespace mfem;
+//    using namespace electromag_data;
+
+//    double delta = 1e-5;
+
+//    // generate a 6 element mesh
+//    int num_edge = 2;
+//    auto mesh = Mesh::MakeCartesian2D(num_edge,
+//                                      num_edge,
+//                                      Element::TRIANGLE);
+//    mesh.EnsureNodes();
+//    const auto dim = mesh.SpaceDimension();
+
+//    mesh.SetCurvature(1);
+
+//    auto &mesh_gf = *mesh.GetNodes();
+//    auto *mesh_fespace = mesh_gf.FESpace();
+
+//    mfem::GridFunction mesh_pert(mesh_fespace);
+//    for (int i = 0; i < mesh_pert.Size(); ++i)
+//    {
+//       mesh_pert(i) = electromag_data::randNumber();
+//    }
+//    mesh_pert /= (100 * (num_edge / 32.0));
+//    // mesh_pert = 0.0;
+
+//    mfem::Array<int> ess_bdr(mesh.bdr_attributes.Max());
+//    ess_bdr = 1;
+//    mfem::Array<int> ess_tdof_list;
+//    mesh_fespace->GetEssentialTrueDofs(ess_bdr, ess_tdof_list);
+//    mesh_pert.SetSubVector(ess_tdof_list, 0.0);
+//    mesh_gf += mesh_pert;
+
+//    LinearCoefficient one_sc(1.0);
+//    ConstantCoefficient one(1.0);
+//    double sigma = -1.0;
+//    double mu = 10.0;
+
+//    for (int p = 1; p <= 1; ++p)
+//    {
+//       DYNAMIC_SECTION( "...for degree p = " << p )
+//       {
+//          L2_FECollection fec(p, dim);
+//          FiniteElementSpace fes(&mesh, &fec);
+
+//          GridFunction state(&fes);
+//          FunctionCoefficient pert(randState);
+//          state.ProjectCoefficient(pert);
+
+//          NonlinearForm res(&fes);
+//          res.AddInteriorFaceIntegrator(
+//             new miso::DGInteriorFaceDiffusionIntegrator2(one_sc, mu));
+
+//          GridFunction res_vec(&fes);
+//          res.Mult(state, res_vec);
+
+//          NonlinearForm mfem_res(&fes);
+//          mfem_res.AddInteriorFaceIntegrator(
+//             new DGDiffusionIntegrator(one_sc, sigma, mu));
+
+//          GridFunction mfem_res_vec(&fes);
+//          mfem_res.Mult(state, mfem_res_vec);
+
+//          // evaluate the Jacobian and compute its product with v
+//          Operator& jac = res.GetGradient(state);
+//          GridFunction jac_v(&fes);
+//          GridFunction v(&fes);
+//          DenseMatrix dJac(v.Size());
+//          DenseMatrix dJac_fd(v.Size());
+//          for (int i = 0; i < v.Size(); ++i)
+//          {
+//             v = 0.0;
+//             v(i) = 1.0;
+//             jac.Mult(v, jac_v);
+//             // now compute the finite-difference approximation...
+//             GridFunction r(&fes), jac_v_fd(&fes);
+//             state.Add(-delta, v);
+//             res.Mult(state, r);
+//             state.Add(2*delta, v);
+//             res.Mult(state, jac_v_fd);
+//             jac_v_fd -= r;
+//             jac_v_fd /= (2*delta);
+//             // std::cout << "Jac_v:\n";
+//             // jac_v.Print(mfem::out, 1); 
+//             // std::cout << "Jac_v_fd:\n";
+//             // jac_v_fd.Print(mfem::out, 1); 
+//             state.Add(-delta, v);
+//             for (int j = 0; j < v.Size(); ++j)
+//             {
+//                dJac(j, i) = jac_v(j);
+//                dJac_fd(j, i) = jac_v_fd(j);
+//             }
+//          }
+//          std::cout << "Jac:\n";
+//          dJac.Print(mfem::out, v.Size()); 
+//          std::cout << "Jac_fd:\n";
+//          dJac_fd.Print(mfem::out, v.Size()); 
+
+//          for (int i = 0; i < v.Size(); ++i)
+//          {
+//             for (int j = 0; j < v.Size(); ++j)
+//             {
+//                REQUIRE(dJac(i, j) == Approx(dJac_fd(i, j)).margin(1e-6));
+//             }
+//          }
+
+//          std::cout << "res:\n";
+//          res_vec.Print(mfem::out, v.Size()); 
+//          std::cout << "mfem_res:\n";
+//          mfem_res_vec.Print(mfem::out, v.Size()); 
+
+//          for (int i = 0; i < state.Size(); ++i)
+//          {
+//             REQUIRE(res_vec(i) == Approx(mfem_res_vec(i)).margin(1e-8));
+//          }
+//       }
+//    }
+// }
+
+// TEST_CASE("DGInteriorFaceDiffusionIntegrator2::AssembleFaceGrad")
+// {
+//    using namespace mfem;
+//    using namespace electromag_data;
+
+//    double delta = 1e-5;
+
+//    // generate a 6 element mesh
+//    int num_edge = 2;
+//    auto mesh = Mesh::MakeCartesian2D(num_edge,
+//                                      num_edge,
+//                                      Element::TRIANGLE);
+//    mesh.EnsureNodes();
+//    const auto dim = mesh.SpaceDimension();
+
+//    mesh.SetCurvature(1);
+
+//    auto &mesh_gf = *mesh.GetNodes();
+//    auto *mesh_fespace = mesh_gf.FESpace();
+
+//    mfem::GridFunction mesh_pert(mesh_fespace);
+//    for (int i = 0; i < mesh_pert.Size(); ++i)
+//    {
+//       mesh_pert(i) = electromag_data::randNumber();
+//    }
+//    mesh_pert /= (100 * (num_edge / 32.0));
+//    // mesh_pert = 0.0;
+
+//    mfem::Array<int> ess_bdr(mesh.bdr_attributes.Max());
+//    ess_bdr = 1;
+//    mfem::Array<int> ess_tdof_list;
+//    mesh_fespace->GetEssentialTrueDofs(ess_bdr, ess_tdof_list);
+//    mesh_pert.SetSubVector(ess_tdof_list, 0.0);
+//    mesh_gf += mesh_pert;
+
+//    // LinearCoefficient one_sc(1.0);
+//    NonLinearCoefficient one_sc;
+//    double mu = 10.0;
+
+//    for (int p = 1; p <= 4; ++p)
+//    {
+//       DYNAMIC_SECTION( "...for degree p = " << p )
+//       {
+//          L2_FECollection fec(p, dim);
+//          FiniteElementSpace fes(&mesh, &fec);
+
+//          GridFunction state(&fes);
+//          FunctionCoefficient pert(randState);
+//          state.ProjectCoefficient(pert);
+
+//          NonlinearForm res(&fes);
+//          res.AddInteriorFaceIntegrator(
+//             new miso::DGInteriorFaceDiffusionIntegrator2(one_sc, mu));
+
+//          // initialize the vector that the Jacobian multiplies
+//          GridFunction v(&fes);
+//          v.ProjectCoefficient(pert);
+
+//          // evaluate the Jacobian and compute its product with v
+//          Operator& jac = res.GetGradient(state);
+//          GridFunction jac_v(&fes);
+//          jac.Mult(v, jac_v);
+
+//          // now compute the finite-difference approximation...
+//          GridFunction r(&fes), jac_v_fd(&fes);
+//          state.Add(-delta, v);
+//          res.Mult(state, r);
+//          state.Add(2*delta, v);
+//          res.Mult(state, jac_v_fd);
+//          jac_v_fd -= r;
+//          jac_v_fd /= (2*delta);
+
+//          for (int i = 0; i < jac_v.Size(); ++i)
+//          {
+//             REQUIRE(jac_v(i) == Approx(jac_v_fd(i)).margin(1e-6));
+//          }
+
+//          // // evaluate the Jacobian and compute its product with v
+//          // DenseMatrix dJac(v.Size());
+//          // DenseMatrix dJac_fd(v.Size());
+//          // for (int i = 0; i < v.Size(); ++i)
+//          // {
+//          //    v = 0.0;
+//          //    v(i) = 1.0;
+//          //    jac.Mult(v, jac_v);
+//          //    // now compute the finite-difference approximation...
+//          //    GridFunction r(&fes), jac_v_fd(&fes);
+//          //    state.Add(-delta, v);
+//          //    res.Mult(state, r);
+//          //    state.Add(2*delta, v);
+//          //    res.Mult(state, jac_v_fd);
+//          //    jac_v_fd -= r;
+//          //    jac_v_fd /= (2*delta);
+//          //    // std::cout << "Jac_v:\n";
+//          //    // jac_v.Print(mfem::out, 1); 
+//          //    // std::cout << "Jac_v_fd:\n";
+//          //    // jac_v_fd.Print(mfem::out, 1); 
+//          //    state.Add(-delta, v);
+//          //    for (int j = 0; j < v.Size(); ++j)
+//          //    {
+//          //       dJac(j, i) = jac_v(j);
+//          //       dJac_fd(j, i) = jac_v_fd(j);
+//          //    }
+//          // }
+//          // std::cout << "Jac:\n";
+//          // dJac.Print(mfem::out, v.Size()); 
+//          // std::cout << "Jac_fd:\n";
+//          // dJac_fd.Print(mfem::out, v.Size()); 
+
+//          // v.ProjectCoefficient(pert);
+//          // // v = 0.0;
+//          // // v(0) = 1.0;
+//          // jac.Mult(v, jac_v);
+//          // GridFunction r(&fes), jac_v_fd(&fes);
+//          // state.Add(-delta, v);
+//          // res.Mult(state, r);
+//          // state.Add(2*delta, v);
+//          // res.Mult(state, jac_v_fd);
+//          // jac_v_fd -= r;
+//          // jac_v_fd /= (2*delta);
+
+//          // for (int i = 0; i < jac_v.Size(); ++i)
+//          // {
+//          //    REQUIRE(jac_v(i) == Approx(jac_v_fd(i)).margin(1e-6));
+//          // }
+//       }
+//    }
+// }
+
+TEST_CASE("DGInteriorFaceDiffusionIntegrator::AssembleFaceVector")
+{
+   using namespace mfem;
+   using namespace electromag_data;
+
+   double delta = 1e-5;
+
+   // generate a 6 element mesh
+   int num_edge = 2;
+   auto mesh = Mesh::MakeCartesian2D(num_edge,
+                                     num_edge,
+                                     Element::TRIANGLE);
+   mesh.EnsureNodes();
+   const auto dim = mesh.SpaceDimension();
+
+   mesh.SetCurvature(1);
+
+   auto &mesh_gf = *mesh.GetNodes();
+   auto *mesh_fespace = mesh_gf.FESpace();
+
+   mfem::GridFunction mesh_pert(mesh_fespace);
+   for (int i = 0; i < mesh_pert.Size(); ++i)
+   {
+      mesh_pert(i) = electromag_data::randNumber();
+   }
+   mesh_pert /= (100 * (num_edge / 32.0));
+   // mesh_pert = 0.0;
+
+   mfem::Array<int> ess_bdr(mesh.bdr_attributes.Max());
+   ess_bdr = 1;
+   mfem::Array<int> ess_tdof_list;
+   mesh_fespace->GetEssentialTrueDofs(ess_bdr, ess_tdof_list);
+   mesh_pert.SetSubVector(ess_tdof_list, 0.0);
+   mesh_gf += mesh_pert;
+
+   LinearCoefficient one_sc(1.0);
+   ConstantCoefficient one(1.0);
+   double sigma = -1.0;
+   double mu = 10.0;
+
+   for (int p = 1; p <= 4; ++p)
+   {
+      DYNAMIC_SECTION( "...for degree p = " << p )
+      {
+         L2_FECollection fec(p, dim);
+         FiniteElementSpace fes(&mesh, &fec);
+
+         GridFunction state(&fes);
+         FunctionCoefficient pert(randState);
+         state.ProjectCoefficient(pert);
+
+         NonlinearForm res(&fes);
+         res.AddInteriorFaceIntegrator(
+            new miso::DGInteriorFaceDiffusionIntegrator(one_sc, mu));
+
+         GridFunction res_vec(&fes);
+         res.Mult(state, res_vec);
+
+         NonlinearForm mfem_res(&fes);
+         mfem_res.AddInteriorFaceIntegrator(
+            new DGDiffusionIntegrator(one, sigma, mu));
+
+         GridFunction mfem_res_vec(&fes);
+         mfem_res.Mult(state, mfem_res_vec);
+
+         // std::cout << "custom:\n";
+         // res_vec.Print(mfem::out, 1);
+         // std::cout << "\n";
+
+         // std::cout << "mfem:\n";
+         // mfem_res_vec.Print(mfem::out, 1);
+
+         for (int i = 0; i < state.Size(); ++i)
+         {
+            REQUIRE(res_vec(i) == Approx(mfem_res_vec(i)).margin(1e-8));
+         }
+      }
+   }
+}
+
+TEST_CASE("DGInteriorFaceDiffusionIntegrator::AssembleFaceGrad")
+{
+   using namespace mfem;
+   using namespace electromag_data;
+
+   double delta = 1e-5;
+
+   // generate a 6 element mesh
+   int num_edge = 2;
+   auto mesh = Mesh::MakeCartesian2D(num_edge,
+                                     num_edge,
+                                     Element::TRIANGLE);
+   mesh.EnsureNodes();
+   const auto dim = mesh.SpaceDimension();
+
+   mesh.SetCurvature(1);
+
+   auto &mesh_gf = *mesh.GetNodes();
+   auto *mesh_fespace = mesh_gf.FESpace();
+
+   mfem::GridFunction mesh_pert(mesh_fespace);
+   for (int i = 0; i < mesh_pert.Size(); ++i)
+   {
+      mesh_pert(i) = electromag_data::randNumber();
+   }
+   mesh_pert /= (100 * (num_edge / 32.0));
+   // mesh_pert = 0.0;
+
+   mfem::Array<int> ess_bdr(mesh.bdr_attributes.Max());
+   ess_bdr = 1;
+   mfem::Array<int> ess_tdof_list;
+   mesh_fespace->GetEssentialTrueDofs(ess_bdr, ess_tdof_list);
+   mesh_pert.SetSubVector(ess_tdof_list, 0.0);
+   mesh_gf += mesh_pert;
+
+   // LinearCoefficient one_sc(1.0);
+   NonLinearCoefficient one_sc;
+   double mu = 10.0;
+
+   for (int p = 1; p <= 4; ++p)
+   {
+      DYNAMIC_SECTION( "...for degree p = " << p )
+      {
+         L2_FECollection fec(p, dim);
+         FiniteElementSpace fes(&mesh, &fec);
+
+         GridFunction state(&fes);
+         FunctionCoefficient pert(randState);
+         state.ProjectCoefficient(pert);
+
+         NonlinearForm res(&fes);
+         res.AddInteriorFaceIntegrator(
+            new miso::DGInteriorFaceDiffusionIntegrator(one_sc, mu));
+
+         // initialize the vector that the Jacobian multiplies
+         GridFunction v(&fes);
+         v.ProjectCoefficient(pert);
+
+         // evaluate the Jacobian and compute its product with v
+         Operator& jac = res.GetGradient(state);
+         GridFunction jac_v(&fes);
+         // jac.Mult(v, jac_v);
+
+         // // now compute the finite-difference approximation...
+         // GridFunction r(&fes), jac_v_fd(&fes);
+         // state.Add(-delta, v);
+         // res.Mult(state, r);
+         // state.Add(2*delta, v);
+         // res.Mult(state, jac_v_fd);
+         // jac_v_fd -= r;
+         // jac_v_fd /= (2*delta);
+
+         // for (int i = 0; i < jac_v.Size(); ++i)
+         // {
+         //    REQUIRE(jac_v(i) == Approx(jac_v_fd(i)).margin(1e-6));
+         // }
+
+         // // evaluate the Jacobian and compute its product with v
+         // DenseMatrix dJac(v.Size());
+         // DenseMatrix dJac_fd(v.Size());
+         // for (int i = 0; i < v.Size(); ++i)
+         // {
+         //    v = 0.0;
+         //    v(i) = 1.0;
+         //    jac.Mult(v, jac_v);
+         //    // now compute the finite-difference approximation...
+         //    GridFunction r(&fes), jac_v_fd(&fes);
+         //    state.Add(-delta, v);
+         //    res.Mult(state, r);
+         //    state.Add(2*delta, v);
+         //    res.Mult(state, jac_v_fd);
+         //    jac_v_fd -= r;
+         //    jac_v_fd /= (2*delta);
+         //    // std::cout << "Jac_v:\n";
+         //    // jac_v.Print(mfem::out, 1); 
+         //    // std::cout << "Jac_v_fd:\n";
+         //    // jac_v_fd.Print(mfem::out, 1); 
+         //    state.Add(-delta, v);
+         //    for (int j = 0; j < v.Size(); ++j)
+         //    {
+         //       dJac(j, i) = jac_v(j);
+         //       dJac_fd(j, i) = jac_v_fd(j);
+         //    }
+         // }
+         // std::cout << "Jac:\n";
+         // dJac.Print(mfem::out, v.Size()); 
+         // std::cout << "Jac_fd:\n";
+         // dJac_fd.Print(mfem::out, v.Size()); 
+
+         v.ProjectCoefficient(pert);
+         // v = 0.0;
+         // v(0) = 1.0;
+         jac.Mult(v, jac_v);
+         GridFunction r(&fes), jac_v_fd(&fes);
+         state.Add(-delta, v);
+         res.Mult(state, r);
+         state.Add(2*delta, v);
+         res.Mult(state, jac_v_fd);
+         jac_v_fd -= r;
+         jac_v_fd /= (2*delta);
+
+         for (int i = 0; i < jac_v.Size(); ++i)
+         {
+            REQUIRE(jac_v(i) == Approx(jac_v_fd(i)).margin(1e-6));
+         }
+      }
+   }
+}
+
+TEST_CASE("DGInteriorFaceDiffusionIntegratorMeshRevSens::AssembleRHSElementVect")
+{
+   using namespace mfem;
+   using namespace electromag_data;
+
+   double delta = 1e-5;
+
+   // generate a 6 element mesh
+   int num_edge = 2;
+   auto mesh = Mesh::MakeCartesian2D(num_edge,
+                                     num_edge,
+                                     Element::TRIANGLE);
+   mesh.EnsureNodes();
+   const auto dim = mesh.SpaceDimension();
+
+   mesh.SetCurvature(1);
+
+   auto &mesh_gf = *mesh.GetNodes();
+   auto *mesh_fespace = mesh_gf.FESpace();
+
+   mfem::GridFunction mesh_pert(mesh_fespace);
+   for (int i = 0; i < mesh_pert.Size(); ++i)
+   {
+      mesh_pert(i) = electromag_data::randNumber();
+   }
+   mesh_pert /= (100 * (num_edge / 32.0));
+   // mesh_pert = 0.0;
+
+   mfem::Array<int> ess_bdr(mesh.bdr_attributes.Max());
+   ess_bdr = 1;
+   mfem::Array<int> ess_tdof_list;
+   mesh_fespace->GetEssentialTrueDofs(ess_bdr, ess_tdof_list);
+   mesh_pert.SetSubVector(ess_tdof_list, 0.0);
+   mesh_gf += mesh_pert;
+
+   NonLinearCoefficient one_sc;
+   double mu = 10;
+
+   for (int p = 1; p <= 4; ++p)
+   {
+      DYNAMIC_SECTION( "...for degree p = " << p )
+      {
+         L2_FECollection fec(p, dim);
+         FiniteElementSpace fes(&mesh, &fec);
+
+         // initialize state; here we randomly perturb a constant state
+         GridFunction state(&fes);
+         GridFunction adjoint(&fes);
+         FunctionCoefficient pert(randState);
+         state.ProjectCoefficient(pert);
+         adjoint.ProjectCoefficient(pert);
+
+         NonlinearForm res(&fes);
+         auto *integ = new miso::DGInteriorFaceDiffusionIntegrator(one_sc, mu);
+         res.AddInteriorFaceIntegrator(integ);
+
+         // extract mesh nodes and get their finite-element space
+         auto &x_nodes = *mesh.GetNodes();
+         auto &mesh_fes = *x_nodes.FESpace();
+
+         // initialize the vector that we use to perturb the mesh nodes
+         GridFunction v(&mesh_fes);
+         VectorFunctionCoefficient v_pert(dim, randVectorState);
+         v.ProjectCoefficient(v_pert);
+
+         // evaluate d(psi^T R)/dx and contract with v
+         LinearForm dfdx(&mesh_fes);
+         dfdx.AddInteriorFaceIntegrator(
+            new miso::DGInteriorFaceDiffusionIntegratorMeshRevSens(mesh_fes, state, adjoint, *integ));
+         dfdx.Assemble();
+         double dfdx_v = dfdx * v;
+
+         // now compute the finite-difference approximation...
+         GridFunction x_pert(x_nodes);
+         GridFunction r(&fes);
+         x_pert.Add(delta, v);
+         mesh.SetNodes(x_pert);
+         fes.Update();
+         res.Mult(state, r);
+         double dfdx_v_fd = adjoint * r;
+         x_pert.Add(-2 * delta, v);
+         mesh.SetNodes(x_pert);
+         fes.Update();
+         res.Mult(state, r);
+         dfdx_v_fd -= adjoint * r;
+         dfdx_v_fd /= (2 * delta);
+         mesh.SetNodes(x_nodes); // remember to reset the mesh nodes
+         fes.Update();
+
+         REQUIRE(dfdx_v == Approx(dfdx_v_fd).margin(1e-8));
+      }
+   }
+}
+
+TEST_CASE("TestBoundaryIntegratorMeshRevSens::AssembleRHSElementVect")
+{
+   using namespace mfem;
+   using namespace electromag_data;
+
+   double delta = 1e-5;
+
+   // generate a 6 element mesh
+   int num_edge = 2;
+   auto mesh = Mesh::MakeCartesian2D(num_edge,
+                                     num_edge,
+                                     Element::TRIANGLE);
+   mesh.EnsureNodes();
+   const auto dim = mesh.SpaceDimension();
+
+   for (int p = 1; p <= 4; ++p)
+   {
+      DYNAMIC_SECTION( "...for degree p = " << p )
+      {
+         H1_FECollection fec(p, dim);
+         FiniteElementSpace fes(&mesh, &fec);
+
+         // initialize state; here we randomly perturb a constant state
+         GridFunction state(&fes);
+         GridFunction adjoint(&fes);
+         FunctionCoefficient pert(randState);
+         state.ProjectCoefficient(pert);
+         adjoint.ProjectCoefficient(pert);
+
+         NonlinearForm res(&fes);
+         auto *integ = new miso::TestBoundaryIntegrator;
+         res.AddBdrFaceIntegrator(integ);
+
+         // extract mesh nodes and get their finite-element space
+         auto &x_nodes = *mesh.GetNodes();
+         auto &mesh_fes = *x_nodes.FESpace();
+
+         // initialize the vector that we use to perturb the mesh nodes
+         GridFunction v(&mesh_fes);
+         VectorFunctionCoefficient v_pert(dim, randVectorState);
+         v.ProjectCoefficient(v_pert);
+
+         // evaluate d(psi^T R)/dx and contract with v
+         LinearForm dfdx(&mesh_fes);
+         // dfdx.AddBdrFaceIntegrator(
+         dfdx.AddBoundaryIntegrator(
+            new miso::TestBoundaryIntegratorMeshRevSens(state, adjoint, *integ));
+
+         dfdx.AddBdrFaceIntegrator(
+            new miso::TestBoundaryIntegratorMeshRevSens(state, adjoint, *integ));
+
+         dfdx.Assemble();
+         double dfdx_v = dfdx * v;
+
+         // now compute the finite-difference approximation...
+         GridFunction x_pert(x_nodes);
+         GridFunction r(&fes);
+         x_pert.Add(delta, v);
+         mesh.SetNodes(x_pert);
+         fes.Update();
+         res.Mult(state, r);
+         double dfdx_v_fd = adjoint * r;
+         x_pert.Add(-2 * delta, v);
+         mesh.SetNodes(x_pert);
+         fes.Update();
+         res.Mult(state, r);
+         dfdx_v_fd -= adjoint * r;
+         dfdx_v_fd /= (2 * delta);
+         mesh.SetNodes(x_nodes); // remember to reset the mesh nodes
+         fes.Update();
+
+         REQUIRE(dfdx_v == Approx(dfdx_v_fd).margin(1e-8));
+      }
+   }
+}
+
+TEST_CASE("TestInteriorFaceIntegratorMeshRevSens::AssembleRHSElementVect")
+{
+   using namespace mfem;
+   using namespace electromag_data;
+
+   double delta = 1e-5;
+
+   // generate a 6 element mesh
+   int num_edge = 2;
+   auto mesh = Mesh::MakeCartesian2D(num_edge,
+                                     num_edge,
+                                     Element::TRIANGLE);
+   mesh.EnsureNodes();
+   const auto dim = mesh.SpaceDimension();
+
+   for (int p = 1; p <= 4; ++p)
+   {
+      DYNAMIC_SECTION( "...for degree p = " << p )
+      {
+         L2_FECollection fec(p, dim);
+         FiniteElementSpace fes(&mesh, &fec);
+
+         // initialize state; here we randomly perturb a constant state
+         GridFunction state(&fes);
+         GridFunction adjoint(&fes);
+         FunctionCoefficient pert(randState);
+         state.ProjectCoefficient(pert);
+         adjoint.ProjectCoefficient(pert);
+
+         NonlinearForm res(&fes);
+         auto *integ = new miso::TestInteriorFaceIntegrator;
+         res.AddInteriorFaceIntegrator(integ);
+
+         // extract mesh nodes and get their finite-element space
+         auto &x_nodes = *mesh.GetNodes();
+         auto &mesh_fes = *x_nodes.FESpace();
+
+         // initialize the vector that we use to perturb the mesh nodes
+         GridFunction v(&mesh_fes);
+         VectorFunctionCoefficient v_pert(dim, randVectorState);
+         v.ProjectCoefficient(v_pert);
+
+         // evaluate d(psi^T R)/dx and contract with v
+         LinearForm dfdx(&mesh_fes);
+         dfdx.AddInteriorFaceIntegrator(
+            new miso::TestInteriorFaceIntegratorMeshRevSens(mesh_fes, state, adjoint, *integ));
+         dfdx.Assemble();
+         double dfdx_v = dfdx * v;
+
+         // now compute the finite-difference approximation...
+         GridFunction x_pert(x_nodes);
+         GridFunction r(&fes);
+         x_pert.Add(delta, v);
+         mesh.SetNodes(x_pert);
+         fes.Update();
+         res.Mult(state, r);
+         double dfdx_v_fd = adjoint * r;
+         x_pert.Add(-2 * delta, v);
+         mesh.SetNodes(x_pert);
+         fes.Update();
+         res.Mult(state, r);
+         dfdx_v_fd -= adjoint * r;
+         dfdx_v_fd /= (2 * delta);
+         mesh.SetNodes(x_nodes); // remember to reset the mesh nodes
+         fes.Update();
+
+         REQUIRE(dfdx_v == Approx(dfdx_v_fd).margin(1e-8));
+      }
+   }
+}
+
+TEST_CASE("MagnetizationSource2DIntegratorMeshRevSens::AssembleRHSElementVect")
+{
+   using namespace mfem;
+   using namespace electromag_data;
+
+   double delta = 1e-5;
+
+   // generate a 6 element mesh
+   int num_edge = 2;
+   auto mesh = Mesh::MakeCartesian2D(num_edge,
+                                     num_edge,
+                                     Element::TRIANGLE);
+   mesh.EnsureNodes();
+   const auto dim = mesh.SpaceDimension();
+
+   TestMagnetizationSource model(dim);
+
+   for (int p = 1; p <= 4; ++p)
+   {
+      DYNAMIC_SECTION( "...for degree p = " << p )
+      {
+         H1_FECollection fec(p, dim);
+         FiniteElementSpace fes(&mesh, &fec);
+
+         // initialize temperature field
+         GridFunction temp(&fes);
+         FunctionCoefficient pert(randState);
+         temp.ProjectCoefficient(pert);
+
+
+         // initialize adjoint; here we randomly perturb a constant state
+         GridFunction adjoint(&fes);
+         adjoint.ProjectCoefficient(pert);
+
+         LinearForm res(&fes);
+         auto *integ = new miso::MagnetizationSource2DIntegrator(model, temp);
+         res.AddDomainIntegrator(integ);
+
+         // extract mesh nodes and get their finite-element space
+         auto &x_nodes = *mesh.GetNodes();
+         auto &mesh_fes = *x_nodes.FESpace();
+
+         // initialize the vector that we use to perturb the mesh nodes
+         GridFunction v(&mesh_fes);
+         VectorFunctionCoefficient v_pert(dim, randVectorState);
+         v.ProjectCoefficient(v_pert);
+
+         // evaluate d(psi^T R)/dx and contract with v
+         LinearForm dfdx(&mesh_fes);
+         dfdx.AddDomainIntegrator(
+            new miso::MagnetizationSource2DIntegratorMeshRevSens(adjoint, *integ));
+         dfdx.Assemble();
+         double dfdx_v = dfdx * v;
+
+         // now compute the finite-difference approximation...
+         GridFunction x_pert(x_nodes);
+         GridFunction r(&fes);
+         x_pert.Add(delta, v);
+         mesh.SetNodes(x_pert);
+         fes.Update();
+         res.Update();
+         res.Assemble();
+         double dfdx_v_fd = adjoint * res;
+         x_pert.Add(-2 * delta, v);
+         mesh.SetNodes(x_pert);
+         fes.Update();
+         res.Update();
+         res.Assemble();
+         dfdx_v_fd -= adjoint * res;
+         dfdx_v_fd /= (2 * delta);
+         mesh.SetNodes(x_nodes); // remember to reset the mesh nodes
+         fes.Update();
+
+         REQUIRE(dfdx_v == Approx(dfdx_v_fd).margin(1e-8));
+      }
+   }
+}
+
+TEST_CASE("MagnetizationSource2DIntegratorTemperatureRevSens::AssembleRHSElementVect")
+{
+   using namespace mfem;
+   using namespace electromag_data;
+
+   double delta = 1e-5;
+
+   // generate a 6 element mesh
+   int num_edge = 2;
+   auto mesh = Mesh::MakeCartesian2D(num_edge,
+                                     num_edge,
+                                     Element::TRIANGLE);
+   mesh.EnsureNodes();
+   const auto dim = mesh.SpaceDimension();
+
+   TestMagnetizationSource model(dim);
+
+   for (int p = 1; p <= 4; ++p)
+   {
+      DYNAMIC_SECTION( "...for degree p = " << p )
+      {
+         H1_FECollection fec(p, dim);
+         FiniteElementSpace fes(&mesh, &fec);
+
+         // initialize temperature field
+         GridFunction temp(&fes);
+         FunctionCoefficient pert(randState);
+         temp.ProjectCoefficient(pert);
+
+
+         // initialize adjoint; here we randomly perturb a constant state
+         GridFunction adjoint(&fes);
+         adjoint.ProjectCoefficient(pert);
+
+         LinearForm res(&fes);
+         auto *integ = new miso::MagnetizationSource2DIntegrator(model, temp);
+         res.AddDomainIntegrator(integ);
+
+         // initialize the vector that we use to perturb the mesh nodes
+         GridFunction v(&fes);
+         v.ProjectCoefficient(pert);
+
+         // evaluate d(psi^T R)/dx and contract with v
+         LinearForm dfdx(&fes);
+         dfdx.AddDomainIntegrator(
+            new miso::MagnetizationSource2DIntegratorTemperatureSens(adjoint, *integ));
+         dfdx.Assemble();
+         double dfdx_v = dfdx * v;
+
+         // now compute the finite-difference approximation...
+         // GridFunction r(&fes);
+         temp.Add(delta, v);
+         res.Assemble();
+         double dfdx_v_fd = adjoint * res;
+
+         temp.Add(-2 * delta, v);
+         res.Assemble();
+         dfdx_v_fd -= adjoint * res;
+         dfdx_v_fd /= (2 * delta);
+
+         REQUIRE(dfdx_v == Approx(dfdx_v_fd).margin(1e-8));
+      }
+   }
+}
 
 TEST_CASE("CurlCurlNLFIntegrator::AssembleElementGrad - linear",
           "[CurlCurlNLFIntegrator]")
@@ -263,11 +1601,7 @@
          // evaluate d(psi^T R)/dx and contract with v
          LinearForm dfdx(&mesh_fes);
          dfdx.AddDomainIntegrator(
-<<<<<<< HEAD
-            new mach::CurlCurlNLFIntegratorMeshRevSens(state, adjoint, *integ));
-=======
-            new miso::CurlCurlNLFIntegratorMeshSens(state, adjoint, *integ));
->>>>>>> 37fcab9f
+            new miso::CurlCurlNLFIntegratorMeshRevSens(state, adjoint, *integ));
          dfdx.Assemble();
          double dfdx_v = dfdx * v;
 
@@ -774,6 +2108,56 @@
 //    }
 // }
 
+TEST_CASE("MagneticEnergyIntegrator::GetEnergy - 2D")
+{
+   using namespace mfem;
+   using namespace electromag_data;
+
+   double delta = 1e-5;
+
+   // generate a 8 element mesh
+   int num_edge = 2;
+   auto mesh = Mesh::MakeCartesian2D(num_edge, num_edge,
+                                     Element::TRIANGLE);
+   // auto mesh = Mesh::MakeCartesian3D(num_edge, num_edge, num_edge,
+   //                                   Element::TETRAHEDRON);
+   mesh.EnsureNodes();
+   const auto dim = mesh.SpaceDimension();
+
+   NonLinearCoefficient nu;
+   // LinearCoefficient nu;
+
+   for (int p = 1; p <= 4; ++p)
+   {
+      DYNAMIC_SECTION("...for degree p = " << p)
+      {
+         auto nonlin_energy = [](double B) { return 1.0/3.0 * (sqrt(B+1) * (B-2) + 2); };
+
+         H1_FECollection fec(p, dim);
+         // ND_FECollection fec(p, dim);
+         FiniteElementSpace fes(&mesh, &fec);
+
+         // initialize state
+         GridFunction a(&fes);
+         FunctionCoefficient a_func([](const mfem::Vector &x){
+            return 1.5*x(1) - 0.5*x(0);
+         });
+         a.ProjectCoefficient(a_func);
+
+         NonlinearForm functional(&fes);
+         functional.AddDomainIntegrator(
+            new miso::MagneticEnergyIntegrator(nu));
+
+         const double fun = functional.GetEnergy(a);
+         const double b_mag = sqrt(pow(1.5, 2) + pow(0.5, 2));
+         const double energy = nonlin_energy(b_mag);
+         const double area = 1.0;
+         // std::cout << "fun: " << fun << " energy * area: " << energy*area << "\n";
+         REQUIRE(fun == Approx(energy * area));
+      }
+   }
+}
+
 TEST_CASE("MagneticEnergyIntegrator::GetEnergy")
 {
    using namespace mfem;
@@ -802,8 +2186,6 @@
          std::unique_ptr<FiniteElementSpace> fes(new FiniteElementSpace(
             mesh.get(), fec.get()));
 
-
-         // initialize state; here we randomly perturb a constant state
          GridFunction A(fes.get());
          VectorFunctionCoefficient pert(3, [](const Vector &x, Vector &a)
          {
@@ -830,6 +2212,64 @@
    }
 }
 
+TEST_CASE("MagneticEnergyIntegrator::AssembleElementVector - 2D")
+{
+   using namespace mfem;
+   using namespace electromag_data;
+
+   double delta = 1e-5;
+
+   // generate a 8 element mesh
+   int num_edge = 2;
+   auto mesh = Mesh::MakeCartesian2D(num_edge, num_edge,
+                                     Element::TRIANGLE);
+   // auto mesh = Mesh::MakeCartesian3D(num_edge, num_edge, num_edge,
+   //                                   Element::TETRAHEDRON);
+   mesh.EnsureNodes();
+   const auto dim = mesh.SpaceDimension();
+
+   NonLinearCoefficient nu;
+   // LinearCoefficient nu;
+
+   for (int p = 1; p <= 4; ++p)
+   {
+      DYNAMIC_SECTION("...for degree p = " << p)
+      {
+         H1_FECollection fec(p, dim);
+         // ND_FECollection fec(p, dim);
+         FiniteElementSpace fes(&mesh, &fec);
+
+         // initialize state
+         GridFunction a(&fes);
+         FunctionCoefficient pert(randState);
+         a.ProjectCoefficient(pert);
+
+         NonlinearForm functional(&fes);
+         functional.AddDomainIntegrator(
+            new miso::MagneticEnergyIntegrator(nu));
+
+         // initialize the vector that dJdu multiplies
+         GridFunction p(&fes);
+         p.ProjectCoefficient(pert);
+
+         // evaluate dJdu and compute its product with v
+         GridFunction dJdu(&fes);
+         functional.Mult(a, dJdu);
+         double dJdu_dot_p = InnerProduct(dJdu, p);
+
+         // now compute the finite-difference approximation...
+         GridFunction q_pert(a);
+         q_pert.Add(-delta, p);
+         double dJdu_dot_p_fd = -functional.GetEnergy(q_pert);
+         q_pert.Add(2 * delta, p);
+         dJdu_dot_p_fd += functional.GetEnergy(q_pert);
+         dJdu_dot_p_fd /= (2 * delta);
+
+         REQUIRE(dJdu_dot_p == Approx(dJdu_dot_p_fd));
+      }
+   }
+}
+
 TEST_CASE("MagneticEnergyIntegrator::AssembleElementVector")
 {
    using namespace mfem;
@@ -881,6 +2321,77 @@
          dJdu_dot_p_fd /= (2 * delta);
 
          REQUIRE(dJdu_dot_p == Approx(dJdu_dot_p_fd));
+      }
+   }
+}
+
+TEST_CASE("MagneticEnergyIntegratorMeshSens::AssembleRHSElementVect - 2D")
+{
+   using namespace mfem;
+   using namespace electromag_data;
+
+   double delta = 1e-5;
+
+   // generate a 8 element mesh
+   int num_edge = 2;
+   auto mesh = Mesh::MakeCartesian2D(num_edge, num_edge,
+                                     Element::TRIANGLE);
+   mesh.EnsureNodes();
+   const auto dim = mesh.SpaceDimension();
+
+   NonLinearCoefficient nu;
+
+   for (int p = 1; p <= 4; ++p)
+   {
+      DYNAMIC_SECTION("...for degree p = " << p)
+      {
+         H1_FECollection fec(p, dim);
+         FiniteElementSpace fes(&mesh, &fec);
+
+         // initialize state
+         GridFunction a(&fes);
+         FunctionCoefficient pert(randState);
+         a.ProjectCoefficient(pert);
+
+         auto *integ = new miso::MagneticEnergyIntegrator(nu);
+         NonlinearForm functional(&fes);
+         functional.AddDomainIntegrator(integ);
+
+         // extract mesh nodes and get their finite-element space
+         auto &x_nodes = *mesh.GetNodes();
+         auto &mesh_fes = *x_nodes.FESpace();
+
+         // create v displacement field
+         GridFunction v(&mesh_fes);
+         VectorFunctionCoefficient v_pert(dim, randVectorState);
+         v.ProjectCoefficient(v_pert);
+
+         // initialize the vector that dJdx multiplies
+         GridFunction p(&mesh_fes);
+         p.ProjectCoefficient(v_pert);
+
+         // evaluate dJdx and compute its product with p
+         LinearForm dJdx(&mesh_fes);
+         dJdx.AddDomainIntegrator(
+            new miso::MagneticEnergyIntegratorMeshSens(a, *integ));
+         dJdx.Assemble();
+         double dJdx_dot_p = dJdx * p;
+
+         // now compute the finite-difference approximation...
+         GridFunction x_pert(x_nodes);
+         x_pert.Add(-delta, p);
+         mesh.SetNodes(x_pert);
+         fes.Update();
+         double dJdx_dot_p_fd = -functional.GetEnergy(a);
+         x_pert.Add(2 * delta, p);
+         mesh.SetNodes(x_pert);
+         fes.Update();
+         dJdx_dot_p_fd += functional.GetEnergy(a);
+         dJdx_dot_p_fd /= (2 * delta);
+         mesh.SetNodes(x_nodes); // remember to reset the mesh nodes
+         fes.Update();
+
+         REQUIRE(dJdx_dot_p == Approx(dJdx_dot_p_fd));
       }
    }
 }
@@ -1494,66 +3005,7 @@
    }
 }
 
-<<<<<<< HEAD
 namespace mach
-=======
-TEST_CASE("DCLossFunctionalIntegrator::GetEnergy",
-          "[DCLossFunctionalIntegrator]")
-{
-   using namespace mfem;
-
-   const int dim = 3; // templating is hard here because mesh constructors
-
-
-   int num_edge = 1;
-   for (int i = 0; i < 2; ++i)
-   {
-      num_edge *= 2;
-      DYNAMIC_SECTION("...for num edges = " << num_edge)
-      {
-         auto mesh = Mesh::MakeCartesian3D(num_edge, num_edge, num_edge,
-                                           Element::TETRAHEDRON,
-                                           1.0, 1.0, 1.0, true);
-         mesh.EnsureNodes();
-
-         const auto p = 2;
-
-         std::unique_ptr<FiniteElementCollection> fec(
-            new ND_FECollection(p, dim));
-         std::unique_ptr<FiniteElementSpace> fes(new FiniteElementSpace(
-            &mesh, fec.get()));
-
-         NonlinearForm functional(fes.get());
-
-         // initialize state
-         GridFunction A(fes.get());
-
-         // auto sigma_val = 58.14e6;
-         auto sigma_val = 1.0;
-         ConstantCoefficient sigma(sigma_val); // conductivity
-
-         double current_vec_data[] = {0.0, 0.0, 1.0};
-         Vector current_vec(current_vec_data, 3);
-         VectorConstantCoefficient current(current_vec); // current density coefficient
-         auto current_density = 1.0; // current density magnitude
-
-         functional.AddDomainIntegrator(
-            new miso::DCLossFunctionalIntegrator(sigma, current, current_density));
-
-         const auto R_dc = 1.0 / (sigma_val); // length / (sigma * area)
-         const auto loss = std::pow(current_density, 2) * R_dc;
-         
-         const double loss_fe = functional.GetEnergy(A);
-         // std::cout << "functional loss: " << loss_fe << "\n";
-         // std::cout << "analytical loss: " << loss << "\n";
-         const double loss_ratio = loss_fe / loss;
-         REQUIRE(loss_ratio == Approx(1.0).epsilon(1e-1));
-      }
-   }
-}
-
-namespace miso
->>>>>>> 37fcab9f
 {
 /// Compute the finite-difference approximation of the derivative of the
 /// magnetic energy with respect to B
@@ -1749,6 +3201,2801 @@
    }
 }
 
+TEST_CASE("DCLossFunctionalIntegrator: Resistivity for Analytical Temperature Field")
+{
+   using namespace mfem;
+   using namespace electromag_data;
+
+   //Create a temperature grid function
+   //First, make a function coefficient
+   //Then, project it onto a square 2D domain
+   //Lastly, compare the resistivity solution found using the integrator to using assert
+
+   //First case will be a simple 2D domain with a constant temperature of 20 deg C
+   //The resistivity recovered should be 1/sigma_T_ref = 1/5.6497e7 = 1.770E-8 Ohm*m
+
+   // generate a 8 element mesh, simple 2D domain, 0<=x<=1, 0<=y<=1
+   int num_edge = 2;
+   auto mesh = Mesh::MakeCartesian2D(num_edge, num_edge,
+                                     Element::TRIANGLE);
+   mesh.EnsureNodes();
+   const auto dim = mesh.SpaceDimension();
+
+   //Function Coefficient model Representing the Temperature Field
+   FunctionCoefficient model(
+      [](const mfem::Vector &x)
+      {
+         // x will be the point in space
+         double T = 0;
+         for (int i = 0; i < x.Size(); ++i)
+         {
+            T = 37+273.15; //constant temperature throughout mesh
+            // T = 77*x(0)+273.15; // temperature linearly dependent in the x(0) direction
+            // T = 63*x(1)+273.15; // temperature linearly dependent in the x(1) direction
+            // T = 30*std::pow(x(0),2)+273.15; // temperature quadratically dependent in the x(0) direction
+            // T = 77*x(0)+63*x(1)+273.15; // temperature linearly dependent in both x(0) and x(1) directions
+            // T = 30*std::pow(x(0),2) + 3*std::pow(x(1),2)+273.15; // temperature quadratically dependent in both x(0) and x(1) directions
+
+         }
+         return T;
+      });
+
+   // Loop over various degrees of elements (1 to 4)
+   for (int p = 1; p <= 4; ++p)
+   {
+      DYNAMIC_SECTION("...for degree p = " << p)
+      {
+
+         // Create the finite element collection and finite element space for the current order
+         H1_FECollection fec(p, dim);
+         FiniteElementSpace fes(&mesh, &fec);
+
+         // extract mesh nodes and get their finite-element space
+         auto &x_nodes = *mesh.GetNodes();
+         auto &mesh_fes = *x_nodes.FESpace();
+
+         // Create the temperature_field grid function by mapping the function coefficient to a grid function
+         GridFunction temperature_field_test(&fes);
+         temperature_field_test.ProjectCoefficient(model);
+         
+         NonLinearCoefficient sigma(-1.0);
+
+         // Define the functional integrator that will be used to compute the resistivity
+         auto *integ = new miso::DCLossFunctionalIntegrator(sigma, temperature_field_test);
+         NonlinearForm functional(&fes);
+         functional.AddDomainIntegrator(integ);                 
+
+         // Compute the resistivity
+         auto resistivity = functional.GetEnergy(temperature_field_test);
+         // std::cout << "resistivity = " << resistivity << "\n";
+ 
+         // Compare the computed resistivity to the value found by integration
+         double expected_resistivity;
+         // double alpha_resistivity = 3.8e-3; // only needed if using SigmaCoefficient
+         // double T_ref = 293.15; // only needed if using SigmaCoefficient
+         // double sigma_T_ref = 5.6497e7; // only needed if using SigmaCoefficient
+         double state; // the "average" temperature over the simple 2D domain. (from either a temperature field, else the default temperature)
+         state = 37.0+273.15; //constant temperature throughout mesh
+         // state = 77.0/2+273.15; // temperature linearly dependent in the x(0) direction
+         // state = 63.0/2+273.15; // temperature linearly dependent in the x(1) direction
+         // state = 30.0/3+273.15; // temperature quadratically dependent in the x(0) direction; fails for p=1 as expected
+         // state = 77.0/2+63.0/2+273.15; // temperature linearly dependent in both x(0) and x(1) directions
+         // state = 30.0/3+3.0/3+273.15; // temperature linearly dependent in both x(0) and x(1) directions; fails for p=1 as expected
+
+         // expected_resistivity = (1+alpha_resistivity*(state-T_ref))/sigma_T_ref; // the inverse of equation for sigma (for SigmaCoefficient)
+         expected_resistivity = 2*state+2; // for NonLinearCoefficient
+
+         // std::cout << "expected_resistivity = " << expected_resistivity << "\n";
+         // std::cout << "diff = " << resistivity-expected_resistivity << "\n";
+         REQUIRE(resistivity == Approx(expected_resistivity)); // Assert the DCLossFunctionalIntegrator is working as expected
+
+      }
+   }
+}
+
+TEST_CASE("DCLossFunctionalIntegratorMeshSens::AssembleRHSElementVect")
+{
+   using namespace mfem;
+   using namespace electromag_data;
+
+   double delta = 1e-5;
+
+   // generate a 8 element mesh
+   int num_edge = 2;
+   auto mesh = Mesh::MakeCartesian2D(num_edge, num_edge,
+                                     Element::TRIANGLE);
+   mesh.EnsureNodes();
+   const auto dim = mesh.SpaceDimension();
+
+   NonLinearCoefficient sigma;
+
+   // Loop over various degrees of elements (1 to 4)
+   for (int p = 1; p <= 4; ++p)
+   {
+      DYNAMIC_SECTION("...for degree p = " << p)
+      {
+         H1_FECollection mvp_fec(p, dim);
+         FiniteElementSpace mvp_fes(&mesh, &mvp_fec);
+
+         // initialize peak mvp state
+         GridFunction mvp(&mvp_fes);
+         FunctionCoefficient pert(randState);
+         mvp.ProjectCoefficient(pert);
+
+         H1_FECollection temp_fec(p, dim);
+         FiniteElementSpace temp_fes(&mesh, &temp_fec);
+
+         // initialize temp state
+         GridFunction temp(&temp_fes);
+         temp.ProjectCoefficient(pert);
+         temp += 10.0;
+
+         auto *integ = new miso::DCLossFunctionalIntegrator(sigma, temp);
+         NonlinearForm functional(&mvp_fes);
+         functional.AddDomainIntegrator(integ);
+         
+         // extract mesh nodes and get their finite-element space
+         auto &x_nodes = *mesh.GetNodes();
+         auto &mesh_fes = *x_nodes.FESpace();
+
+         // initialize the vector that dJdx multiplies
+         GridFunction p(&mesh_fes);
+         VectorFunctionCoefficient v_pert(dim, randVectorState);
+         p.ProjectCoefficient(v_pert);
+         
+         // evaluate dJdx and compute its product with p
+         LinearForm dJdx(&mesh_fes);
+         dJdx.AddDomainIntegrator(
+            new miso::DCLossFunctionalIntegratorMeshSens(mvp, *integ));
+         dJdx.Assemble();
+         double dJdx_dot_p = dJdx * p;
+
+         // now compute the finite-difference approximation...
+         GridFunction x_pert(x_nodes);
+         x_pert.Add(-delta, p);
+         mesh.SetNodes(x_pert);
+         double dJdx_dot_p_fd = -functional.GetEnergy(mvp);
+         x_pert.Add(2 * delta, p);
+         mesh.SetNodes(x_pert);
+         dJdx_dot_p_fd += functional.GetEnergy(mvp);
+         dJdx_dot_p_fd /= (2 * delta);
+         mesh.SetNodes(x_nodes); // remember to reset the mesh nodes
+         
+         REQUIRE(dJdx_dot_p == Approx(dJdx_dot_p_fd));
+      }
+   }
+}
+
+TEST_CASE("DCLossFunctionalIntegratorTemperatureSens::AssembleRHSElementVect")
+{
+   using namespace mfem;
+   using namespace electromag_data;
+
+   double delta = 1e-5;
+
+   // generate a 8 element mesh
+   int num_edge = 2;
+   auto mesh = Mesh::MakeCartesian2D(num_edge, num_edge,
+                                     Element::TRIANGLE);
+   mesh.EnsureNodes();
+   const auto dim = mesh.SpaceDimension();
+
+   NonLinearCoefficient sigma;
+
+   // Loop over various degrees of elements (1 to 4)
+   for (int p = 1; p <= 4; ++p)
+   {
+      DYNAMIC_SECTION("...for degree p = " << p)
+      {
+         H1_FECollection mvp_fec(p, dim);
+         FiniteElementSpace mvp_fes(&mesh, &mvp_fec);
+
+         // initialize peak mvp state
+         GridFunction mvp(&mvp_fes);
+         FunctionCoefficient pert(randState);
+         mvp.ProjectCoefficient(pert);
+
+         H1_FECollection temp_fec(p, dim);
+         FiniteElementSpace temp_fes(&mesh, &temp_fec);
+
+         // initialize temp state
+         GridFunction temp(&temp_fes);
+         temp.ProjectCoefficient(pert);
+         temp += 10.0;
+
+         auto *integ = new miso::DCLossFunctionalIntegrator(sigma, temp);
+         NonlinearForm functional(&mvp_fes);
+         functional.AddDomainIntegrator(integ);
+
+         // initialize the vector that dJdx multiplies
+         GridFunction p(&temp_fes);
+         p.ProjectCoefficient(pert);
+
+         // evaluate dJdu and compute its product with pert
+         LinearForm dJdu(&temp_fes);
+         dJdu.AddDomainIntegrator(
+            new miso::DCLossFunctionalIntegratorTemperatureSens(mvp, *integ));
+         dJdu.Assemble();
+         double dJdu_dot_p = dJdu * p;
+
+         // now compute the finite-difference approximation...
+         temp.Add(-delta, p);
+         double dJdu_dot_p_fd = -functional.GetEnergy(mvp);
+         temp.Add(2 * delta, p);
+         dJdu_dot_p_fd += functional.GetEnergy(mvp);
+         dJdu_dot_p_fd /= (2 * delta);
+
+         REQUIRE(dJdu_dot_p == Approx(dJdu_dot_p_fd));
+
+      }
+   }
+}
+
+TEST_CASE("DCLossDistributionIntegratorMeshRevSens::AssembleRHSElementVect")
+{
+   using namespace mfem;
+   using namespace electromag_data;
+
+   double delta = 1e-5;
+
+   // generate a 8 element mesh, simple 2D domain, 0<=x<=1, 0<=y<=1
+   int num_edge = 2;
+   auto mesh = Mesh::MakeCartesian2D(num_edge, num_edge,
+                                     Element::TRIANGLE);
+   mesh.EnsureNodes();
+   const auto dim = mesh.SpaceDimension();
+
+   NonLinearCoefficient sigma(1.0);
+
+   for (int p = 1; p <= 4; ++p)
+   {
+      DYNAMIC_SECTION("...for degree p = " << p)
+      {
+         H1_FECollection temp_fec(p, dim);
+         FiniteElementSpace temp_fes(&mesh, &temp_fec);
+
+         // initialize temp state
+         GridFunction temp(&temp_fes);
+         FunctionCoefficient pert(randState);
+         temp.ProjectCoefficient(pert);
+         temp += 10.0;
+
+         GridFunction adjoint(&temp_fes);
+         adjoint.ProjectCoefficient(pert);
+         
+         LinearForm res(&temp_fes);
+         auto *integ = new miso::DCLossDistributionIntegrator(sigma, temp);
+         setInputs(*integ, {
+            {"wire_length", 1.0},
+            {"rms_current", sqrt(1.0/sqrt(2.0))},
+            {"strand_radius", sqrt(1/M_PI)},
+            {"strands_in_hand", 1.0}
+         });
+         res.AddDomainIntegrator(integ);
+
+         // extract mesh nodes and get their finite-element space
+         auto &x_nodes = *mesh.GetNodes();
+         auto &mesh_fes = *x_nodes.FESpace();
+
+         // initialize the vector that we use to perturb the mesh nodes
+         GridFunction v(&mesh_fes);
+         VectorFunctionCoefficient v_pert(dim, randVectorState);
+         v.ProjectCoefficient(v_pert);
+
+         // evaluate d(psi^T R)/dx and contract with v
+         LinearForm dfdx(&mesh_fes);
+         dfdx.AddDomainIntegrator(
+            new miso::DCLossDistributionIntegratorMeshRevSens(adjoint, *integ));
+         dfdx.Assemble();
+         double dfdx_v = dfdx * v;
+
+         // now compute the finite-difference approximation...
+         GridFunction x_pert(x_nodes);
+         x_pert.Add(delta, v);
+         mesh.SetNodes(x_pert);
+         res.Assemble();
+         double dfdx_v_fd = adjoint * res;
+         x_pert.Add(-2 * delta, v);
+         mesh.SetNodes(x_pert);
+         res.Assemble();
+         dfdx_v_fd -= adjoint * res;
+         dfdx_v_fd /= (2 * delta);
+         mesh.SetNodes(x_nodes); // remember to reset the mesh nodes
+
+         REQUIRE(dfdx_v == Approx(dfdx_v_fd).margin(1e-8));
+      }
+   }   
+}
+
+TEST_CASE("DCLossDistributionIntegratorTemperatureRevSens::AssembleRHSElementVect")
+{
+   using namespace mfem;
+   using namespace electromag_data;
+
+   double delta = 1e-5;
+
+   // generate a 8 element mesh, simple 2D domain, 0<=x<=1, 0<=y<=1
+   int num_edge = 2;
+   auto mesh = Mesh::MakeCartesian2D(num_edge, num_edge,
+                                     Element::TRIANGLE);
+   mesh.EnsureNodes();
+   const auto dim = mesh.SpaceDimension();
+
+   NonLinearCoefficient sigma(1.0);
+
+   for (int p = 1; p <= 4; ++p)
+   {
+      DYNAMIC_SECTION("...for degree p = " << p)
+      {
+         H1_FECollection temp_fec(p, dim);
+         FiniteElementSpace temp_fes(&mesh, &temp_fec);
+
+         // initialize temp state
+         GridFunction temp(&temp_fes);
+         FunctionCoefficient pert(randState);
+         temp.ProjectCoefficient(pert);
+         temp += 10.0;
+
+         GridFunction adjoint(&temp_fes);
+         adjoint.ProjectCoefficient(pert);
+         
+         LinearForm res(&temp_fes);
+         auto *integ = new miso::DCLossDistributionIntegrator(sigma, temp);
+         setInputs(*integ, {
+            {"wire_length", 1.0},
+            {"rms_current", sqrt(1.0/sqrt(2.0))},
+            {"strand_radius", sqrt(1/M_PI)},
+            {"strands_in_hand", 1.0}
+         });
+         res.AddDomainIntegrator(integ);
+
+         // initialize the vector that we use to perturb the temp
+         GridFunction v(&temp_fes);
+         v.ProjectCoefficient(pert);
+
+         // evaluate d(psi^T R)/dx and contract with v
+         LinearForm dfdx(&temp_fes);
+         dfdx.AddDomainIntegrator(
+            new miso::DCLossDistributionIntegratorTemperatureRevSens(adjoint, *integ));
+         dfdx.Assemble();
+         double dfdx_v = dfdx * v;
+
+         // now compute the finite-difference approximation...
+         temp.Add(delta, v);
+         res.Assemble();
+         double dfdx_v_fd = adjoint * res;
+
+         temp.Add(-2 * delta, v);
+         res.Assemble();
+         dfdx_v_fd -= adjoint * res;
+         dfdx_v_fd /= (2 * delta);
+
+         REQUIRE(dfdx_v == Approx(dfdx_v_fd).margin(1e-8));
+      }
+   }   
+}
+
+TEST_CASE("DCLossDistributionIntegratorStrandRadiusRevSens::GetElementEnergy")
+{
+   using namespace mfem;
+   using namespace electromag_data;
+
+   double delta = 1e-5;
+
+   // generate a 8 element mesh, simple 2D domain, 0<=x<=1, 0<=y<=1
+   int num_edge = 2;
+   auto mesh = Mesh::MakeCartesian2D(num_edge, num_edge,
+                                     Element::TRIANGLE);
+   mesh.EnsureNodes();
+   const auto dim = mesh.SpaceDimension();
+
+   NonLinearCoefficient sigma(1.0);
+
+   for (int p = 1; p <= 4; ++p)
+   {
+      DYNAMIC_SECTION("...for degree p = " << p)
+      {
+         H1_FECollection temp_fec(p, dim);
+         FiniteElementSpace temp_fes(&mesh, &temp_fec);
+
+         // initialize temp state
+         GridFunction temp(&temp_fes);
+         FunctionCoefficient pert(randState);
+         temp.ProjectCoefficient(pert);
+         temp += 10.0;
+
+         GridFunction adjoint(&temp_fes);
+         adjoint.ProjectCoefficient(pert);
+         
+         LinearForm res(&temp_fes);
+         auto *integ = new miso::DCLossDistributionIntegrator(sigma, temp);
+         setInputs(*integ, {
+            {"wire_length", 1.0},
+            {"rms_current", sqrt(1.0/sqrt(2.0))},
+            {"strand_radius", sqrt(1/M_PI)},
+            {"strands_in_hand", 1.0}
+         });
+         res.AddDomainIntegrator(integ);
+
+         // evaluate d(psi^T R)/dx and contract with v
+         NonlinearForm dfdx(&temp_fes);
+         dfdx.AddDomainIntegrator(
+            new miso::DCLossDistributionIntegratorStrandRadiusRevSens(adjoint, *integ));
+
+         // random perturbation
+         double v = 0.3042434;
+         double dfdx_v = dfdx.GetEnergy(temp) * v;
+
+         // now compute the finite-difference approximation...
+         setInputs(*integ, {
+            {"strand_radius", sqrt(1/M_PI) + delta * v}
+         });
+         res.Assemble();
+         double dfdx_v_fd = adjoint * res;
+
+         setInputs(*integ, {
+            {"strand_radius", sqrt(1/M_PI) - delta * v}
+         });
+         res.Assemble();
+         dfdx_v_fd -= adjoint * res;
+         dfdx_v_fd /= (2 * delta);
+
+         REQUIRE(dfdx_v == Approx(dfdx_v_fd).margin(1e-8));
+      }
+   }   
+}
+
+TEST_CASE("DCLossDistributionIntegratorWireLengthRevSens::GetElementEnergy")
+{
+   using namespace mfem;
+   using namespace electromag_data;
+
+   double delta = 1e-5;
+
+   // generate a 8 element mesh, simple 2D domain, 0<=x<=1, 0<=y<=1
+   int num_edge = 2;
+   auto mesh = Mesh::MakeCartesian2D(num_edge, num_edge,
+                                     Element::TRIANGLE);
+   mesh.EnsureNodes();
+   const auto dim = mesh.SpaceDimension();
+
+   NonLinearCoefficient sigma(1.0);
+
+   for (int p = 1; p <= 4; ++p)
+   {
+      DYNAMIC_SECTION("...for degree p = " << p)
+      {
+         H1_FECollection temp_fec(p, dim);
+         FiniteElementSpace temp_fes(&mesh, &temp_fec);
+
+         // initialize temp state
+         GridFunction temp(&temp_fes);
+         FunctionCoefficient pert(randState);
+         temp.ProjectCoefficient(pert);
+         temp += 10.0;
+
+         GridFunction adjoint(&temp_fes);
+         adjoint.ProjectCoefficient(pert);
+         
+         LinearForm res(&temp_fes);
+         auto *integ = new miso::DCLossDistributionIntegrator(sigma, temp);
+         setInputs(*integ, {
+            {"wire_length", 1.0},
+            {"rms_current", sqrt(1.0/sqrt(2.0))},
+            {"strand_radius", sqrt(1/M_PI)},
+            {"strands_in_hand", 1.0}
+         });
+         res.AddDomainIntegrator(integ);
+
+         // evaluate d(psi^T R)/dx and contract with v
+         NonlinearForm dfdx(&temp_fes);
+         dfdx.AddDomainIntegrator(
+            new miso::DCLossDistributionIntegratorWireLengthRevSens(adjoint, *integ));
+
+         // random perturbation
+         double v = 0.3042434;
+         double dfdx_v = dfdx.GetEnergy(temp) * v;
+
+         // now compute the finite-difference approximation...
+         setInputs(*integ, {
+            {"wire_length", 1.0 + delta * v}
+         });
+         res.Assemble();
+         double dfdx_v_fd = adjoint * res;
+
+         setInputs(*integ, {
+            {"wire_length", 1.0 - delta * v}
+         });
+         res.Assemble();
+         dfdx_v_fd -= adjoint * res;
+         dfdx_v_fd /= (2 * delta);
+
+         REQUIRE(dfdx_v == Approx(dfdx_v_fd).margin(1e-8));
+      }
+   }   
+}
+
+TEST_CASE("DCLossDistributionIntegratorStrandsInHandRevSens::GetElementEnergy")
+{
+   using namespace mfem;
+   using namespace electromag_data;
+
+   double delta = 1e-5;
+
+   // generate a 8 element mesh, simple 2D domain, 0<=x<=1, 0<=y<=1
+   int num_edge = 2;
+   auto mesh = Mesh::MakeCartesian2D(num_edge, num_edge,
+                                     Element::TRIANGLE);
+   mesh.EnsureNodes();
+   const auto dim = mesh.SpaceDimension();
+
+   NonLinearCoefficient sigma(1.0);
+
+   for (int p = 1; p <= 4; ++p)
+   {
+      DYNAMIC_SECTION("...for degree p = " << p)
+      {
+         H1_FECollection temp_fec(p, dim);
+         FiniteElementSpace temp_fes(&mesh, &temp_fec);
+
+         // initialize temp state
+         GridFunction temp(&temp_fes);
+         FunctionCoefficient pert(randState);
+         temp.ProjectCoefficient(pert);
+         temp += 10.0;
+
+         GridFunction adjoint(&temp_fes);
+         adjoint.ProjectCoefficient(pert);
+         
+         LinearForm res(&temp_fes);
+         auto *integ = new miso::DCLossDistributionIntegrator(sigma, temp);
+         setInputs(*integ, {
+            {"wire_length", 1.0},
+            {"rms_current", sqrt(1.0/sqrt(2.0))},
+            {"strand_radius", sqrt(1/M_PI)},
+            {"strands_in_hand", 1.0}
+         });
+         res.AddDomainIntegrator(integ);
+
+         // evaluate d(psi^T R)/dx and contract with v
+         NonlinearForm dfdx(&temp_fes);
+         dfdx.AddDomainIntegrator(
+            new miso::DCLossDistributionIntegratorStrandsInHandRevSens(adjoint, *integ));
+
+         // random perturbation
+         double v = 0.3042434;
+         double dfdx_v = dfdx.GetEnergy(temp) * v;
+
+         // now compute the finite-difference approximation...
+         setInputs(*integ, {
+            {"strands_in_hand", 1.0 + delta * v}
+         });
+         res.Assemble();
+         double dfdx_v_fd = adjoint * res;
+
+         setInputs(*integ, {
+            {"strands_in_hand", 1.0 - delta * v}
+         });
+         res.Assemble();
+         dfdx_v_fd -= adjoint * res;
+         dfdx_v_fd /= (2 * delta);
+
+         REQUIRE(dfdx_v == Approx(dfdx_v_fd).margin(1e-8));
+      }
+   }   
+}
+
+TEST_CASE("DCLossDistributionIntegratorCurrentRevSens::GetElementEnergy")
+{
+   using namespace mfem;
+   using namespace electromag_data;
+
+   double delta = 1e-5;
+
+   // generate a 8 element mesh, simple 2D domain, 0<=x<=1, 0<=y<=1
+   int num_edge = 2;
+   auto mesh = Mesh::MakeCartesian2D(num_edge, num_edge,
+                                     Element::TRIANGLE);
+   mesh.EnsureNodes();
+   const auto dim = mesh.SpaceDimension();
+
+   NonLinearCoefficient sigma(1.0);
+
+   for (int p = 1; p <= 4; ++p)
+   {
+      DYNAMIC_SECTION("...for degree p = " << p)
+      {
+         H1_FECollection temp_fec(p, dim);
+         FiniteElementSpace temp_fes(&mesh, &temp_fec);
+
+         // initialize temp state
+         GridFunction temp(&temp_fes);
+         FunctionCoefficient pert(randState);
+         temp.ProjectCoefficient(pert);
+         temp += 10.0;
+
+         GridFunction adjoint(&temp_fes);
+         adjoint.ProjectCoefficient(pert);
+         
+         LinearForm res(&temp_fes);
+         auto *integ = new miso::DCLossDistributionIntegrator(sigma, temp);
+         setInputs(*integ, {
+            {"wire_length", 1.0},
+            {"rms_current", sqrt(1.0/sqrt(2.0))},
+            {"strand_radius", sqrt(1/M_PI)},
+            {"strands_in_hand", 1.0}
+         });
+         res.AddDomainIntegrator(integ);
+
+         // evaluate d(psi^T R)/dx and contract with v
+         NonlinearForm dfdx(&temp_fes);
+         dfdx.AddDomainIntegrator(
+            new miso::DCLossDistributionIntegratorCurrentRevSens(adjoint, *integ));
+
+         // random perturbation
+         double v = 0.3042434;
+         double dfdx_v = dfdx.GetEnergy(temp) * v;
+
+         // now compute the finite-difference approximation...
+         setInputs(*integ, {
+            {"rms_current", sqrt(1.0/sqrt(2.0)) + delta * v}
+         });
+         res.Assemble();
+         double dfdx_v_fd = adjoint * res;
+
+         setInputs(*integ, {
+            {"rms_current", sqrt(1.0/sqrt(2.0)) - delta * v}
+         });
+         res.Assemble();
+         dfdx_v_fd -= adjoint * res;
+         dfdx_v_fd /= (2 * delta);
+
+         REQUIRE(dfdx_v == Approx(dfdx_v_fd).margin(1e-8));
+      }
+   }   
+}
+
+TEST_CASE("DCLossDistributionIntegratorStackLengthRevSens::GetElementEnergy")
+{
+   using namespace mfem;
+   using namespace electromag_data;
+
+   double delta = 1e-5;
+
+   // generate a 8 element mesh, simple 2D domain, 0<=x<=1, 0<=y<=1
+   int num_edge = 2;
+   auto mesh = Mesh::MakeCartesian2D(num_edge, num_edge,
+                                     Element::TRIANGLE);
+   mesh.EnsureNodes();
+   const auto dim = mesh.SpaceDimension();
+
+   NonLinearCoefficient sigma(1.0);
+
+   for (int p = 1; p <= 4; ++p)
+   {
+      DYNAMIC_SECTION("...for degree p = " << p)
+      {
+         H1_FECollection temp_fec(p, dim);
+         FiniteElementSpace temp_fes(&mesh, &temp_fec);
+
+         // initialize temp state
+         GridFunction temp(&temp_fes);
+         FunctionCoefficient pert(randState);
+         temp.ProjectCoefficient(pert);
+         temp += 10.0;
+
+         GridFunction adjoint(&temp_fes);
+         adjoint.ProjectCoefficient(pert);
+         
+         LinearForm res(&temp_fes);
+         auto *integ = new miso::DCLossDistributionIntegrator(sigma, temp);
+         setInputs(*integ, {
+            {"wire_length", 1.0},
+            {"rms_current", sqrt(1.0/sqrt(2.0))},
+            {"strand_radius", sqrt(1/M_PI)},
+            {"strands_in_hand", 1.0},
+            {"stack_length", 0.34}
+         });
+         res.AddDomainIntegrator(integ);
+
+         // evaluate d(psi^T R)/dx and contract with v
+         NonlinearForm dfdx(&temp_fes);
+         dfdx.AddDomainIntegrator(
+            new miso::DCLossDistributionIntegratorStackLengthRevSens(adjoint, *integ));
+
+         // random perturbation
+         double v = 0.3042434;
+         double dfdx_v = dfdx.GetEnergy(temp) * v;
+
+         // now compute the finite-difference approximation...
+         setInputs(*integ, {
+            {"stack_length", 0.34 + delta * v}
+         });
+         res.Assemble();
+         double dfdx_v_fd = adjoint * res;
+
+         setInputs(*integ, {
+            {"stack_length", 0.34 - delta * v}
+         });
+         res.Assemble();
+         dfdx_v_fd -= adjoint * res;
+         dfdx_v_fd /= (2 * delta);
+
+         REQUIRE(dfdx_v == Approx(dfdx_v_fd).margin(1e-8));
+      }
+   }   
+}
+
+TEST_CASE("DCLossDistributionIntegratorWindingVolumeRevSens::GetElementEnergy")
+{
+   using namespace mfem;
+   using namespace electromag_data;
+
+   double delta = 1e-5;
+
+   // generate a 8 element mesh, simple 2D domain, 0<=x<=1, 0<=y<=1
+   int num_edge = 2;
+   auto mesh = Mesh::MakeCartesian2D(num_edge, num_edge,
+                                     Element::TRIANGLE);
+   mesh.EnsureNodes();
+   const auto dim = mesh.SpaceDimension();
+
+   NonLinearCoefficient sigma(1.0);
+
+   for (int p = 1; p <= 4; ++p)
+   {
+      DYNAMIC_SECTION("...for degree p = " << p)
+      {
+         H1_FECollection temp_fec(p, dim);
+         FiniteElementSpace temp_fes(&mesh, &temp_fec);
+
+         // initialize temp state
+         GridFunction temp(&temp_fes);
+         FunctionCoefficient pert(randState);
+         temp.ProjectCoefficient(pert);
+         temp += 10.0;
+
+         GridFunction adjoint(&temp_fes);
+         adjoint.ProjectCoefficient(pert);
+         
+         LinearForm res(&temp_fes);
+         auto *integ = new miso::DCLossDistributionIntegrator(sigma, temp);
+         setInputs(*integ, {
+            {"wire_length", 1.0},
+            {"rms_current", sqrt(1.0/sqrt(2.0))},
+            {"strand_radius", sqrt(1/M_PI)},
+            {"strands_in_hand", 1.0},
+            {"winding_volume", 0.34}
+         });
+         res.AddDomainIntegrator(integ);
+
+         // evaluate d(psi^T R)/dx and contract with v
+         NonlinearForm dfdx(&temp_fes);
+         dfdx.AddDomainIntegrator(
+            new miso::DCLossDistributionIntegratorWindingVolumeRevSens(adjoint, *integ));
+
+         // random perturbation
+         double v = 0.3042434;
+         double dfdx_v = dfdx.GetEnergy(temp) * v;
+
+         // now compute the finite-difference approximation...
+         setInputs(*integ, {
+            {"winding_volume", 0.34 + delta * v}
+         });
+         res.Assemble();
+         double dfdx_v_fd = adjoint * res;
+
+         setInputs(*integ, {
+            {"winding_volume", 0.34 - delta * v}
+         });
+         res.Assemble();
+         dfdx_v_fd -= adjoint * res;
+         dfdx_v_fd /= (2 * delta);
+
+         REQUIRE(dfdx_v == Approx(dfdx_v_fd).margin(1e-8));
+      }
+   }   
+}
+
+// Added test case for ACLossFunctionalIntegrator (sigma*B^2 value)
+TEST_CASE("ACLossFunctionalIntegrator::GetElementEnergy")
+{
+   using namespace mfem;
+   using namespace electromag_data;
+
+   // generate a 8 element mesh, simple 2D domain, 0<=x<=1, 0<=y<=1
+   int num_edge = 2;
+   auto mesh = Mesh::MakeCartesian2D(num_edge, num_edge,
+                                     Element::TRIANGLE);
+   mesh.EnsureNodes();
+   const auto dim = mesh.SpaceDimension();
+
+   //Function Coefficient model Representing the B Field (flux density)
+   FunctionCoefficient Bfield_model(
+      [](const mfem::Vector &x)
+      {
+         // x will be the point in space
+         double B = 0;
+         for (int i = 0; i < x.Size(); ++i)
+         {
+            B = 1.7; //constant flux density throughout mesh
+            // B = 2.4*x(0); // flux density linearly dependent in the x(0) direction
+            // B = 1.1*x(1); // flux density linearly dependent in the x(1) direction
+            // B = 3.0*std::pow(x(0),2); // flux density quadratically dependent in the x(0) direction
+            // B = 2.4*x(0)+1.1*x(1); // flux density linearly dependent in both x(0) and x(1) directions
+            // B = 3.0*std::pow(x(0),2) + 0.3*std::pow(x(1),2); // flux density quadratically dependent in both x(0) and x(1) directions
+
+         }
+         return B;
+      });
+
+   //Function Coefficient model Representing the Temperature Field
+   FunctionCoefficient Tfield_model(
+      [](const mfem::Vector &x)
+      {
+         // x will be the point in space
+         double T = 0;
+         for (int i = 0; i < x.Size(); ++i)
+         {
+            // T = 37+273.15; //constant temperature throughout mesh
+            // T = 77*x(0)+273.15; // temperature linearly dependent in the x(0) direction
+            // T = 63*x(1)+273.15; // temperature linearly dependent in the x(1) direction
+            T = 30*std::pow(x(0),2)+273.15; // temperature quadratically dependent in the x(0) direction
+            // T = 77*x(0)+63*x(1)+273.15; // temperature linearly dependent in both x(0) and x(1) directions
+            // T = 30*std::pow(x(0),2) + 3*std::pow(x(1),2) +273.15; // temperature quadratically dependent in both x(0) and x(1) directions
+
+         }
+         return T;
+      });
+
+   // Loop over various degrees of elements (1 to 4)
+   for (int p = 1; p <= 4; ++p)
+   {
+      DYNAMIC_SECTION("...for degree p = " << p)
+      {
+
+         // Create the finite element collection and finite element space for the current order
+         H1_FECollection fec(p, dim);
+         FiniteElementSpace fes(&mesh, &fec);
+
+         // extract mesh nodes and get their finite-element space
+         auto &x_nodes = *mesh.GetNodes();
+         auto &mesh_fes = *x_nodes.FESpace();
+
+         // Create the temperature_field grid function by mapping the function coefficient to a grid function
+         GridFunction temp(&fes);
+         temp.ProjectCoefficient(Tfield_model);
+
+         // Create the flux density field (B) grid function by mapping the function coefficient to a grid function
+         GridFunction flux_density_field(&fes);
+         flux_density_field.ProjectCoefficient(Bfield_model);
+         
+         // Handling the coefficient for the sigma in the same way the StateCoefficient nu was handled in other tests
+         // std::unique_ptr<miso::StateCoefficient> sigma(new SigmaCoefficient()); // using default parameters for alpha_resistivity, T_ref, and sigma_T_ref
+         double state=30.0/3+273.15; // the "average" temperature over the simple 2D domain. (from either a temperature field, else the default temperature)
+         // In order of temperature field, state=37.0+273.15, 77.0/2+273.15, 63.0/2+273.15, 30.0/3+273.15, 77.0/2+63.0/2+273.15, 30.0/3+3.0/3+273.15
+         
+         LinearCoefficient sigma(state);
+
+         // Define the functional integrator that will be used to compute the sigma_b2
+         auto *integ = new miso::ACLossFunctionalIntegrator(sigma, temp);
+         // auto *integ = new miso::ACLossFunctionalIntegrator(*sigma); //confirms that ACLossFunctional integrator works as intended if don't pass in a temperature field
+         NonlinearForm functional(&fes);
+         functional.AddDomainIntegrator(integ);                 
+
+         // Compute the value of sigma_b2 (sigma*B^2)
+         auto sigma_b2 = functional.GetEnergy(flux_density_field);
+         // std::cout << "p=" << p << "sigma_b2 = " << sigma_b2 << "\n";
+ 
+         // Compare the computed sigma_b2 to the value found by integration (analytically derived, checked with WolframAlpha)
+         double expected_sigma_b2;
+         // double x0=1; // the upper limit for integration in the x(0) direction // only needed if using SigmaCoefficient
+         // double x1=1; // the upper limit for integration in the x(1) direction // only needed if using SigmaCoefficient
+         // double alpha_resistivity = 3.8e-3; // only needed if using SigmaCoefficient
+         // double T_ref = 20+273.15; // only needed if using SigmaCoefficient
+         // double sigma_T_ref = 5.6497e7; // only needed if using SigmaCoefficient
+         // expected_sigma_b2 = (sigma_T_ref/(1+alpha_resistivity*(37+273.15-T_ref)))*std::pow(1.7,2)*x0*x1; // for B = 1.7; T = 37; passes for all degrees;         
+         // expected_sigma_b2 = (1.0189201578057486e8)*std::pow(x0,3)*x1; // for B = 2.4*x(0); T = 37; fails for degree p=1 as expected (p=1sigma_b2 = 9.76465e+07, expected_sigma_b2 = 1.01892e+08, diff=-4.2455e+06)
+         // expected_sigma_b2 = 1.5351283527722308e8; // for B = 1.7; T = 77*x(0); fails for degree p=1 (sigma_b2 = 1.53349e+08, expected_sigma_b2 = 1.53513e+08, diff=-163514)
+         // expected_sigma_b2 = 1.0439171176578794e8; // for B = 2.4*x(0); T = 63*x(1); fails for degree p=1 (sigma_b2 = 9.5404e+07, expected_sigma_b2 = 9.55238e+07, diff=-119773)
+         // expected_sigma_b2 = 2.0686903638877016e7; // for B = 1.1*x(1); T = 63*x(1); fails for degrees p=1 and p=2
+         // expected_sigma_b2 = (9.552376479428893e7)*std::pow(x0,5)*x1; // for B = 3.0*std::pow(x(0),2); T = 37; fails for degrees p=1 and p=2
+         // Temporarily changing ACLFI loss = (1e8/sigma_val) + b_mag...
+         // expected_sigma_b2 = 100000000*std::pow(((sigma_T_ref)/(1+alpha_resistivity*(37-T_ref))),-1)+2.4/2; // for temporarily ACLFI loss, T=37, B = 2.4*x(0); passes for all orders, including p=1
+         // expected_sigma_b2 = 3.5944368727543055; // for temporarily ACLFI loss, T=77*x(0), B = 1.7; passes for all orders, including p=1
+         // expected_sigma_b2 = 3.094436872754305538347; // for temporarily ACLFI loss, T=77*x(0), B = 2.4*x(0); passes for all orders, including p=1
+         // Have not tested other combinations of B and T fields using SigmaCoefficient
+
+         expected_sigma_b2 = pow(1.7,2)*state; // for B=1.7 when using LinearCoefficient prescribed above
+         // expected_sigma_b2 = pow(2.4,2)*state/3; // for B=2.4*x(0) when using LinearCoefficient prescribed above
+         // expected_sigma_b2 = pow(3.0,2)*state/5; // for B=3.0*std::pow(x(0),2) when using LinearCoefficient prescribed above
+
+         // std::cout << "p=" << p << "expected_sigma_b2 = " << expected_sigma_b2 << "\n";
+         // std::cout << "p=" << p << "diff=" <<sigma_b2-expected_sigma_b2 << "\n";
+         REQUIRE(sigma_b2 == Approx(expected_sigma_b2)); // Assert the ACLossFunctionalIntegrator is working as expected
+
+      }
+   }
+}
+
+TEST_CASE("ACLossFunctionalIntegratorMeshSens::AssembleRHSElementVect (2D)")
+{
+   using namespace mfem;
+   using namespace electromag_data;
+
+   double delta = 1e-5;
+
+   // generate a 8 element mesh
+   int num_edge = 2;
+   auto mesh = Mesh::MakeCartesian2D(num_edge, num_edge,
+                                     Element::TRIANGLE);
+   mesh.EnsureNodes();
+   const auto dim = mesh.SpaceDimension();
+
+   // mfem::FunctionCoefficient model(
+   //    [](const mfem::Vector &x)
+   //    {
+   //       double q = 0;
+   //       for (int i = 0; i < x.Size(); ++i)
+   //       {
+   //          q += pow(x(i), 2);
+   //          // q += sqrt(x(i));
+   //          // q += pow(x(i), 5);
+   //       }
+   //       return q;
+   //    },
+   //    [](const mfem::Vector &x, const double q_bar, mfem::Vector &x_bar)
+   //    {
+   //       for (int i = 0; i < x.Size(); ++i)
+   //       {
+   //          x_bar(i) += q_bar * 2 * x(i);
+   //          // x_bar(i) += q_bar * 0.5 / sqrt(x(i));
+   //          // x_bar(i) += q_bar * 5 * pow(x(i), 4);
+   //       }
+   //    });
+
+   //Function Coefficient model Representing the B Field (flux density)
+   FunctionCoefficient Bfield_model(
+      [](const mfem::Vector &x)
+      {
+         // x will be the point in space
+         double B = 0;
+         for (int i = 0; i < x.Size(); ++i)
+         {
+            B = 1.7; //constant flux density throughout mesh
+            // B = 2.4*x(0); // flux density linearly dependent in the x(0) direction
+            // B = 1.1*x(1); // flux density linearly dependent in the x(1) direction
+            // B = 3.0*std::pow(x(0),2); // flux density quadratically dependent in the x(0) direction
+            // B = 2.4*x(0)+1.1*x(1); // flux density linearly dependent in both x(0) and x(1) directions
+            // B = 3.0*std::pow(x(0),2) + 0.3*std::pow(x(1),2); // flux density quadratically dependent in both x(0) and x(1) directions
+
+         }
+         return B;
+      });
+
+   //Function Coefficient model Representing the Temperature Field
+   FunctionCoefficient Tfield_model(
+      [](const mfem::Vector &x)
+      {
+         // x will be the point in space
+         double T = 0;
+         for (int i = 0; i < x.Size(); ++i)
+         {
+            T = 37; //constant temperature throughout mesh
+            // T = 77*x(0); // temperature linearly dependent in the x(0) direction
+            // T = 63*x(1); // temperature linearly dependent in the x(1) direction
+            // T = 30*std::pow(x(0),2); // temperature quadratically dependent in the x(0) direction
+            // T = 77*x(0)+63*x(1); // temperature linearly dependent in both x(0) and x(1) directions
+            // T = 30*std::pow(x(0),2) + 3*std::pow(x(1),2); // temperature quadratically dependent in both x(0) and x(1) directions
+
+         }
+         return T;
+      });
+
+   for (int p = 1; p <= 4; ++p)
+   {
+      DYNAMIC_SECTION("...for degree p = " << p)
+      {
+         // mesh.SetCurvature(p);
+
+         L2_FECollection fec(p, dim); // Keep the L2 elements or use other FEs?
+         FiniteElementSpace fes(&mesh, &fec);
+
+         ///NOTE: state initialization may no longer be necessary because of the flux density field
+         // initialize state 
+         GridFunction a(&fes);
+         FunctionCoefficient pert(randState);
+         a.ProjectCoefficient(pert);
+
+         // Create the temperature_field grid function by mapping the function coefficient to a grid function
+         GridFunction temp(&fes);
+         temp.ProjectCoefficient(Tfield_model);
+
+         // Create the flux density field (B) grid function by mapping the function coefficient to a grid function
+         GridFunction flux_density_field(&fes);
+         flux_density_field.ProjectCoefficient(Bfield_model);
+         
+         NonLinearCoefficient sigma;
+
+         // Define the primal integrator (ACLossFunctionalIntegrator)
+         auto *integ = new miso::ACLossFunctionalIntegrator(sigma, temp);
+         NonlinearForm functional(&fes);
+         functional.AddDomainIntegrator(integ);
+
+         // extract mesh nodes and get their finite-element space
+         auto &x_nodes = *mesh.GetNodes();
+         auto &mesh_fes = *x_nodes.FESpace();
+
+         // create v displacement field
+         GridFunction v(&mesh_fes);
+         VectorFunctionCoefficient v_pert(dim, randVectorState);
+         v.ProjectCoefficient(v_pert);
+
+         // initialize the vector that dJdx multiplies
+         GridFunction p(&mesh_fes);
+         p.ProjectCoefficient(v_pert);
+
+         // evaluate dJdx and compute its product with p
+         LinearForm dJdx(&mesh_fes);
+         // dJdx.AddDomainIntegrator(
+         //    new miso::ACLossFunctionalIntegratorMeshSens(a, *integ)); // pre-peak flux
+         dJdx.AddDomainIntegrator(
+            new miso::ACLossFunctionalIntegratorMeshSens(flux_density_field, *integ)); // the state is the peak flux
+         dJdx.Assemble();
+         double dJdx_dot_p = dJdx * p;
+         std::cout << "dJdx_dot_p=" << dJdx_dot_p << "\n";
+
+         // now compute the finite-difference approximation...
+         GridFunction x_pert(x_nodes);
+         x_pert.Add(-delta, p);
+         mesh.SetNodes(x_pert);
+         fes.Update();
+         // double dJdx_dot_p_fd = -functional.GetEnergy(a); // pre-peak flux
+         double dJdx_dot_p_fd = -functional.GetEnergy(flux_density_field); // the state is the peak flux
+         x_pert.Add(2 * delta, p);
+         mesh.SetNodes(x_pert);
+         fes.Update();
+         // dJdx_dot_p_fd += functional.GetEnergy(a); // pre-peak flux
+         dJdx_dot_p_fd += functional.GetEnergy(flux_density_field);
+         dJdx_dot_p_fd /= (2 * delta);
+         mesh.SetNodes(x_nodes); // remember to reset the mesh nodes
+         fes.Update();
+
+         std::cout << "dJdx_dot_p_fd=" << dJdx_dot_p_fd << "\n";
+         REQUIRE(dJdx_dot_p == Approx(dJdx_dot_p_fd));
+      }
+   }
+}
+
+TEST_CASE("ACLossFunctionalIntegratorPeakFluxSens::AssembleRHSElementVect")
+{
+   using namespace mfem;
+   using namespace electromag_data;
+
+   double delta = 1e-5;
+
+   // generate a 8 element mesh
+   int num_edge = 2;
+   auto mesh = Mesh::MakeCartesian2D(num_edge, num_edge,
+                                     Element::TRIANGLE);
+   // auto mesh = Mesh::MakeCartesian3D(num_edge, num_edge, num_edge,
+   //                                   Element::TETRAHEDRON);
+   mesh.EnsureNodes();
+   const auto dim = mesh.SpaceDimension();
+
+   // mfem::ConstantCoefficient sigma(1.0);
+
+   // //Function Coefficient model Representing the B Field (flux density)
+   // FunctionCoefficient Bfield_model(
+   //    [](const mfem::Vector &x)
+   //    {
+   //       // x will be the point in space
+   //       double B = 0;
+   //       for (int i = 0; i < x.Size(); ++i)
+   //       {
+   //          B = 1.7; //constant flux density throughout mesh
+   //          // B = 2.4*x(0); // flux density linearly dependent in the x(0) direction
+   //          // B = 1.1*x(1); // flux density linearly dependent in the x(1) direction
+   //          // B = 3.0*std::pow(x(0),2); // flux density quadratically dependent in the x(0) direction
+   //          // B = 2.4*x(0)+1.1*x(1); // flux density linearly dependent in both x(0) and x(1) directions
+   //          // B = 3.0*std::pow(x(0),2) + 0.3*std::pow(x(1),2); // flux density quadratically dependent in both x(0) and x(1) directions
+
+   //       }
+   //       return B;
+   //    });
+
+   //Function Coefficient model Representing the Temperature Field
+   FunctionCoefficient Tfield_model(
+      [](const mfem::Vector &x)
+      {
+         // x will be the point in space
+         double T = 0;
+         for (int i = 0; i < x.Size(); ++i)
+         {
+            // T = 37+273.15; //constant temperature throughout mesh
+            T = 77*x(0)+273.15; // temperature linearly dependent in the x(0) direction
+            // T = 63*x(1)+273.15; // temperature linearly dependent in the x(1) direction
+            // T = 30*std::pow(x(0),2)+273.15; // temperature quadratically dependent in the x(0) direction
+            // T = 77*x(0)+63*x(1)+273.15; // temperature linearly dependent in both x(0) and x(1) directions
+            // T = 30*std::pow(x(0),2) + 3*std::pow(x(1),2) +273.15; // temperature quadratically dependent in both x(0) and x(1) directions
+
+         }
+         return T;
+      });
+
+   // Loop over various degrees of elements (1 to 4)
+   for (int p = 1; p <= 4; ++p)
+   {
+      DYNAMIC_SECTION("...for degree p = " << p)
+      {
+         // L2_FECollection fec(p, dim);
+         H1_FECollection fec(p, dim);
+         FiniteElementSpace fes(&mesh, &fec);
+
+         // Create the temperature_field grid function by mapping the function coefficient to a grid function
+         GridFunction temperature_field_test(&fes);
+         temperature_field_test.ProjectCoefficient(Tfield_model);
+
+         // // Create the flux density field (B) grid function by mapping the function coefficient to a grid function
+         // GridFunction flux_density_field(&fes);
+         // flux_density_field.ProjectCoefficient(Bfield_model);
+
+         // Handling the coefficient for the sigma in the same way the StateCoefficient nu was handled in other tests
+         double state=77.0/2; // the "average" temperature over the simple 2D domain. (from either a temperature field, else the default temperature)
+         // In order of temperature field, state=37.0, 77.0/2, 63.0/2, 30.0/3, 77.0/2+63.0/2, 30.0/3+3.0/3
+         LinearCoefficient sigma(state);
+
+         auto *integ = new miso::ACLossFunctionalIntegrator(sigma, temperature_field_test);
+         NonlinearForm functional(&fes);
+         functional.AddDomainIntegrator(integ);
+
+         // extract mesh nodes and get their finite-element space
+         auto &x_nodes = *mesh.GetNodes();
+         auto &mesh_fes = *x_nodes.FESpace();
+
+         // initialize state for the 
+         GridFunction a(&fes);
+         FunctionCoefficient pert(randState);
+         a.ProjectCoefficient(pert);
+
+         // create v displacement field
+         GridFunction v(&fes);
+         v.ProjectCoefficient(pert);
+
+         // initialize the vector that dJdx multiplies
+         GridFunction p(&fes);
+         p.ProjectCoefficient(pert);
+
+         // evaluate dJdx and compute its product with p
+         LinearForm dJdu(&fes);
+         dJdu.AddDomainIntegrator(
+            new miso::ACLossFunctionalIntegratorPeakFluxSens(a, *integ));
+         dJdu.Assemble();
+         double dJdu_dot_p = dJdu * p;
+         std::cout << "ACLFIPFS dJdu_dot_p = " << dJdu_dot_p <<  "\n";
+
+         // now compute the finite-difference approximation...
+         GridFunction q_pert(a);
+         q_pert.Add(-delta, p);
+         double dJdu_dot_p_fd = -functional.GetEnergy(q_pert);
+         q_pert.Add(2 * delta, p);
+         dJdu_dot_p_fd += functional.GetEnergy(q_pert);
+         dJdu_dot_p_fd /= (2 * delta);
+
+         REQUIRE(dJdu_dot_p == Approx(dJdu_dot_p_fd));
+      }
+   }
+}
+
+TEST_CASE("ACLossFunctionalIntegratorTemperatureSens::AssembleRHSElementVect")
+{
+   using namespace mfem;
+   using namespace electromag_data;
+
+   double delta = 1e-5;
+
+   // generate a 8 element mesh
+   int num_edge = 2;
+   auto mesh = Mesh::MakeCartesian2D(num_edge, num_edge,
+                                     Element::TRIANGLE);
+   // auto mesh = Mesh::MakeCartesian3D(num_edge, num_edge, num_edge,
+   //                                   Element::TETRAHEDRON);
+   mesh.EnsureNodes();
+   const auto dim = mesh.SpaceDimension();
+
+   NonLinearCoefficient sigma;
+
+   // Loop over various degrees of elements (1 to 4)
+   for (int p = 1; p <= 4; ++p)
+   {
+      DYNAMIC_SECTION("...for degree p = " << p)
+      {
+         L2_FECollection flux_fec(p, dim);
+         FiniteElementSpace flux_fes(&mesh, &flux_fec);
+
+         // initialize peak flux state
+         GridFunction flux(&flux_fes);
+         FunctionCoefficient pert(randState);
+         flux.ProjectCoefficient(pert);
+
+         H1_FECollection temp_fec(p, dim);
+         FiniteElementSpace temp_fes(&mesh, &temp_fec);
+
+         // initialize temp state
+         GridFunction temp(&temp_fes);
+         temp.ProjectCoefficient(pert);
+         temp += 10.0;
+
+         auto *integ = new miso::ACLossFunctionalIntegrator(sigma, temp);
+         NonlinearForm functional(&flux_fes);
+         functional.AddDomainIntegrator(integ);
+
+         // initialize the vector that dJdx multiplies
+         GridFunction p(&temp_fes);
+         p.ProjectCoefficient(pert);
+
+         // evaluate dJdu and compute its product with pert
+         LinearForm dJdu(&temp_fes);
+         dJdu.AddDomainIntegrator(
+            new miso::ACLossFunctionalIntegratorTemperatureSens(flux, *integ));
+         dJdu.Assemble();
+         double dJdu_dot_p = dJdu * p;
+
+         // now compute the finite-difference approximation...
+         temp.Add(-delta, p);
+         double dJdu_dot_p_fd = -functional.GetEnergy(flux);
+         temp.Add(2 * delta, p);
+         dJdu_dot_p_fd += functional.GetEnergy(flux);
+         dJdu_dot_p_fd /= (2 * delta);
+
+         REQUIRE(dJdu_dot_p == Approx(dJdu_dot_p_fd));
+
+      }
+   }
+}
+
+TEST_CASE("ACLosslDistributionIntegratorMeshRevSens::AssembleRHSElementVect")
+{
+   using namespace mfem;
+   using namespace electromag_data;
+
+   double delta = 1e-5;
+
+   // generate a 8 element mesh, simple 2D domain, 0<=x<=1, 0<=y<=1
+   int num_edge = 2;
+   auto mesh = Mesh::MakeCartesian2D(num_edge, num_edge,
+                                     Element::TRIANGLE);
+   mesh.EnsureNodes();
+   const auto dim = mesh.SpaceDimension();
+   
+   // LinearCoefficient sigma(1.0);
+   NonLinearCoefficient sigma;
+
+   for (int p = 1; p <= 4; ++p)
+   {
+      DYNAMIC_SECTION("...for degree p = " << p)
+      {
+         L2_FECollection flux_fec(p, dim);
+         FiniteElementSpace flux_fes(&mesh, &flux_fec);
+
+         H1_FECollection fec(p, dim);
+         FiniteElementSpace fes(&mesh, &fec);
+
+         // initialize state
+         GridFunction flux(&flux_fes);
+         FunctionCoefficient pert(randState);
+         flux.ProjectCoefficient(pert);
+
+         GridFunction adjoint(&fes);
+         adjoint.ProjectCoefficient(pert);
+
+         GridFunction temp(&fes);
+         temp.ProjectCoefficient(pert);
+         temp += 10.0;
+         
+         LinearForm res(&fes);
+         auto *integ = new miso::ACLossDistributionIntegrator(flux, temp, sigma);
+         setInputs(*integ, {
+            {"freq", 100.0},
+            {"radius", 0.345},
+            {"stack_length", 0.41},
+            {"strands_in_hand", 1.0},
+            {"num_turns", 810.0},
+            {"num_slots", 24.0}
+         });
+         res.AddDomainIntegrator(integ);
+
+         // extract mesh nodes and get their finite-element space
+         auto &x_nodes = *mesh.GetNodes();
+         auto &mesh_fes = *x_nodes.FESpace();
+
+         // initialize the vector that we use to perturb the mesh nodes
+         GridFunction v(&mesh_fes);
+         VectorFunctionCoefficient v_pert(dim, randVectorState);
+         v.ProjectCoefficient(v_pert);
+
+         // evaluate d(psi^T R)/dx and contract with v
+         LinearForm dfdx(&mesh_fes);
+         dfdx.AddDomainIntegrator(
+            new miso::ACLossDistributionIntegratorMeshRevSens(adjoint, *integ));
+         dfdx.Assemble();
+         double dfdx_v = dfdx * v;
+
+         // now compute the finite-difference approximation...
+         GridFunction x_pert(x_nodes);
+         GridFunction r(&fes);
+         x_pert.Add(delta, v);
+         mesh.SetNodes(x_pert);
+         fes.Update();
+         res.Update();
+         res.Assemble();
+         double dfdx_v_fd = adjoint * res;
+         x_pert.Add(-2 * delta, v);
+         mesh.SetNodes(x_pert);
+         fes.Update();
+         res.Update();
+         res.Assemble();
+         dfdx_v_fd -= adjoint * res;
+         dfdx_v_fd /= (2 * delta);
+         mesh.SetNodes(x_nodes); // remember to reset the mesh nodes
+         fes.Update();
+
+         REQUIRE(dfdx_v == Approx(dfdx_v_fd).margin(1e-8));
+      }
+   }   
+}
+
+TEST_CASE("ACLosslDistributionIntegratorPeakFluxRevSens::AssembleRHSElementVect")
+{
+   using namespace mfem;
+   using namespace electromag_data;
+
+   double delta = 1e-5;
+
+   // generate a 8 element mesh, simple 2D domain, 0<=x<=1, 0<=y<=1
+   int num_edge = 2;
+   auto mesh = Mesh::MakeCartesian2D(num_edge, num_edge,
+                                     Element::TRIANGLE);
+   mesh.EnsureNodes();
+   const auto dim = mesh.SpaceDimension();
+   
+   // LinearCoefficient sigma(1.0);
+   NonLinearCoefficient sigma;
+
+   for (int p = 1; p <= 4; ++p)
+   {
+      DYNAMIC_SECTION("...for degree p = " << p)
+      {
+         L2_FECollection flux_fec(p, dim);
+         FiniteElementSpace flux_fes(&mesh, &flux_fec);
+
+         H1_FECollection fec(p, dim);
+         FiniteElementSpace fes(&mesh, &fec);
+
+         // initialize state
+         GridFunction flux(&flux_fes);
+         FunctionCoefficient pert(randState);
+         flux.ProjectCoefficient(pert);
+
+         GridFunction adjoint(&fes);
+         adjoint.ProjectCoefficient(pert);
+
+         GridFunction temp(&fes);
+         temp.ProjectCoefficient(pert);
+         temp += 10.0;
+         
+         LinearForm res(&fes);
+         auto *integ = new miso::ACLossDistributionIntegrator(flux, temp, sigma);
+         setInputs(*integ, {
+            {"freq", 100.0},
+            {"radius", 0.345},
+            {"stack_length", 0.41},
+            {"strands_in_hand", 1.0},
+            {"num_turns", 810.0},
+            {"num_slots", 24.0}
+         });
+         res.AddDomainIntegrator(integ);
+
+         // initialize the vector that we use to perturb the mesh nodes
+         GridFunction v(&flux_fes);
+         v.ProjectCoefficient(pert);
+
+         // evaluate d(psi^T R)/dx and contract with v
+         LinearForm dfdx(&flux_fes);
+         dfdx.AddDomainIntegrator(
+            new miso::ACLossDistributionIntegratorPeakFluxRevSens(adjoint, *integ));
+         dfdx.Assemble();
+         double dfdx_v = dfdx * v;
+
+         // now compute the finite-difference approximation...
+         // GridFunction r(&fes);
+         flux.Add(delta, v);
+         res.Assemble();
+         double dfdx_v_fd = adjoint * res;
+
+         flux.Add(-2 * delta, v);
+         res.Assemble();
+         dfdx_v_fd -= adjoint * res;
+         dfdx_v_fd /= (2 * delta);
+
+         REQUIRE(dfdx_v == Approx(dfdx_v_fd).margin(1e-8));
+      }
+   }   
+}
+
+TEST_CASE("ACLosslDistributionIntegratorTemperatureRevSens::AssembleRHSElementVect")
+{
+   using namespace mfem;
+   using namespace electromag_data;
+
+   double delta = 1e-5;
+
+   // generate a 8 element mesh, simple 2D domain, 0<=x<=1, 0<=y<=1
+   int num_edge = 2;
+   auto mesh = Mesh::MakeCartesian2D(num_edge, num_edge,
+                                     Element::TRIANGLE);
+   mesh.EnsureNodes();
+   const auto dim = mesh.SpaceDimension();
+   
+   // LinearCoefficient sigma(1.0);
+   NonLinearCoefficient sigma;
+
+   for (int p = 1; p <= 4; ++p)
+   {
+      DYNAMIC_SECTION("...for degree p = " << p)
+      {
+         L2_FECollection flux_fec(p, dim);
+         FiniteElementSpace flux_fes(&mesh, &flux_fec);
+
+         H1_FECollection fec(p, dim);
+         FiniteElementSpace fes(&mesh, &fec);
+
+         // initialize state
+         GridFunction flux(&flux_fes);
+         FunctionCoefficient pert(randState);
+         flux.ProjectCoefficient(pert);
+
+         GridFunction adjoint(&fes);
+         adjoint.ProjectCoefficient(pert);
+
+         GridFunction temp(&fes);
+         temp.ProjectCoefficient(pert);
+         temp += 10.0;
+         
+         LinearForm res(&fes);
+         auto *integ = new miso::ACLossDistributionIntegrator(flux, temp, sigma);
+         setInputs(*integ, {
+            {"freq", 100.0},
+            {"radius", 0.345},
+            {"stack_length", 0.41},
+            {"strands_in_hand", 1.0},
+            {"num_turns", 810.0},
+            {"num_slots", 24.0}
+         });
+         res.AddDomainIntegrator(integ);
+
+         // initialize the vector that we use to perturb the mesh nodes
+         GridFunction v(&fes);
+         v.ProjectCoefficient(pert);
+
+         // evaluate d(psi^T R)/dx and contract with v
+         LinearForm dfdx(&fes);
+         dfdx.AddDomainIntegrator(
+            new miso::ACLossDistributionIntegratorTemperatureRevSens(adjoint, *integ));
+         dfdx.Assemble();
+         double dfdx_v = dfdx * v;
+
+         // now compute the finite-difference approximation...
+         // GridFunction r(&fes);
+         temp.Add(delta, v);
+         res.Assemble();
+         double dfdx_v_fd = adjoint * res;
+
+         temp.Add(-2 * delta, v);
+         res.Assemble();
+         dfdx_v_fd -= adjoint * res;
+         dfdx_v_fd /= (2 * delta);
+
+         REQUIRE(dfdx_v == Approx(dfdx_v_fd).margin(1e-8));
+      }
+   }   
+}
+
+TEST_CASE("ACLossDistributionIntegratorFrequencyRevSens::GetElementEnergy")
+{
+   using namespace mfem;
+   using namespace electromag_data;
+
+   double delta = 1e-5;
+
+   // generate a 8 element mesh, simple 2D domain, 0<=x<=1, 0<=y<=1
+   int num_edge = 2;
+   auto mesh = Mesh::MakeCartesian2D(num_edge, num_edge,
+                                     Element::TRIANGLE);
+   mesh.EnsureNodes();
+   const auto dim = mesh.SpaceDimension();
+
+   NonLinearCoefficient sigma(1.0);
+
+   for (int p = 1; p <= 4; ++p)
+   {
+      DYNAMIC_SECTION("...for degree p = " << p)
+      {
+         L2_FECollection flux_fec(p, dim);
+         FiniteElementSpace flux_fes(&mesh, &flux_fec);
+
+         H1_FECollection fec(p, dim);
+         FiniteElementSpace fes(&mesh, &fec);
+
+         // initialize state
+         GridFunction flux(&flux_fes);
+         FunctionCoefficient pert(randState);
+         flux.ProjectCoefficient(pert);
+
+         GridFunction adjoint(&fes);
+         adjoint.ProjectCoefficient(pert);
+
+         GridFunction temp(&fes);
+         temp.ProjectCoefficient(pert);
+         temp += 10.0;
+         
+         LinearForm res(&fes);
+         auto *integ = new miso::ACLossDistributionIntegrator(flux, temp, sigma);
+         setInputs(*integ, {
+            {"frequency", 100.0},
+            {"strand_radius", 0.345},
+            {"stack_length", 0.41},
+            {"strands_in_hand", 1.0},
+            {"num_turns", 810.0},
+            {"num_slots", 24.0}
+         });
+         res.AddDomainIntegrator(integ);
+
+         // evaluate d(psi^T R)/dx and contract with v
+         NonlinearForm dfdx(&fes);
+         dfdx.AddDomainIntegrator(
+            new miso::ACLossDistributionIntegratorFrequencyRevSens(adjoint, *integ));
+
+         // random perturbation
+         double v = 0.3042434;
+         double dfdx_v = dfdx.GetEnergy(temp) * v;
+
+         // now compute the finite-difference approximation...
+         setInputs(*integ, {
+            {"frequency", 100 + delta * v}
+         });
+         res.Assemble();
+         double dfdx_v_fd = adjoint * res;
+
+         setInputs(*integ, {
+            {"frequency", 100 - delta * v}
+         });
+         res.Assemble();
+         dfdx_v_fd -= adjoint * res;
+         dfdx_v_fd /= (2 * delta);
+
+         REQUIRE(dfdx_v == Approx(dfdx_v_fd).margin(1e-8));
+      }
+   }   
+}
+
+TEST_CASE("ACLossDistributionIntegratorStrandRadiusRevSens::GetElementEnergy")
+{
+   using namespace mfem;
+   using namespace electromag_data;
+
+   double delta = 1e-5;
+
+   // generate a 8 element mesh, simple 2D domain, 0<=x<=1, 0<=y<=1
+   int num_edge = 2;
+   auto mesh = Mesh::MakeCartesian2D(num_edge, num_edge,
+                                     Element::TRIANGLE);
+   mesh.EnsureNodes();
+   const auto dim = mesh.SpaceDimension();
+
+   NonLinearCoefficient sigma(1.0);
+
+   for (int p = 1; p <= 4; ++p)
+   {
+      DYNAMIC_SECTION("...for degree p = " << p)
+      {
+         L2_FECollection flux_fec(p, dim);
+         FiniteElementSpace flux_fes(&mesh, &flux_fec);
+
+         H1_FECollection fec(p, dim);
+         FiniteElementSpace fes(&mesh, &fec);
+
+         // initialize state
+         GridFunction flux(&flux_fes);
+         FunctionCoefficient pert(randState);
+         flux.ProjectCoefficient(pert);
+
+         GridFunction adjoint(&fes);
+         adjoint.ProjectCoefficient(pert);
+
+         GridFunction temp(&fes);
+         temp.ProjectCoefficient(pert);
+         temp += 10.0;
+         
+         LinearForm res(&fes);
+         auto *integ = new miso::ACLossDistributionIntegrator(flux, temp, sigma);
+         setInputs(*integ, {
+            {"freq", 100.0},
+            {"strand_radius", 0.345},
+            {"stack_length", 0.41},
+            {"strands_in_hand", 1.0},
+            {"num_turns", 810.0},
+            {"num_slots", 24.0}
+         });
+         res.AddDomainIntegrator(integ);
+
+         // evaluate d(psi^T R)/dx and contract with v
+         NonlinearForm dfdx(&fes);
+         dfdx.AddDomainIntegrator(
+            new miso::ACLossDistributionIntegratorStrandRadiusRevSens(adjoint, *integ));
+
+         // random perturbation
+         double v = 0.3042434;
+         double dfdx_v = dfdx.GetEnergy(temp) * v;
+
+         // now compute the finite-difference approximation...
+         setInputs(*integ, {
+            {"strand_radius", 0.345 + delta * v}
+         });
+         res.Assemble();
+         double dfdx_v_fd = adjoint * res;
+
+         setInputs(*integ, {
+            {"strand_radius", 0.345 - delta * v}
+         });
+         res.Assemble();
+         dfdx_v_fd -= adjoint * res;
+         dfdx_v_fd /= (2 * delta);
+
+         REQUIRE(dfdx_v == Approx(dfdx_v_fd).margin(1e-8));
+      }
+   }   
+}
+
+TEST_CASE("ACLossDistributionIntegratorStrandsInHandRevSens::GetElementEnergy")
+{
+   using namespace mfem;
+   using namespace electromag_data;
+
+   double delta = 1e-5;
+
+   // generate a 8 element mesh, simple 2D domain, 0<=x<=1, 0<=y<=1
+   int num_edge = 2;
+   auto mesh = Mesh::MakeCartesian2D(num_edge, num_edge,
+                                     Element::TRIANGLE);
+   mesh.EnsureNodes();
+   const auto dim = mesh.SpaceDimension();
+
+   NonLinearCoefficient sigma(1.0);
+
+   for (int p = 1; p <= 4; ++p)
+   {
+      DYNAMIC_SECTION("...for degree p = " << p)
+      {
+         L2_FECollection flux_fec(p, dim);
+         FiniteElementSpace flux_fes(&mesh, &flux_fec);
+
+         H1_FECollection fec(p, dim);
+         FiniteElementSpace fes(&mesh, &fec);
+
+         // initialize state
+         GridFunction flux(&flux_fes);
+         FunctionCoefficient pert(randState);
+         flux.ProjectCoefficient(pert);
+
+         GridFunction adjoint(&fes);
+         adjoint.ProjectCoefficient(pert);
+
+         GridFunction temp(&fes);
+         temp.ProjectCoefficient(pert);
+         temp += 10.0;
+         
+         LinearForm res(&fes);
+         auto *integ = new miso::ACLossDistributionIntegrator(flux, temp, sigma);
+         setInputs(*integ, {
+            {"freq", 100.0},
+            {"strand_radius", 0.345},
+            {"stack_length", 0.41},
+            {"strands_in_hand", 1.0},
+            {"num_turns", 810.0},
+            {"num_slots", 24.0}
+         });
+         res.AddDomainIntegrator(integ);
+
+         // evaluate d(psi^T R)/dx and contract with v
+         NonlinearForm dfdx(&fes);
+         dfdx.AddDomainIntegrator(
+            new miso::ACLossDistributionIntegratorStrandsInHandRevSens(adjoint, *integ));
+
+         // random perturbation
+         double v = 0.3042434;
+         double dfdx_v = dfdx.GetEnergy(temp) * v;
+
+         // now compute the finite-difference approximation...
+         setInputs(*integ, {
+            {"strands_in_hand", 1.0 + delta * v}
+         });
+         res.Assemble();
+         double dfdx_v_fd = adjoint * res;
+
+         setInputs(*integ, {
+            {"strands_in_hand", 1.0 - delta * v}
+         });
+         res.Assemble();
+         dfdx_v_fd -= adjoint * res;
+         dfdx_v_fd /= (2 * delta);
+
+         REQUIRE(dfdx_v == Approx(dfdx_v_fd).margin(1e-8));
+      }
+   }   
+}
+
+TEST_CASE("ACLossDistributionIntegratorNumTurnsRevSens::GetElementEnergy")
+{
+   using namespace mfem;
+   using namespace electromag_data;
+
+   double delta = 1e-5;
+
+   // generate a 8 element mesh, simple 2D domain, 0<=x<=1, 0<=y<=1
+   int num_edge = 2;
+   auto mesh = Mesh::MakeCartesian2D(num_edge, num_edge,
+                                     Element::TRIANGLE);
+   mesh.EnsureNodes();
+   const auto dim = mesh.SpaceDimension();
+
+   NonLinearCoefficient sigma(1.0);
+
+   for (int p = 1; p <= 4; ++p)
+   {
+      DYNAMIC_SECTION("...for degree p = " << p)
+      {
+         L2_FECollection flux_fec(p, dim);
+         FiniteElementSpace flux_fes(&mesh, &flux_fec);
+
+         H1_FECollection fec(p, dim);
+         FiniteElementSpace fes(&mesh, &fec);
+
+         // initialize state
+         GridFunction flux(&flux_fes);
+         FunctionCoefficient pert(randState);
+         flux.ProjectCoefficient(pert);
+
+         GridFunction adjoint(&fes);
+         adjoint.ProjectCoefficient(pert);
+
+         GridFunction temp(&fes);
+         temp.ProjectCoefficient(pert);
+         temp += 10.0;
+         
+         LinearForm res(&fes);
+         auto *integ = new miso::ACLossDistributionIntegrator(flux, temp, sigma);
+         setInputs(*integ, {
+            {"freq", 100.0},
+            {"strand_radius", 0.345},
+            {"stack_length", 0.41},
+            {"strands_in_hand", 1.0},
+            {"num_turns", 810.0},
+            {"num_slots", 24.0}
+         });
+         res.AddDomainIntegrator(integ);
+
+         // evaluate d(psi^T R)/dx and contract with v
+         NonlinearForm dfdx(&fes);
+         dfdx.AddDomainIntegrator(
+            new miso::ACLossDistributionIntegratorNumTurnsRevSens(adjoint, *integ));
+
+         // random perturbation
+         double v = 0.3042434;
+         double dfdx_v = dfdx.GetEnergy(temp) * v;
+
+         // now compute the finite-difference approximation...
+         setInputs(*integ, {
+            {"num_turns", 810.0 + delta * v}
+         });
+         res.Assemble();
+         double dfdx_v_fd = adjoint * res;
+
+         setInputs(*integ, {
+            {"num_turns", 810.0 - delta * v}
+         });
+         res.Assemble();
+         dfdx_v_fd -= adjoint * res;
+         dfdx_v_fd /= (2 * delta);
+
+         REQUIRE(dfdx_v == Approx(dfdx_v_fd).margin(1e-8));
+      }
+   }   
+}
+
+TEST_CASE("ACLossDistributionIntegratorNumSlotsRevSens::GetElementEnergy")
+{
+   using namespace mfem;
+   using namespace electromag_data;
+
+   double delta = 1e-5;
+
+   // generate a 8 element mesh, simple 2D domain, 0<=x<=1, 0<=y<=1
+   int num_edge = 2;
+   auto mesh = Mesh::MakeCartesian2D(num_edge, num_edge,
+                                     Element::TRIANGLE);
+   mesh.EnsureNodes();
+   const auto dim = mesh.SpaceDimension();
+
+   NonLinearCoefficient sigma(1.0);
+
+   for (int p = 1; p <= 4; ++p)
+   {
+      DYNAMIC_SECTION("...for degree p = " << p)
+      {
+         L2_FECollection flux_fec(p, dim);
+         FiniteElementSpace flux_fes(&mesh, &flux_fec);
+
+         H1_FECollection fec(p, dim);
+         FiniteElementSpace fes(&mesh, &fec);
+
+         // initialize state
+         GridFunction flux(&flux_fes);
+         FunctionCoefficient pert(randState);
+         flux.ProjectCoefficient(pert);
+
+         GridFunction adjoint(&fes);
+         adjoint.ProjectCoefficient(pert);
+
+         GridFunction temp(&fes);
+         temp.ProjectCoefficient(pert);
+         temp += 10.0;
+         
+         LinearForm res(&fes);
+         auto *integ = new miso::ACLossDistributionIntegrator(flux, temp, sigma);
+         setInputs(*integ, {
+            {"freq", 100.0},
+            {"strand_radius", 0.345},
+            {"stack_length", 0.41},
+            {"strands_in_hand", 1.0},
+            {"num_turns", 810.0},
+            {"num_slots", 24.0}
+         });
+         res.AddDomainIntegrator(integ);
+
+         // evaluate d(psi^T R)/dx and contract with v
+         NonlinearForm dfdx(&fes);
+         dfdx.AddDomainIntegrator(
+            new miso::ACLossDistributionIntegratorNumSlotsRevSens(adjoint, *integ));
+
+         // random perturbation
+         double v = 0.3042434;
+         double dfdx_v = dfdx.GetEnergy(temp) * v;
+
+         // now compute the finite-difference approximation...
+         setInputs(*integ, {
+            {"num_slots", 24.0 + delta * v}
+         });
+         res.Assemble();
+         double dfdx_v_fd = adjoint * res;
+
+         setInputs(*integ, {
+            {"num_slots", 24.0 - delta * v}
+         });
+         res.Assemble();
+         dfdx_v_fd -= adjoint * res;
+         dfdx_v_fd /= (2 * delta);
+
+         REQUIRE(dfdx_v == Approx(dfdx_v_fd).margin(1e-8));
+      }
+   }   
+}
+
+TEST_CASE("ACLossDistributionIntegratorWindingVolumeRevSens::GetElementEnergy")
+{
+   using namespace mfem;
+   using namespace electromag_data;
+
+   double delta = 1e-5;
+
+   // generate a 8 element mesh, simple 2D domain, 0<=x<=1, 0<=y<=1
+   int num_edge = 2;
+   auto mesh = Mesh::MakeCartesian2D(num_edge, num_edge,
+                                     Element::TRIANGLE);
+   mesh.EnsureNodes();
+   const auto dim = mesh.SpaceDimension();
+
+   NonLinearCoefficient sigma(1.0);
+
+   for (int p = 1; p <= 4; ++p)
+   {
+      DYNAMIC_SECTION("...for degree p = " << p)
+      {
+         L2_FECollection flux_fec(p, dim);
+         FiniteElementSpace flux_fes(&mesh, &flux_fec);
+
+         H1_FECollection fec(p, dim);
+         FiniteElementSpace fes(&mesh, &fec);
+
+         // initialize state
+         GridFunction flux(&flux_fes);
+         FunctionCoefficient pert(randState);
+         flux.ProjectCoefficient(pert);
+
+         GridFunction adjoint(&fes);
+         adjoint.ProjectCoefficient(pert);
+
+         GridFunction temp(&fes);
+         temp.ProjectCoefficient(pert);
+         temp += 10.0;
+         
+         LinearForm res(&fes);
+         auto *integ = new miso::ACLossDistributionIntegrator(flux, temp, sigma);
+         setInputs(*integ, {
+            {"freq", 100.0},
+            {"strand_radius", 0.345},
+            {"stack_length", 0.41},
+            {"strands_in_hand", 1.0},
+            {"num_turns", 810.0},
+            {"num_slots", 24.0},
+            {"winding_volume", 0.23}
+         });
+         res.AddDomainIntegrator(integ);
+
+         // evaluate d(psi^T R)/dx and contract with v
+         NonlinearForm dfdx(&fes);
+         dfdx.AddDomainIntegrator(
+            new miso::ACLossDistributionIntegratorWindingVolumeRevSens(adjoint, *integ));
+
+         // random perturbation
+         double v = 0.3042434;
+         double dfdx_v = dfdx.GetEnergy(temp) * v;
+
+         // now compute the finite-difference approximation...
+         setInputs(*integ, {
+            {"winding_volume", 0.23 + delta * v}
+         });
+         res.Assemble();
+         double dfdx_v_fd = adjoint * res;
+
+         setInputs(*integ, {
+            {"winding_volume", 0.23 - delta * v}
+         });
+         res.Assemble();
+         dfdx_v_fd -= adjoint * res;
+         dfdx_v_fd /= (2 * delta);
+
+         REQUIRE(dfdx_v == Approx(dfdx_v_fd).margin(1e-8));
+      }
+   }   
+}
+
+TEST_CASE("CAL2CoreLossDistributionIntegratorMeshRevSens::AssembleRHSElementVect")
+{
+   using namespace mfem;
+   using namespace electromag_data;
+
+   double delta = 1e-5;
+
+   // generate a 8 element mesh, simple 2D domain, 0<=x<=1, 0<=y<=1
+   int num_edge = 2;
+   auto mesh = Mesh::MakeCartesian2D(num_edge, num_edge,
+                                     Element::TRIANGLE);
+   mesh.EnsureNodes();
+   const auto dim = mesh.SpaceDimension();
+   
+   mfem::ConstantCoefficient rho(1.0);
+   CAL2Coefficient kh;
+   CAL2Coefficient ke;
+
+   for (int p = 1; p <= 4; ++p)
+   {
+      DYNAMIC_SECTION("...for degree p = " << p)
+      {
+         L2_FECollection flux_fec(p, dim);
+         FiniteElementSpace flux_fes(&mesh, &flux_fec);
+
+         H1_FECollection fec(p, dim);
+         FiniteElementSpace fes(&mesh, &fec);
+
+         // initialize state
+         GridFunction flux(&flux_fes);
+         FunctionCoefficient pert(randState);
+         flux.ProjectCoefficient(pert);
+
+         GridFunction adjoint(&fes);
+         adjoint.ProjectCoefficient(pert);
+
+         GridFunction temp(&fes);
+         temp.ProjectCoefficient(pert);
+         temp += 10.0;
+         
+         LinearForm res(&fes);
+         auto *integ = new miso::CAL2CoreLossDistributionIntegrator(rho, kh, ke, flux, temp);
+         setInputs(*integ, {
+            {"freq", 100.0},
+            {"stack_length", 0.41},
+         });
+         res.AddDomainIntegrator(integ);
+
+         // extract mesh nodes and get their finite-element space
+         auto &x_nodes = *mesh.GetNodes();
+         auto &mesh_fes = *x_nodes.FESpace();
+
+         // initialize the vector that we use to perturb the mesh nodes
+         GridFunction v(&mesh_fes);
+         VectorFunctionCoefficient v_pert(dim, randVectorState);
+         v.ProjectCoefficient(v_pert);
+
+         // evaluate d(psi^T R)/dx and contract with v
+         LinearForm dfdx(&mesh_fes);
+         dfdx.AddDomainIntegrator(
+            new miso::CAL2CoreLossDistributionIntegratorMeshRevSens(adjoint, *integ));
+         dfdx.Assemble();
+         double dfdx_v = dfdx * v;
+
+         // now compute the finite-difference approximation...
+         GridFunction x_pert(x_nodes);
+         GridFunction r(&fes);
+         x_pert.Add(delta, v);
+         mesh.SetNodes(x_pert);
+         fes.Update();
+         res.Update();
+         res.Assemble();
+         double dfdx_v_fd = adjoint * res;
+         x_pert.Add(-2 * delta, v);
+         mesh.SetNodes(x_pert);
+         fes.Update();
+         res.Update();
+         res.Assemble();
+         dfdx_v_fd -= adjoint * res;
+         dfdx_v_fd /= (2 * delta);
+         mesh.SetNodes(x_nodes); // remember to reset the mesh nodes
+         fes.Update();
+
+         REQUIRE(dfdx_v == Approx(dfdx_v_fd).margin(1e-8));
+      }
+   }   
+}
+
+TEST_CASE("CAL2CoreLossDistributionIntegratorPeakFluxRevSens::AssembleRHSElementVect")
+{
+   using namespace mfem;
+   using namespace electromag_data;
+
+   double delta = 1e-5;
+
+   // generate a 8 element mesh, simple 2D domain, 0<=x<=1, 0<=y<=1
+   int num_edge = 2;
+   auto mesh = Mesh::MakeCartesian2D(num_edge, num_edge,
+                                     Element::TRIANGLE);
+   mesh.EnsureNodes();
+   const auto dim = mesh.SpaceDimension();
+   
+   mfem::ConstantCoefficient rho(1.0);
+   CAL2Coefficient kh;
+   CAL2Coefficient ke;
+
+   for (int p = 1; p <= 4; ++p)
+   {
+      DYNAMIC_SECTION("...for degree p = " << p)
+      {
+         L2_FECollection flux_fec(p, dim);
+         FiniteElementSpace flux_fes(&mesh, &flux_fec);
+
+         H1_FECollection fec(p, dim);
+         FiniteElementSpace fes(&mesh, &fec);
+
+         // initialize state
+         GridFunction flux(&flux_fes);
+         FunctionCoefficient pert(randState);
+         flux.ProjectCoefficient(pert);
+
+         GridFunction adjoint(&fes);
+         adjoint.ProjectCoefficient(pert);
+
+         GridFunction temp(&fes);
+         temp.ProjectCoefficient(pert);
+         temp += 10.0;
+         
+         LinearForm res(&fes);
+         auto *integ = new miso::CAL2CoreLossDistributionIntegrator(rho, kh, ke, flux, temp);
+         setInputs(*integ, {
+            {"freq", 100.0},
+            {"stack_length", 0.41},
+         });
+         res.AddDomainIntegrator(integ);
+
+         // initialize the vector that we use to perturb the mesh nodes
+         GridFunction v(&flux_fes);
+         v.ProjectCoefficient(pert);
+
+         // evaluate d(psi^T R)/dx and contract with v
+         LinearForm dfdx(&flux_fes);
+         dfdx.AddDomainIntegrator(
+            new miso::CAL2CoreLossDistributionIntegratorPeakFluxRevSens(adjoint, *integ));
+         dfdx.Assemble();
+         double dfdx_v = dfdx * v;
+
+         // now compute the finite-difference approximation...
+         // GridFunction r(&fes);
+         flux.Add(delta, v);
+         res.Assemble();
+         double dfdx_v_fd = adjoint * res;
+
+         flux.Add(-2 * delta, v);
+         res.Assemble();
+         dfdx_v_fd -= adjoint * res;
+         dfdx_v_fd /= (2 * delta);
+
+         REQUIRE(dfdx_v == Approx(dfdx_v_fd).margin(1e-8));
+      }
+   }   
+}
+
+TEST_CASE("CAL2CoreLossDistributionIntegratorTemperatureRevSens::AssembleRHSElementVect")
+{
+   using namespace mfem;
+   using namespace electromag_data;
+
+   double delta = 1e-5;
+
+   // generate a 8 element mesh, simple 2D domain, 0<=x<=1, 0<=y<=1
+   int num_edge = 2;
+   auto mesh = Mesh::MakeCartesian2D(num_edge, num_edge,
+                                     Element::TRIANGLE);
+   mesh.EnsureNodes();
+   const auto dim = mesh.SpaceDimension();
+   
+   mfem::ConstantCoefficient rho(1.0);
+   CAL2Coefficient kh;
+   CAL2Coefficient ke;
+
+   for (int p = 1; p <= 4; ++p)
+   {
+      DYNAMIC_SECTION("...for degree p = " << p)
+      {
+         L2_FECollection flux_fec(p, dim);
+         FiniteElementSpace flux_fes(&mesh, &flux_fec);
+
+         H1_FECollection fec(p, dim);
+         FiniteElementSpace fes(&mesh, &fec);
+
+         // initialize state
+         GridFunction flux(&flux_fes);
+         FunctionCoefficient pert(randState);
+         flux.ProjectCoefficient(pert);
+
+         GridFunction adjoint(&fes);
+         adjoint.ProjectCoefficient(pert);
+
+         GridFunction temp(&fes);
+         temp.ProjectCoefficient(pert);
+         temp += 10.0;
+         
+         LinearForm res(&fes);
+         auto *integ = new miso::CAL2CoreLossDistributionIntegrator(rho, kh, ke, flux, temp);
+         setInputs(*integ, {
+            {"freq", 100.0},
+            {"stack_length", 0.41},
+         });
+         res.AddDomainIntegrator(integ);
+
+         // initialize the vector that we use to perturb the mesh nodes
+         GridFunction v(&fes);
+         v.ProjectCoefficient(pert);
+
+         // evaluate d(psi^T R)/dx and contract with v
+         LinearForm dfdx(&fes);
+         dfdx.AddDomainIntegrator(
+            new miso::CAL2CoreLossDistributionIntegratorTemperatureRevSens(adjoint, *integ));
+         dfdx.Assemble();
+         double dfdx_v = dfdx * v;
+
+         // now compute the finite-difference approximation...
+         // GridFunction r(&fes);
+         temp.Add(delta, v);
+         res.Assemble();
+         double dfdx_v_fd = adjoint * res;
+
+         temp.Add(-2 * delta, v);
+         res.Assemble();
+         dfdx_v_fd -= adjoint * res;
+         dfdx_v_fd /= (2 * delta);
+
+         REQUIRE(dfdx_v == Approx(dfdx_v_fd).margin(1e-8));
+      }
+   }   
+}
+
+TEST_CASE("CAL2CoreLossDistributionIntegratorFrequencyRevSens::GetElementEnergy")
+{
+   using namespace mfem;
+   using namespace electromag_data;
+
+   double delta = 1e-5;
+
+   // generate a 8 element mesh, simple 2D domain, 0<=x<=1, 0<=y<=1
+   int num_edge = 2;
+   auto mesh = Mesh::MakeCartesian2D(num_edge, num_edge,
+                                     Element::TRIANGLE);
+   mesh.EnsureNodes();
+   const auto dim = mesh.SpaceDimension();
+
+   mfem::ConstantCoefficient rho(1.0);
+   CAL2Coefficient kh;
+   CAL2Coefficient ke;
+
+   for (int p = 1; p <= 4; ++p)
+   {
+      DYNAMIC_SECTION("...for degree p = " << p)
+      {
+         L2_FECollection flux_fec(p, dim);
+         FiniteElementSpace flux_fes(&mesh, &flux_fec);
+
+         H1_FECollection fec(p, dim);
+         FiniteElementSpace fes(&mesh, &fec);
+
+         // initialize state
+         GridFunction flux(&flux_fes);
+         FunctionCoefficient pert(randState);
+         flux.ProjectCoefficient(pert);
+
+         GridFunction adjoint(&fes);
+         adjoint.ProjectCoefficient(pert);
+
+         GridFunction temp(&fes);
+         temp.ProjectCoefficient(pert);
+         temp += 10.0;
+         
+         LinearForm res(&fes);
+         auto *integ = new miso::CAL2CoreLossDistributionIntegrator(rho, kh, ke, flux, temp);
+         setInputs(*integ, {
+            {"frequency", 100.0},
+         });
+         res.AddDomainIntegrator(integ);
+
+         // evaluate d(psi^T R)/dx and contract with v
+         NonlinearForm dfdx(&fes);
+         dfdx.AddDomainIntegrator(
+            new miso::CAL2CoreLossDistributionIntegratorFrequencyRevSens(adjoint, *integ));
+
+         // random perturbation
+         double v = 0.3042434;
+         double dfdx_v = dfdx.GetEnergy(temp) * v;
+
+         // now compute the finite-difference approximation...
+         setInputs(*integ, {
+            {"frequency", 100 + delta * v}
+         });
+         res.Assemble();
+         double dfdx_v_fd = adjoint * res;
+
+         setInputs(*integ, {
+            {"frequency", 100 - delta * v}
+         });
+         res.Assemble();
+         dfdx_v_fd -= adjoint * res;
+         dfdx_v_fd /= (2 * delta);
+
+         REQUIRE(dfdx_v == Approx(dfdx_v_fd).margin(1e-8));
+      }
+   }   
+}
+
+///NOTE: Dropped efforts for incomplete loss functional distribution integrator test case. Not the appropriate place, nor the most meaningful test if/when completed.
+/*
+// Added test case for ACLossFunctionalDistributionIntegrator
+///TODO: Finish test case in conjunction with implementation itself
+TEST_CASE("ACLossFunctionalDistributionIntegrator::AssembleRHSElementVect")
+{
+   using namespace mfem;
+   using namespace electromag_data;
+
+   double delta = 1e-5;
+
+   // generate a 8 element mesh
+   int num_edge = 2;
+   auto mesh = Mesh::MakeCartesian2D(num_edge, num_edge,
+                                     Element::TRIANGLE);
+   mesh.EnsureNodes();
+   const auto dim = mesh.SpaceDimension();
+
+      // Not using the previous function coefficient model for sigma
+
+   //Function Coefficient model Representing the B Field (flux density)
+   FunctionCoefficient Bfield_model(
+      [](const mfem::Vector &x)
+      {
+         // x will be the point in space
+         double B = 0;
+         for (int i = 0; i < x.Size(); ++i)
+         {
+            B = 1.7; //constant flux density throughout mesh
+            // B = 2.4*x(0); // flux density linearly dependent in the x(0) direction
+            // B = 1.1*x(1); // flux density linearly dependent in the x(1) direction
+            // B = 3.0*std::pow(x(0),2); // flux density quadratically dependent in the x(0) direction
+            // B = 2.4*x(0)+1.1*x(1); // flux density linearly dependent in both x(0) and x(1) directions
+            // B = 3.0*std::pow(x(0),2) + 0.3*std::pow(x(1),2); // flux density quadratically dependent in both x(0) and x(1) directions
+
+         }
+         return B;
+      });
+
+   //Function Coefficient model Representing the Temperature Field
+   FunctionCoefficient Tfield_model(
+      [](const mfem::Vector &x)
+      {
+         // x will be the point in space
+         double T = 0;
+         for (int i = 0; i < x.Size(); ++i)
+         {
+            T = 37; //constant temperature throughout mesh
+            // T = 77*x(0); // temperature linearly dependent in the x(0) direction
+            // T = 63*x(1); // temperature linearly dependent in the x(1) direction
+            // T = 30*std::pow(x(0),2); // temperature quadratically dependent in the x(0) direction
+            // T = 77*x(0)+63*x(1); // temperature linearly dependent in both x(0) and x(1) directions
+            // T = 30*std::pow(x(0),2) + 3*std::pow(x(1),2); // temperature quadratically dependent in both x(0) and x(1) directions
+
+         }
+         return T;
+      });
+
+   for (int p = 1; p <= 4; ++p)
+   {
+      DYNAMIC_SECTION("...for degree p = " << p)
+      {
+         // mesh.SetCurvature(p);
+
+         L2_FECollection fec(p, dim); // Keep the L2 elements or use other FEs?
+         FiniteElementSpace fes(&mesh, &fec);
+
+         ///NOTE: state initialization may no longer be necessary because of the flux density field
+         // initialize state 
+         GridFunction a(&fes);
+         FunctionCoefficient pert(randState);
+         a.ProjectCoefficient(pert);
+
+         // Create the temperature_field grid function by mapping the function coefficient to a grid function
+         GridFunction temperature_field_test(&fes);
+         temperature_field_test.ProjectCoefficient(Tfield_model);
+
+         // Create the flux density field (B) grid function by mapping the function coefficient to a grid function
+         GridFunction flux_density_field(&fes);
+         flux_density_field.ProjectCoefficient(Bfield_model);
+         
+         // Handling the coefficient for the sigma in the same way the StateCoefficient nu was handled in other tests
+         // std::unique_ptr<miso::StateCoefficient> sigma(new SigmaCoefficient()); // using default parameters for alpha_resistivity, T_ref, and sigma_T_ref
+         std::unique_ptr<miso::StateCoefficient> sigma(new LinearCoefficient()); // no longer using SigmaCoefficient (unnecessary) 
+
+         // No need for primal integrator
+
+         // extract mesh nodes and get their finite-element space
+         auto &x_nodes = *mesh.GetNodes();
+         auto &mesh_fes = *x_nodes.FESpace();
+
+         // create v displacement field
+         GridFunction v(&mesh_fes);
+         VectorFunctionCoefficient v_pert(dim, randVectorState);
+         v.ProjectCoefficient(v_pert);
+
+         // initialize the vector that dJdx multiplies
+         GridFunction p(&mesh_fes);
+         p.ProjectCoefficient(v_pert);
+
+         // evaluate dJdx and compute its product with p
+         LinearForm dJdx(&mesh_fes);
+         dJdx.AddDomainIntegrator(
+            new miso::ACLossFunctionalDistributionIntegrator(flux_density_field, *sigma, &temperature_field_test)); // if temperature field is present
+         // dJdx.AddDomainIntegrator(
+         //    new miso::ACLossFunctionalDistributionIntegrator(flux_density_field, *sigma, &temperature_field_test)); // if no temperature field
+         dJdx.Assemble();
+         double dJdx_dot_p = dJdx * p;
+         std::cout << "dJdx_dot_p=" << dJdx_dot_p << "\n";
+
+         ///TODO: compute the finite-difference approximation or other value as needed to assert LinearForm
+                 
+         ///TODO: Add Assertion
+         // std::cout << "dJdx_dot_p_fd=" << dJdx_dot_p_fd << "\n";
+         // REQUIRE(dJdx_dot_p == Approx(dJdx_dot_p_fd));
+      }
+   }
+}
+*/
+
+TEST_CASE("ForceIntegrator3::GetElementEnergy")
+{
+   using namespace mfem;
+   using namespace electromag_data;
+
+   double delta = 1e-5;
+
+   // generate a 8 element mesh
+   int num_edge = 2;
+   auto mesh = Mesh::MakeCartesian3D(num_edge, num_edge, num_edge,
+                                     Element::TETRAHEDRON);
+   mesh.EnsureNodes();
+   const auto dim = mesh.SpaceDimension();
+
+   NonLinearCoefficient nu;
+   // LinearCoefficient nu;
+
+   for (int p = 1; p <= 4; ++p)
+   {
+      DYNAMIC_SECTION("...for degree p = " << p)
+      {
+         ND_FECollection fec(p, dim);
+         FiniteElementSpace fes(&mesh, &fec);
+
+         // extract mesh nodes and get their finite-element space
+         auto &x_nodes = *mesh.GetNodes();
+         auto &mesh_fes = *x_nodes.FESpace();
+
+         // create v displacement field
+         GridFunction v(&mesh_fes);
+         VectorFunctionCoefficient pert(dim, randVectorState);
+         v.ProjectCoefficient(pert);
+
+         // initialize state; here we randomly perturb a constant state
+         GridFunction a(&fes);
+         a.ProjectCoefficient(pert);
+
+         NonlinearForm functional(&fes);
+         functional.AddDomainIntegrator(
+            new miso::ForceIntegrator3(nu, v));
+
+         auto force = functional.GetEnergy(a);
+
+         NonlinearForm energy(&fes);
+         energy.AddDomainIntegrator(
+            new miso::MagneticEnergyIntegrator(nu));
+         
+         add(x_nodes, -delta, v, x_nodes);
+         auto dWds = -energy.GetEnergy(a);
+         add(x_nodes, 2*delta, v, x_nodes);
+         dWds += energy.GetEnergy(a);
+         dWds /= 2*delta;
+
+         // std::cout << "-dWds: " << -dWds << " Force: " << force << "\n";
+         REQUIRE(force == Approx(-dWds));
+      }
+   }
+}
+
+TEST_CASE("ForceIntegrator3::GetElementEnergy - 2D")
+{
+   using namespace mfem;
+   using namespace electromag_data;
+
+   double delta = 1e-5;
+
+   // generate a 8 element mesh
+   int num_edge = 2;
+   auto mesh = Mesh::MakeCartesian2D(num_edge, num_edge,
+                                     Element::TRIANGLE);
+   mesh.EnsureNodes();
+   const auto dim = mesh.SpaceDimension();
+
+   NonLinearCoefficient nu;
+   // LinearCoefficient nu;
+
+   for (int p = 1; p <= 4; ++p)
+   {
+      DYNAMIC_SECTION("...for degree p = " << p)
+      {
+         H1_FECollection fec(p, dim);
+         FiniteElementSpace fes(&mesh, &fec);
+
+         // extract mesh nodes and get their finite-element space
+         auto &x_nodes = *mesh.GetNodes();
+         auto &mesh_fes = *x_nodes.FESpace();
+
+         // create v displacement field
+         GridFunction v(&mesh_fes);
+         VectorFunctionCoefficient pert(dim, randVectorState);
+         v.ProjectCoefficient(pert);
+
+         // initialize state; here we randomly perturb a constant state
+         GridFunction a(&fes);
+         FunctionCoefficient apert(randState);
+         a.ProjectCoefficient(apert);
+
+         NonlinearForm functional(&fes);
+         functional.AddDomainIntegrator(
+            new miso::ForceIntegrator3(nu, v));
+
+         auto force = functional.GetEnergy(a);
+
+         NonlinearForm energy(&fes);
+         energy.AddDomainIntegrator(
+            new miso::MagneticEnergyIntegrator(nu));
+         
+         add(x_nodes, -delta, v, x_nodes);
+         auto dWds = -energy.GetEnergy(a);
+         add(x_nodes, 2*delta, v, x_nodes);
+         dWds += energy.GetEnergy(a);
+         dWds /= 2*delta;
+
+         // std::cout << "-dWds: " << -dWds << " Force: " << force << "\n";
+         REQUIRE(force == Approx(-dWds));
+      }
+   }
+}
+
+TEST_CASE("ForceIntegrator3::AssembleElementVector")
+{
+   using namespace mfem;
+   using namespace electromag_data;
+
+   double delta = 1e-5;
+
+   // generate a 8 element mesh
+   int num_edge = 2;
+   auto mesh = Mesh::MakeCartesian3D(num_edge, num_edge, num_edge,
+                                     Element::TETRAHEDRON);
+   mesh.EnsureNodes();
+   const auto dim = mesh.SpaceDimension();
+
+   NonLinearCoefficient nu;
+   // LinearCoefficient nu;
+
+   for (int p = 1; p <= 1; ++p)
+   {
+      DYNAMIC_SECTION("...for degree p = " << p)
+      {
+         ND_FECollection fec(p, dim);
+         FiniteElementSpace fes(&mesh, &fec);
+
+         // extract mesh nodes and get their finite-element space
+         auto &x_nodes = *mesh.GetNodes();
+         auto &mesh_fes = *x_nodes.FESpace();
+
+         // create v displacement field
+         GridFunction v(&mesh_fes);
+         VectorFunctionCoefficient pert(dim, randVectorState);
+         v.ProjectCoefficient(pert);
+
+         // initialize state
+         GridFunction a(&fes);
+         a.ProjectCoefficient(pert);
+
+         NonlinearForm functional(&fes);
+         functional.AddDomainIntegrator(
+            new miso::ForceIntegrator3(nu, v));
+
+         // initialize the vector that dJdu multiplies
+         GridFunction p(&fes);
+         p.ProjectCoefficient(pert);
+
+         // evaluate dJdu and compute its product with v
+         GridFunction dJdu(&fes);
+         functional.Mult(a, dJdu);
+         double dJdu_dot_p = InnerProduct(dJdu, p);
+
+         // now compute the finite-difference approximation...
+         GridFunction q_pert(a);
+         q_pert.Add(-delta, p);
+         double dJdu_dot_p_fd = -functional.GetEnergy(q_pert);
+         q_pert.Add(2 * delta, p);
+         dJdu_dot_p_fd += functional.GetEnergy(q_pert);
+         dJdu_dot_p_fd /= (2 * delta);
+
+         REQUIRE(dJdu_dot_p == Approx(dJdu_dot_p_fd));
+      }
+   }
+}
+
+TEST_CASE("ForceIntegrator3::AssembleElementVector - 2D")
+{
+   using namespace mfem;
+   using namespace electromag_data;
+
+   double delta = 1e-5;
+
+   // generate a 8 element mesh
+   int num_edge = 2;
+   auto mesh = Mesh::MakeCartesian2D(num_edge, num_edge,
+                                     Element::TRIANGLE);
+   mesh.EnsureNodes();
+   const auto dim = mesh.SpaceDimension();
+
+   NonLinearCoefficient nu;
+   // LinearCoefficient nu;
+
+   for (int p = 1; p <= 4; ++p)
+   {
+      DYNAMIC_SECTION("...for degree p = " << p)
+      {
+         H1_FECollection fec(p, dim);
+         // ND_FECollection fec(p, dim);
+         FiniteElementSpace fes(&mesh, &fec);
+
+         // extract mesh nodes and get their finite-element space
+         auto &x_nodes = *mesh.GetNodes();
+         auto &mesh_fes = *x_nodes.FESpace();
+
+         // create v displacement field
+         GridFunction v(&mesh_fes);
+         VectorFunctionCoefficient v_pert(dim, randVectorState);
+         v.ProjectCoefficient(v_pert);
+
+         // initialize state
+         GridFunction a(&fes);
+         FunctionCoefficient pert(randState);
+         a.ProjectCoefficient(pert);
+
+         NonlinearForm functional(&fes);
+         functional.AddDomainIntegrator(
+            new miso::ForceIntegrator3(nu, v));
+
+         // initialize the vector that dJdu multiplies
+         GridFunction p(&fes);
+         p.ProjectCoefficient(pert);
+
+         // evaluate dJdu and compute its product with v
+         GridFunction dJdu(&fes);
+         functional.Mult(a, dJdu);
+         double dJdu_dot_p = InnerProduct(dJdu, p);
+
+         // now compute the finite-difference approximation...
+         GridFunction q_pert(a);
+         q_pert.Add(-delta, p);
+         double dJdu_dot_p_fd = -functional.GetEnergy(q_pert);
+         q_pert.Add(2 * delta, p);
+         dJdu_dot_p_fd += functional.GetEnergy(q_pert);
+         dJdu_dot_p_fd /= (2 * delta);
+
+         REQUIRE(dJdu_dot_p == Approx(dJdu_dot_p_fd));
+      }
+   }
+}
+
+TEST_CASE("ForceIntegratorMeshSens3::AssembleRHSElementVect")
+{
+   using namespace mfem;
+   using namespace electromag_data;
+
+   double delta = 1e-5;
+
+   // generate a 8 element mesh
+   int num_edge = 2;
+   auto mesh = Mesh::MakeCartesian3D(num_edge, num_edge, num_edge,
+                                     Element::TETRAHEDRON);
+   mesh.EnsureNodes();
+   const auto dim = mesh.SpaceDimension();
+
+   NonLinearCoefficient nu;
+   // LinearCoefficient nu;
+
+   for (int p = 1; p <= 4; ++p)
+   {
+      DYNAMIC_SECTION("...for degree p = " << p)
+      {
+         ND_FECollection fec(p, dim);
+         FiniteElementSpace fes(&mesh, &fec);
+
+         // extract mesh nodes and get their finite-element space
+         auto &x_nodes = *mesh.GetNodes();
+         auto &mesh_fes = *x_nodes.FESpace();
+
+         // create v displacement field
+         GridFunction v(&mesh_fes);
+         VectorFunctionCoefficient pert(3, randVectorState);
+         v.ProjectCoefficient(pert);
+
+         // initialize state; here we randomly perturb a constant state
+         GridFunction a(&fes);
+         a.ProjectCoefficient(pert);
+
+         auto *integ = new miso::ForceIntegrator3(nu, v);
+         NonlinearForm functional(&fes);
+         functional.AddDomainIntegrator(integ);
+
+         // initialize the vector that dJdx multiplies
+         GridFunction p(&mesh_fes);
+         p.ProjectCoefficient(pert);
+
+         // evaluate dJdx and compute its product with p
+         LinearForm dJdx(&mesh_fes);
+         dJdx.AddDomainIntegrator(
+            new miso::ForceIntegratorMeshSens3(a, *integ));
+         dJdx.Assemble();
+         double dJdx_dot_p = dJdx * p;
+
+         // now compute the finite-difference approximation...
+         double delta = 1e-5;
+         GridFunction x_pert(x_nodes);
+         x_pert.Add(-delta, p);
+         mesh.SetNodes(x_pert);
+         fes.Update();
+         double dJdx_dot_p_fd = -functional.GetEnergy(a);
+         x_pert.Add(2 * delta, p);
+         mesh.SetNodes(x_pert);
+         fes.Update();
+         dJdx_dot_p_fd += functional.GetEnergy(a);
+         dJdx_dot_p_fd /= (2 * delta);
+         mesh.SetNodes(x_nodes); // remember to reset the mesh nodes
+         fes.Update();
+
+         REQUIRE(dJdx_dot_p == Approx(dJdx_dot_p_fd));
+      }
+   }
+}
+
+TEST_CASE("ForceIntegratorMeshSens3::AssembleRHSElementVect - 2D")
+{
+   using namespace mfem;
+   using namespace electromag_data;
+
+   double delta = 1e-5;
+
+   // generate a 8 element mesh
+   int num_edge = 2;
+   auto mesh = Mesh::MakeCartesian2D(num_edge, num_edge,
+                                     Element::TRIANGLE);
+   mesh.EnsureNodes();
+   const auto dim = mesh.SpaceDimension();
+
+   NonLinearCoefficient nu;
+   // LinearCoefficient nu;
+
+   for (int p = 1; p <= 4; ++p)
+   {
+      DYNAMIC_SECTION("...for degree p = " << p)
+      {
+         H1_FECollection fec(p, dim);
+         // ND_FECollection fec(p, dim);
+         FiniteElementSpace fes(&mesh, &fec);
+
+         // extract mesh nodes and get their finite-element space
+         auto &x_nodes = *mesh.GetNodes();
+         auto &mesh_fes = *x_nodes.FESpace();
+
+         // create v displacement field
+         GridFunction v(&mesh_fes);
+         VectorFunctionCoefficient v_pert(dim, randVectorState);
+         v.ProjectCoefficient(v_pert);
+
+         // initialize state
+         GridFunction a(&fes);
+         FunctionCoefficient pert(randState);
+         a.ProjectCoefficient(pert);
+
+         auto *integ = new miso::ForceIntegrator3(nu, v);
+         NonlinearForm functional(&fes);
+         functional.AddDomainIntegrator(integ);
+
+         // initialize the vector that dJdx multiplies
+         GridFunction p(&mesh_fes);
+         p.ProjectCoefficient(v_pert);
+
+         // evaluate dJdx and compute its product with p
+         LinearForm dJdx(&mesh_fes);
+         dJdx.AddDomainIntegrator(
+            new miso::ForceIntegratorMeshSens3(a, *integ));
+         dJdx.Assemble();
+         double dJdx_dot_p = dJdx * p;
+
+         // now compute the finite-difference approximation...
+         double delta = 1e-5;
+         GridFunction x_pert(x_nodes);
+         x_pert.Add(-delta, p);
+         mesh.SetNodes(x_pert);
+         fes.Update();
+         double dJdx_dot_p_fd = -functional.GetEnergy(a);
+         x_pert.Add(2 * delta, p);
+         mesh.SetNodes(x_pert);
+         fes.Update();
+         dJdx_dot_p_fd += functional.GetEnergy(a);
+         dJdx_dot_p_fd /= (2 * delta);
+         mesh.SetNodes(x_nodes); // remember to reset the mesh nodes
+         fes.Update();
+
+         REQUIRE(dJdx_dot_p == Approx(dJdx_dot_p_fd));
+      }
+   }
+}
+
 TEST_CASE("ForceIntegrator::GetElementEnergy")
 {
    using namespace mfem;
@@ -1818,16 +6065,19 @@
    double delta = 1e-5;
 
    // generate a 6 element mesh
-   int num_edge = 2;
+   // int num_edge = 2;
+   // auto mesh = Mesh::MakeCartesian3D(num_edge, num_edge, num_edge,
+   //                                   Element::TETRAHEDRON,
+   //                                   1.0, 1.0, 1.0, true);
+   int num_edge = 1;
    auto mesh = Mesh::MakeCartesian3D(num_edge, num_edge, num_edge,
-                                     Element::TETRAHEDRON,
-                                     1.0, 1.0, 1.0, true);
+                                     Element::TETRAHEDRON);
    mesh.EnsureNodes();
 
    NonLinearCoefficient nu;
 
    /// construct elements
-   for (int p = 1; p <= 4; ++p)
+   for (int p = 1; p <= 1; ++p)
    {
       DYNAMIC_SECTION("...for degree p = " << p)
       {
@@ -2010,4 +6260,233 @@
 //          }
 //       }
 //    }
+// }
+
+// // Added test case for PMDemagIntegrator::GetElementEnergy
+// TEST_CASE("PMDemagIntegrator::GetElementEnergy")
+// {
+//    using namespace mfem;
+//    using namespace electromag_data;
+
+//    // Very similar structure to ACLossFunctionalIntegrator test
+//    // Computes the integral of C(B,T)
+
+//    // generate a 8 element mesh, simple 2D domain, 0<=x<=1, 0<=y<=1
+//    int num_edge = 2;
+//    auto mesh = Mesh::MakeCartesian2D(num_edge, num_edge,
+//                                      Element::TRIANGLE);
+//    mesh.EnsureNodes();
+//    const auto dim = mesh.SpaceDimension();
+
+//    //Function Coefficient model Representing the B Field (flux density)
+//    FunctionCoefficient Bfield_model(
+//       [](const mfem::Vector &x)
+//       {
+//          // x will be the point in space
+//          double B = 0;
+//          for (int i = 0; i < x.Size(); ++i)
+//          {
+//             B = 1.7; //constant flux density throughout mesh
+//             // B = 2.4*x(0); // flux density linearly dependent in the x(0) direction
+//             // B = 1.1*x(1); // flux density linearly dependent in the x(1) direction
+//             // B = 3.0*std::pow(x(0),2); // flux density quadratically dependent in the x(0) direction
+//             // B = 2.4*x(0)+1.1*x(1); // flux density linearly dependent in both x(0) and x(1) directions
+//             // B = 3.0*std::pow(x(0),2) + 0.3*std::pow(x(1),2); // flux density quadratically dependent in both x(0) and x(1) directions
+
+//          }
+//          return B;
+//       });
+
+//    //Function Coefficient model Representing the Temperature Field
+//    FunctionCoefficient Tfield_model(
+//       [](const mfem::Vector &x)
+//       {
+//          // x will be the point in space
+//          double T = 0;
+//          for (int i = 0; i < x.Size(); ++i)
+//          {
+//             T = 37; //constant temperature throughout mesh
+//             // T = 77*x(0); // temperature linearly dependent in the x(0) direction
+//             // T = 63*x(1); // temperature linearly dependent in the x(1) direction
+//             // T = 30*std::pow(x(0),2); // temperature quadratically dependent in the x(0) direction
+//             // T = 77*x(0)+63*x(1); // temperature linearly dependent in both x(0) and x(1) directions
+//             // T = 30*std::pow(x(0),2) + 3*std::pow(x(1),2); // temperature quadratically dependent in both x(0) and x(1) directions
+
+//          }
+//          return T;
+//       });
+
+//    // Loop over various degrees of elements (1 to 4)
+//    for (int p = 1; p <= 4; ++p)
+//    {
+//       DYNAMIC_SECTION("...for degree p = " << p)
+//       {
+
+//          // Create the finite element collection and finite element space for the current order
+//          H1_FECollection fec(p, dim);
+//          FiniteElementSpace fes(&mesh, &fec);
+
+//          // extract mesh nodes and get their finite-element space
+//          auto &x_nodes = *mesh.GetNodes();
+//          auto &mesh_fes = *x_nodes.FESpace();
+
+//          // Create the temperature_field grid function by mapping the function coefficient to a grid function
+//          GridFunction temperature_field_test(&fes);
+//          temperature_field_test.ProjectCoefficient(Tfield_model);
+
+//          // Create the flux density field (B) grid function by mapping the function coefficient to a grid function
+//          GridFunction flux_density_field(&fes);
+//          flux_density_field.ProjectCoefficient(Bfield_model);
+         
+//          // Using a simple two state coefficient from electromag_test_data for the constraint
+//          std::unique_ptr<miso::TwoStateCoefficient> TwoStateCoefficient_Constraint(new SimpleTwoStateCoefficient());
+
+//          // Define the functional integrator that will be used to compute C(B,T)
+//          auto *integ = new miso::PMDemagIntegrator(*TwoStateCoefficient_Constraint,&temperature_field_test);
+//          // auto *integ = new miso::PMDemagIntegrator(*TwoStateCoefficient_Constraint); // confirms that PMDemagIntegrator works as intended if don't pass in a temperature field
+//          NonlinearForm functional(&fes);
+//          functional.AddDomainIntegrator(integ);                 
+
+//          // Compute the value of C(B,T)
+//          auto C_B_T = functional.GetEnergy(flux_density_field);
+//          // std::cout << "p=" << p << ",C(B,T) = " << C_B_T << "\n";
+ 
+//          // Compare the computed C(B,T) to the value found by integration (analytically derived, checked with WolframAlpha)
+//          double expected_C_B_T = pow(1.7,2)*37; // for B=1.7, T=37 (both constant), passes for all degrees as expected
+//          // double expected_C_B_T = pow(1.7,2)*100; // for B=1.7 (constant), no temperature field (so T=100 const.), passes for all degrees as expected
+//          // double expected_C_B_T = pow(1.7,2)*77/2; // for B=1.7, T=77*x(0), should pass for all degrees
+//          // double expected_C_B_T = pow(2.4,2)*37/3; // for B=2.4*x(0), T=37, should pass for p=2,3,4
+//          // double expected_C_B_T = pow(3.0,2)*37/5; // for B=3.0*std::pow(x(0),2), T=37, should pass for p=3,4
+//          // double expected_C_B_T = pow(3.0,2)*77/6; // for B=3.0*std::pow(x(0),2), T=77*x(0), should pass for p=3,4
+//          // double expected_C_B_T = pow(3.0,2)*30/7; // for B=3.0*std::pow(x(0),2), T=77*x(0), should pass for p=4 only
+
+//          // std::cout << "p=" << p << ",C(B,T) = " << C_B_T << "\n";
+//          // std::cout << "p=" << p << ",diff=" << C_B_T-expected_C_B_T << "\n";
+//          REQUIRE(C_B_T == Approx(expected_C_B_T)); // Assert the PMDemagIntegrator is working as expected
+//       }
+//    }
+// }
+
+// // Added test case for PMDemagIntegrator::AssembleElementVector
+// TEST_CASE("PMDemagIntegrator::AssembleElementVector")
+// {
+//    using namespace mfem;
+//    using namespace electromag_data;
+
+//    // Similar structure to ACLossFunctionalDisributionIntegrator test
+//    // Also adapting from MagneticEnergyIntegrator::AssembleElementVector - 2D
+//    // Computes the distribution of C(B,T)
+
+//    std::cout << "PMDemagIntegrator::AssembleElementVector.................................\n"; 
+//    double delta = 1e-5;
+
+//    // generate a 8 element mesh
+//    int num_edge = 2;
+//    auto mesh = Mesh::MakeCartesian2D(num_edge, num_edge,
+//                                      Element::TRIANGLE);
+//    // auto mesh = Mesh::MakeCartesian3D(num_edge, num_edge, num_edge,
+//    //                                   Element::TETRAHEDRON);
+//    mesh.EnsureNodes();
+//    const auto dim = mesh.SpaceDimension();
+
+//    //Function Coefficient model Representing the B Field (flux density)
+//    FunctionCoefficient Bfield_model(
+//       [](const mfem::Vector &x)
+//       {
+//          // x will be the point in space
+//          double B = 0;
+//          for (int i = 0; i < x.Size(); ++i)
+//          {
+//             B = 1.0; //constant flux density throughout mesh
+//             // B = 2.4*x(0); // flux density linearly dependent in the x(0) direction
+//             // B = 1.1*x(1); // flux density linearly dependent in the x(1) direction
+//             // B = 3.0*std::pow(x(0),2); // flux density quadratically dependent in the x(0) direction
+//             // B = 2.4*x(0)+1.1*x(1); // flux density linearly dependent in both x(0) and x(1) directions
+//             // B = 3.0*std::pow(x(0),2) + 0.3*std::pow(x(1),2); // flux density quadratically dependent in both x(0) and x(1) directions
+
+//          }
+//          return B;
+//       });
+
+//    //Function Coefficient model Representing the Temperature Field
+//    FunctionCoefficient Tfield_model(
+//       [](const mfem::Vector &x)
+//       {
+//          // x will be the point in space
+//          double T = 0;
+//          for (int i = 0; i < x.Size(); ++i)
+//          {
+//             T = 10; //constant temperature throughout mesh
+//             // T = 77*x(0); // temperature linearly dependent in the x(0) direction
+//             // T = 63*x(1); // temperature linearly dependent in the x(1) direction
+//             // T = 30*std::pow(x(0),2); // temperature quadratically dependent in the x(0) direction
+//             // T = 77*x(0)+63*x(1); // temperature linearly dependent in both x(0) and x(1) directions
+//             // T = 30*std::pow(x(0),2) + 3*std::pow(x(1),2); // temperature quadratically dependent in both x(0) and x(1) directions
+
+//          }
+//          return T;
+//       });
+
+//    ///TODO: Loop over various degrees of elements (1 to 4)
+//    for (int p = 1; p <= 1; ++p)
+//    {
+//       DYNAMIC_SECTION("...for degree p = " << p)
+//       {
+
+//          // Create the finite element collection and finite element space for the current order
+//          H1_FECollection fec(p, dim);
+//          // ND_FECollection fec(p, dim);
+//          FiniteElementSpace fes(&mesh, &fec);
+
+//          // initialize state (not currently used, B field is)
+//          GridFunction a(&fes);
+//          FunctionCoefficient pert(randState);
+//          a.ProjectCoefficient(pert);
+//          std::cout << "a=np.array([";
+//          for (int j = 0; j < a.Size(); j++) {std::cout << a.Elem(j) << ", ";}
+//          std::cout << "])\n";
+
+//          // Create the temperature_field grid function by mapping the function coefficient to a grid function
+//          GridFunction temperature_field_test(&fes);
+//          temperature_field_test.ProjectCoefficient(Tfield_model);
+
+//          // Create the flux density field (B) grid function by mapping the function coefficient to a grid function
+//          GridFunction flux_density_field(&fes);
+//          flux_density_field.ProjectCoefficient(Bfield_model);
+
+//          // Using a simple two state coefficient from electromag_test_data for the constraint
+//          std::unique_ptr<miso::TwoStateCoefficient> TwoStateCoefficient_Constraint(new SimpleTwoStateCoefficient());
+
+//          // Define the functional integrator that will be used to compute C(B,T) values for distribution
+//          auto *integ = new miso::PMDemagIntegrator(*TwoStateCoefficient_Constraint,&temperature_field_test);
+//          // auto *integ = new miso::PMDemagIntegrator(*TwoStateCoefficient_Constraint); // confirms that PMDemagIntegrator works as intended if don't pass in a temperature field
+//          NonlinearForm functional(&fes);
+//          functional.AddDomainIntegrator(integ);                 
+
+//          // initialize the vector that dJdu multiplies (not used as of yet)
+//          GridFunction p(&fes);
+//          p.ProjectCoefficient(pert);
+//          std::cout << "p=np.array([";
+//          for (int j = 0; j < p.Size(); j++) {std::cout << p.Elem(j) << ", ";}
+//          std::cout << "])\n";
+         
+//          // evaluate dJdu and compute its product with v
+//          GridFunction dJdu(&fes);
+//          functional.Mult(flux_density_field, dJdu);
+//          double dJdu_dot_p = InnerProduct(dJdu, p);
+
+//          ///TODO: Add an appropriate assertion. As is, the assertion and logic from MagneticEnergyIntegrator::AssembleElementVector - 2D test case do not carry over
+//          // // now compute the finite-difference approximation...
+//          // GridFunction q_pert(a);
+//          // q_pert.Add(-delta, p);
+//          // double dJdu_dot_p_fd = -functional.GetEnergy(q_pert);
+//          // q_pert.Add(2 * delta, p);
+//          // dJdu_dot_p_fd += functional.GetEnergy(q_pert);
+//          // dJdu_dot_p_fd /= (2 * delta);
+
+//          // std::cout << "dJdu_dot_p = " << dJdu_dot_p << "\n";
+//          // std::cout << "dJdu_dot_p_fd = " << dJdu_dot_p_fd << "\n";
+//          // REQUIRE(dJdu_dot_p == Approx(dJdu_dot_p_fd));
+//       }
+//    }
 // }