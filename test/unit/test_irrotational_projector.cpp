#include <random>

#include "catch.hpp"
#include "mfem.hpp"

#include "miso_input.hpp"
#include "irrotational_projector.hpp"
#include "electromag_test_data.hpp"

TEST_CASE("IrrotationalProjector::vectorJacobianProduct wrt in")
{
   using namespace mfem;
   using namespace electromag_data;

   const int dim = 3;
   double delta = 1e-5;

   int num_edge = 2;
   auto smesh = Mesh::MakeCartesian3D(num_edge, num_edge, num_edge,
                                      Element::TETRAHEDRON,
                                      1.0, 1.0, 1.0, true);

   ParMesh mesh(MPI_COMM_WORLD, smesh); 
   mesh.EnsureNodes();

   for (int p = 1; p <= 4; ++p)
   {
      DYNAMIC_SECTION( "...for degree p = " << p )
      {
         ND_FECollection fec(p, dim);
         ParFiniteElementSpace fes(&mesh, &fec);

         H1_FECollection h1_fec(p, dim);
         ParFiniteElementSpace h1_fes(&mesh, &h1_fec);

         // initialize field; here we randomly perturb a constant state
         ParGridFunction J(&fes);
         VectorFunctionCoefficient pert(3, randBaselineVectorPert);
         J.ProjectCoefficient(pert);

         auto ir_order = h1_fes.GetElementTransformation(0)->OrderW()
                           + 2 * fes.GetFE(0)->GetOrder();
         miso::IrrotationalProjector op(h1_fes, fes, ir_order);

         // initialize the vector that the Jacobian multiplies
         ParGridFunction p(&fes);
         p.ProjectCoefficient(pert);

         // and the vector that perturbs the input
         ParGridFunction v(&fes);
         v.ProjectCoefficient(pert);

         // evaluate the vectorJacobian product and compute its product with v
         ParGridFunction pJac(&fes); pJac = 0.0;
         op.vectorJacobianProduct(J, p, "in", pJac);
         double pJacv = pJac * v;

         // now compute the finite-difference approximation...
         ParGridFunction out(&fes);
         J.Add(delta, v);
         op.Mult(J, out);
         double pJacv_fd = p * out;
         J.Add(-2*delta, v);
         op.Mult(J, out);
         pJacv_fd -= p * out;
         pJacv_fd /= (2*delta);

         REQUIRE(pJacv == Approx(pJacv_fd));
      }
   }
}

TEST_CASE("IrrotationalProjector::vectorJacobianProduct wrt mesh_coords")
{
   using namespace mfem;
   using namespace electromag_data;

   const int dim = 3;
   double delta = 1e-5;

   int num_edge = 2;
   auto smesh = Mesh::MakeCartesian3D(num_edge, num_edge, num_edge,
                                      Element::TETRAHEDRON,
                                      1.0, 1.0, 1.0, true);

   ParMesh mesh(MPI_COMM_WORLD, smesh); 
   mesh.EnsureNodes();

   for (int p = 1; p <= 4; ++p)
   {
      DYNAMIC_SECTION( "...for degree p = " << p )
      {
         ND_FECollection fec(p, dim);
         ParFiniteElementSpace fes(&mesh, &fec);

         H1_FECollection h1_fec(p, dim);
         ParFiniteElementSpace h1_fes(&mesh, &h1_fec);

         // extract mesh nodes and get their finite-element space
         auto &x_nodes = dynamic_cast<ParGridFunction&>(*mesh.GetNodes());
<<<<<<< HEAD
         auto inputs = mach::MachInputs({
            {"mesh_coords", x_nodes}
=======
         auto inputs = miso::MISOInputs({
            {"mesh_coords", x_nodes.GetData()}
>>>>>>> 37fcab9f
         });
         auto &mesh_fes = *x_nodes.ParFESpace();

         // initialize field; here we randomly perturb a constant state
         ParGridFunction J(&fes);
         VectorFunctionCoefficient pert(3, randBaselineVectorPert);
         J.ProjectCoefficient(pert);

         auto ir_order = h1_fes.GetElementTransformation(0)->OrderW()
                           + 2 * fes.GetFE(0)->GetOrder();
         miso::IrrotationalProjector op(h1_fes, fes, ir_order);

         // initialize the vector that the Jacobian multiplies
         ParGridFunction p(&fes);
         p.ProjectCoefficient(pert);

         // and the vector that perturbs the input
         ParGridFunction v(&mesh_fes);
         v.ProjectCoefficient(pert);

         // evaluate the vectorJacobian product and compute its product with v
         ParGridFunction pJac(&mesh_fes); pJac = 0.0;
         op.vectorJacobianProduct(J, p, "mesh_coords", pJac);
         double pJacv = pJac * v;

         // now compute the finite-difference approximation...
         ParGridFunction out(&fes);
         x_nodes.Add(delta, v);
         setInputs(op, inputs);
         op.Mult(J, out);
         double pJacv_fd = p * out;
         x_nodes.Add(-2 * delta, v);
         setInputs(op, inputs);
         op.Mult(J, out);
         pJacv_fd -= p * out;
         pJacv_fd /= (2*delta);
         x_nodes.Add(delta, v); // remember to reset the mesh nodes

         std::cout << "pJacv: " << pJacv << "\n";
         std::cout << "pJacv_fd: " << pJacv_fd << "\n";
         REQUIRE(pJacv == Approx(pJacv_fd));
      }
   }
}<|MERGE_RESOLUTION|>--- conflicted
+++ resolved
@@ -98,13 +98,8 @@
 
          // extract mesh nodes and get their finite-element space
          auto &x_nodes = dynamic_cast<ParGridFunction&>(*mesh.GetNodes());
-<<<<<<< HEAD
-         auto inputs = mach::MachInputs({
+         auto inputs = miso::MISOInputs({
             {"mesh_coords", x_nodes}
-=======
-         auto inputs = miso::MISOInputs({
-            {"mesh_coords", x_nodes.GetData()}
->>>>>>> 37fcab9f
          });
          auto &mesh_fes = *x_nodes.ParFESpace();
 
