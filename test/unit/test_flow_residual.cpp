--- conflicted
+++ resolved
@@ -58,11 +58,7 @@
    ParFiniteElementSpace fespace(&mesh, &fec, num_state, Ordering::byVDIM);
    std::map<std::string, FiniteElementState> fields;
    // construct the residual
-<<<<<<< HEAD
-   FlowResidual res(options, fespace, diff_stack, fields);
-=======
-   FlowResidual<dim,false> res(options, fespace, diff_stack);
->>>>>>> 92d809c0
+   FlowResidual<dim,false> res(options, fespace, fields, diff_stack);
    int num_var = getSize(res);
    REQUIRE(num_var == 132);
 
@@ -108,15 +104,12 @@
    SBPCollection fec(p, dim);
    ParFiniteElementSpace fespace(&mesh, &fec, num_state, Ordering::byVDIM);
 
+   std::map<std::string, FiniteElementState> fields;
+
    // construct the residual with no dissipation and using IR flux
    options["space-dis"]["lps-coeff"] = 0.0;
    options["space-dis"]["flux-fun"] = "IR"; 
-<<<<<<< HEAD
-   std::map<std::string, FiniteElementState> fields;
-   FlowResidual res(options, fespace, diff_stack, fields);
-=======
-   FlowResidual<dim,false> res(options, fespace, diff_stack);
->>>>>>> 92d809c0
+   FlowResidual<dim,false> res(options, fespace, fields, diff_stack);
    int num_var = getSize(res);
 
    // create a randomly perturbed conservative variable state
