#include <random>

#include "catch.hpp"
#include "mfem.hpp"
#include "coefficient.hpp"
#include "res_integ.hpp"
#include "euler_test_data.hpp"
#include "electromag_test_data.hpp"

namespace
{

using namespace mfem;

double func(const Vector &x)
{
  return (x(0) + x(1) + x(2));
}

void funcRevDiff(const Vector &x, const double Q_bar, Vector &x_bar)
{
   x_bar.SetSize(3);
   x_bar = Q_bar;
}

} // namespace

TEST_CASE("TestLFMeshSensIntegrator::AssembleRHSElementVect",
          "[TestLFMeshSensIntegrator]")
{
   using namespace mfem;
   using namespace electromag_data;

   const int dim = 3; // templating is hard here because mesh constructors
   double delta = 1e-5;

   // generate a 2 element mesh
   int num_edge = 1;
   std::unique_ptr<Mesh> mesh(new Mesh(2, num_edge, num_edge, Element::TETRAHEDRON,
                                       true /* gen. edges */, 1.0, 1.0, 1.0, true));
   mesh->ReorientTetMesh();
   mesh->EnsureNodes();
   for (int p = 1; p <= 4; ++p)
   {
      DYNAMIC_SECTION("...for degree p = " << p)
      {
         // get the finite-element space for the state
         std::unique_ptr<FiniteElementCollection> fec(
             new ND_FECollection(p, dim));
         std::unique_ptr<FiniteElementSpace> fes(new FiniteElementSpace(
             mesh.get(), fec.get()));

         // we use res for finite-difference approximation
         GridFunction A(fes.get());
         VectorFunctionCoefficient pert(dim, electromag_data::randVectorState);
         A.ProjectCoefficient(pert);

         // extract mesh nodes and get their finite-element space
         GridFunction *x_nodes = mesh->GetNodes();
         FiniteElementSpace *mesh_fes = x_nodes->FESpace();

         // ConstantCoefficient Q(1.0);
         // FunctionCoefficient Q(func, funcRevDiff);
         mach::SteinmetzCoefficient Q(1, 2, 4, 0.5, 0.6, &A);

         // initialize state; here we randomly perturb a constant state
         GridFunction q(fes.get());
         // VectorFunctionCoefficient pert(3, randState);
         q.ProjectCoefficient(pert);

         // initialize the vector that dJdx multiplies
         GridFunction v(mesh_fes);
         VectorFunctionCoefficient v_rand(dim, randVectorState);
         v.ProjectCoefficient(v_rand);

         // evaluate dJdx and compute its product with v
         // GridFunction dJdx(*x_nodes);
         LinearForm dJdx(mesh_fes);
         dJdx.AddDomainIntegrator(
            new mach::TestLFMeshSensIntegrator(Q));
         dJdx.Assemble();
         double dJdx_dot_v = dJdx * v;

         // now compute the finite-difference approximation...
         NonlinearForm functional(fes.get());
         functional.AddDomainIntegrator(
            new mach::TestLFIntegrator(Q));

         double delta = 1e-5;
         GridFunction x_pert(*x_nodes);
         x_pert.Add(-delta, v);
         mesh->SetNodes(x_pert);
         fes->Update();
         double dJdx_dot_v_fd = -functional.GetEnergy(q);
         x_pert.Add(2 * delta, v);
         mesh->SetNodes(x_pert);
         fes->Update();
         dJdx_dot_v_fd += functional.GetEnergy(q);
         dJdx_dot_v_fd /= (2 * delta);
         mesh->SetNodes(*x_nodes); // remember to reset the mesh nodes
         fes->Update();

         std::cout << dJdx_dot_v << "\n";
         std::cout << dJdx_dot_v_fd << "\n";

         REQUIRE(dJdx_dot_v == Approx(dJdx_dot_v_fd));
      }
   }
}

TEST_CASE("DomainResIntegrator::AssembleElementVector",
          "[DomainResIntegrator]")
{
   using namespace mfem;
   using namespace euler_data;

   const int dim = 3; // templating is hard here because mesh constructors
   double delta = 1e-5;

   // generate a 8 element mesh
   int num_edge = 2;
<<<<<<< HEAD
   std::unique_ptr<Mesh> mesh = electromag_data::getMesh();
                              //(new Mesh(num_edge, num_edge, num_edge, Element::TETRAHEDRON,
                              //        true /* gen. edges */, 1.0, 1.0, 1.0, true));
=======
   std::unique_ptr<Mesh> mesh(new Mesh(num_edge, num_edge, num_edge, Element::TETRAHEDRON,
                                       true /* gen. edges */, 1.0, 1.0, 1.0, true));
>>>>>>> 65f9389a
   mesh->EnsureNodes();
   for (int p = 1; p <= 4; ++p)
   {
      DYNAMIC_SECTION("...for degree p = " << p)
      {
         // get the finite-element space for the state and adjoint
         std::unique_ptr<FiniteElementCollection> fec(
             new H1_FECollection(p, dim));
         std::unique_ptr<FiniteElementSpace> fes(new FiniteElementSpace(
             mesh.get(), fec.get()));

         // we use res for finite-difference approximation
         std::unique_ptr<Coefficient> q1(new ConstantCoefficient(1));
         std::unique_ptr<Coefficient> q2(new ConstantCoefficient(2));
         std::unique_ptr<mach::MeshDependentCoefficient> Q;
         Q.reset(new mach::MeshDependentCoefficient());
         Q->addCoefficient(1, move(q1)); 
         Q->addCoefficient(2, move(q2));
         LinearForm res(fes.get());
         res.AddDomainIntegrator(
            new DomainLFIntegrator(*Q));

         // initialize state and adjoint; here we randomly perturb a constant state
         GridFunction state(fes.get()), adjoint(fes.get());
         FunctionCoefficient pert(randState);
         state.ProjectCoefficient(pert);
         adjoint.ProjectCoefficient(pert);

         // extract mesh nodes and get their finite-element space
         GridFunction *x_nodes = mesh->GetNodes();
         FiniteElementSpace *mesh_fes = x_nodes->FESpace();

         // build the nonlinear form for d(psi^T R)/dx 
         NonlinearForm dfdx_form(mesh_fes);
         dfdx_form.AddDomainIntegrator(
            new mach::DomainResIntegrator(*Q, &adjoint));

         // initialize the vector that we use to perturb the mesh nodes
         GridFunction v(mesh_fes);
         VectorFunctionCoefficient v_rand(dim, randVectorState);
         v.ProjectCoefficient(v_rand);

         // evaluate df/dx and contract with v
         GridFunction dfdx(*x_nodes);
         dfdx_form.Mult(*x_nodes, dfdx);
         double dfdx_v = dfdx * v;

         // now compute the finite-difference approximation...
         GridFunction x_pert(*x_nodes);
         GridFunction r(fes.get());
         x_pert.Add(delta, v);
         mesh->SetNodes(x_pert);
         res.Assemble();
         double dfdx_v_fd = adjoint * res;
         x_pert.Add(-2 * delta, v);
         mesh->SetNodes(x_pert);
         res.Assemble();
         dfdx_v_fd -= adjoint * res;
         dfdx_v_fd /= (2 * delta);
         mesh->SetNodes(*x_nodes); // remember to reset the mesh nodes

         REQUIRE(dfdx_v == Approx(dfdx_v_fd).margin(1e-10));
      }
   }
}

TEST_CASE("MassResIntegrator::AssembleElementVector",
          "[MassResIntegrator]")
{
   using namespace mfem;
   using namespace euler_data;

   const int dim = 3; // templating is hard here because mesh constructors
   double delta = 1e-5;

   // generate a 8 element mesh
   int num_edge = 2;
   std::unique_ptr<Mesh> mesh(new Mesh(num_edge, num_edge, num_edge, Element::TETRAHEDRON,
                                       true /* gen. edges */, 1.0, 1.0, 1.0, true));
   mesh->EnsureNodes();
   for (int p = 1; p <= 4; ++p)
   {
      DYNAMIC_SECTION("...for degree p = " << p)
      {
         // get the finite-element space for the state and adjoint
         std::unique_ptr<FiniteElementCollection> fec(
             new H1_FECollection(p, dim));
         std::unique_ptr<FiniteElementSpace> fes(new FiniteElementSpace(
             mesh.get(), fec.get()));

         // we use res for finite-difference approximation
         std::unique_ptr<Coefficient> Q(new ConstantCoefficient(1));
         BilinearForm res(fes.get());
         res.AddDomainIntegrator(
            new MassIntegrator(*Q));

         // initialize state and adjoint; here we randomly perturb a constant state
         GridFunction state(fes.get()), adjoint(fes.get());
         FunctionCoefficient pert(randState);
         state.ProjectCoefficient(pert);
         adjoint.ProjectCoefficient(pert);

         // extract mesh nodes and get their finite-element space
         GridFunction *x_nodes = mesh->GetNodes();
         FiniteElementSpace *mesh_fes = x_nodes->FESpace();

         // build the nonlinear form for d(psi^T R)/dx 
         NonlinearForm dfdx_form(mesh_fes);
         dfdx_form.AddDomainIntegrator(
            new mach::MassResIntegrator(*Q,
               &state, &adjoint));

         // initialize the vector that we use to perturb the mesh nodes
         GridFunction v(mesh_fes);
         VectorFunctionCoefficient v_rand(dim, randVectorState);
         v.ProjectCoefficient(v_rand);

         // evaluate df/dx and contract with v
         GridFunction dfdx(*x_nodes);
         dfdx_form.Mult(*x_nodes, dfdx);
         double dfdx_v = dfdx * v;

         // now compute the finite-difference approximation...
         Vector resid(res.Size());
         GridFunction x_pert(*x_nodes);
         GridFunction r(fes.get());
         x_pert.Add(delta, v);
         mesh->SetNodes(x_pert);
         res.Assemble();
         res.Mult(state, resid);
         double dfdx_v_fd = adjoint * resid;
         x_pert.Add(-2*delta, v);
         mesh->SetNodes(x_pert);
         res.Update();
         res.Assemble();
         res.Mult(state, resid);
         dfdx_v_fd -= adjoint * resid;
         dfdx_v_fd /= (2*delta);
         mesh->SetNodes(*x_nodes); // remember to reset the mesh nodes

         REQUIRE(dfdx_v == Approx(dfdx_v_fd).margin(1e-10));
      }
   }
}

TEST_CASE("DiffusionResIntegrator::AssembleElementVector",
          "[DiffusionResIntegrator]")
{
   using namespace mfem;
   using namespace euler_data;

   const int dim = 3; // templating is hard here because mesh constructors
   double delta = 1e-5;

   // generate a 8 element mesh
   int num_edge = 2;
<<<<<<< HEAD
   std::unique_ptr<Mesh> mesh = electromag_data::getMesh();
                                 //(new Mesh(num_edge, num_edge, num_edge, Element::TETRAHEDRON,
                                 //true /* gen. edges */, 1.0, 1.0, 1.0, true));
=======
   std::unique_ptr<Mesh> mesh(new Mesh(num_edge, num_edge, num_edge, Element::TETRAHEDRON,
                                       true /* gen. edges */, 1.0, 1.0, 1.0, true));
>>>>>>> 65f9389a
   mesh->EnsureNodes();
   for (int p = 1; p <= 4; ++p)
   {
      DYNAMIC_SECTION("...for degree p = " << p)
      {
         // get the finite-element space for the state and adjoint
         std::unique_ptr<FiniteElementCollection> fec(
             new H1_FECollection(p, dim));
         std::unique_ptr<FiniteElementSpace> fes(new FiniteElementSpace(
             mesh.get(), fec.get()));

         // we use res for finite-difference approximation
         std::unique_ptr<Coefficient> q1(new ConstantCoefficient(1));
         std::unique_ptr<Coefficient> q2(new ConstantCoefficient(2));
         std::unique_ptr<mach::MeshDependentCoefficient> Q;
         Q.reset(new mach::MeshDependentCoefficient());
         Q->addCoefficient(1, move(q1)); 
         Q->addCoefficient(2, move(q2));
         BilinearForm res(fes.get());
         res.AddDomainIntegrator(
            new DiffusionIntegrator(*Q));

         // initialize state and adjoint; here we randomly perturb a constant state
         GridFunction state(fes.get()), adjoint(fes.get());
         FunctionCoefficient pert(randState);
         state.ProjectCoefficient(pert);
         adjoint.ProjectCoefficient(pert);

         // extract mesh nodes and get their finite-element space
         GridFunction *x_nodes = mesh->GetNodes();
         FiniteElementSpace *mesh_fes = x_nodes->FESpace();

         // build the nonlinear form for d(psi^T R)/dx 
         NonlinearForm dfdx_form(mesh_fes);
         dfdx_form.AddDomainIntegrator(
            new mach::DiffusionResIntegrator(*Q,
               &state, &adjoint));

         // initialize the vector that we use to perturb the mesh nodes
         GridFunction v(mesh_fes);
         VectorFunctionCoefficient v_rand(dim, randVectorState);
         v.ProjectCoefficient(v_rand);

         // evaluate df/dx and contract with v
         GridFunction dfdx(*x_nodes);
         dfdx_form.Mult(*x_nodes, dfdx);
         double dfdx_v = dfdx * v;

         // now compute the finite-difference approximation...
         Vector resid(res.Size());
         GridFunction x_pert(*x_nodes);
         GridFunction r(fes.get());
         x_pert.Add(delta, v);
         mesh->SetNodes(x_pert);
         res.Assemble();
         res.Mult(state, resid);
         double dfdx_v_fd = adjoint * resid;
         x_pert.Add(-2*delta, v);
         mesh->SetNodes(x_pert);
         res.Update();
         res.Assemble();
         res.Mult(state, resid);
         dfdx_v_fd -= adjoint * resid;
         dfdx_v_fd /= (2*delta);
         mesh->SetNodes(*x_nodes); // remember to reset the mesh nodes

         REQUIRE(dfdx_v == Approx(dfdx_v_fd).margin(1e-10));
      }
   }
}

TEST_CASE("DiffusionResIntegrator::AssembleRHSElementVect",
                       "[DiffusionResIntegrator]")
{
   using namespace mfem;
   using namespace euler_data;

   const int dim = 3; // templating is hard here because mesh constructors
   double delta = 1e-5;

   // generate a 8 element mesh
   int num_edge = 2;
   std::unique_ptr<Mesh> mesh(new Mesh(num_edge, num_edge, num_edge, Element::TETRAHEDRON,
                                       true /* gen. edges */, 1.0, 1.0, 1.0, true));
   mesh->EnsureNodes();
   for (int p = 1; p <= 4; ++p)
   {
      DYNAMIC_SECTION("...for degree p = " << p)
      {
         // get the finite-element space for the state and adjoint
         std::unique_ptr<FiniteElementCollection> fec(
             new H1_FECollection(p, dim));
         std::unique_ptr<FiniteElementSpace> fes(new FiniteElementSpace(
             mesh.get(), fec.get()));

         // we use res for finite-difference approximation
         std::unique_ptr<Coefficient> Q(new ConstantCoefficient(1));
         BilinearForm res(fes.get());
         res.AddDomainIntegrator(
            new DiffusionIntegrator(*Q));

         // initialize state and adjoint; here we randomly perturb a constant state
         GridFunction state(fes.get()), adjoint(fes.get());
         FunctionCoefficient pert(randState);
         state.ProjectCoefficient(pert);
         adjoint.ProjectCoefficient(pert);

         // extract mesh nodes and get their finite-element space
         GridFunction *x_nodes = mesh->GetNodes();
         FiniteElementSpace *mesh_fes = x_nodes->FESpace();

         // build the nonlinear form for d(psi^T R)/dx 
         LinearForm dfdx(mesh_fes);
         dfdx.AddDomainIntegrator(
            new mach::DiffusionResIntegrator(*Q,
               &state, &adjoint));

         // initialize the vector that we use to perturb the mesh nodes
         GridFunction v(mesh_fes);
         VectorFunctionCoefficient v_rand(dim, randState);
         v.ProjectCoefficient(v_rand);

         // evaluate df/dx and contract with v
         dfdx.Assemble();
         double dfdx_v = dfdx * v;

         // now compute the finite-difference approximation...
         Vector resid(res.Size());
         GridFunction x_pert(*x_nodes);
         GridFunction r(fes.get());
         x_pert.Add(delta, v);
         mesh->SetNodes(x_pert);
         res.Assemble();
         res.Mult(state, resid);
         double dfdx_v_fd = adjoint * resid;
         x_pert.Add(-2*delta, v);
         mesh->SetNodes(x_pert);
         res.Update();
         res.Assemble();
         res.Mult(state, resid);
         dfdx_v_fd -= adjoint * resid;
         dfdx_v_fd /= (2*delta);
         mesh->SetNodes(*x_nodes); // remember to reset the mesh nodes

         REQUIRE(dfdx_v == Approx(dfdx_v_fd).margin(1e-10));
      }
   }
}

TEST_CASE("BoundaryNormalResIntegrator::AssembleFaceVector",
          "[BoundaryNormalResIntegrator]")
{
   using namespace mfem;
   using namespace euler_data;

   const int dim = 3; // templating is hard here because mesh constructors
   double delta = 1e-5;

   // generate a 8 element mesh
   int num_edge = 2;
   std::unique_ptr<Mesh> mesh(new Mesh(num_edge, num_edge, num_edge, Element::TETRAHEDRON,
                                       true /* gen. edges */, 1.0, 1.0, 1.0, true));
   mesh->EnsureNodes();
   for (int p = 1; p <= 4; ++p)
   {
      DYNAMIC_SECTION("...for degree p = " << p)
      {
         // get the finite-element space for the state and adjoint
         std::unique_ptr<FiniteElementCollection> fec(
             new H1_FECollection(p, dim));
         std::unique_ptr<FiniteElementSpace> fes(new FiniteElementSpace(
             mesh.get(), fec.get()));

         // we use res for finite-difference approximation
         Vector V(dim); Array<int> attr;
         attr.SetSize(mesh->bdr_attributes.Size(), 0);
         attr[0] = 1;
         V = 1.0;
         std::unique_ptr<VectorCoefficient> Q(new VectorConstantCoefficient(V));
         LinearForm res(fes.get());
         res.AddBoundaryIntegrator(
            new BoundaryNormalLFIntegrator(*Q), attr);

         // initialize state and adjoint; here we randomly perturb a constant state
         GridFunction state(fes.get()), adjoint(fes.get());
         FunctionCoefficient pert(randState);
         state.ProjectCoefficient(pert);
         adjoint.ProjectCoefficient(pert);

         // extract mesh nodes and get their finite-element space
         GridFunction *x_nodes = mesh->GetNodes();
         FiniteElementSpace *mesh_fes = x_nodes->FESpace();

         // build the nonlinear form for d(psi^T R)/dx 
         LinearForm dfdx_form(mesh_fes);
         dfdx_form.AddBdrFaceIntegrator(
            new mach::BoundaryNormalResIntegrator(*Q,
               &state, &adjoint), attr);

         // initialize the vector that we use to perturb the mesh nodes
         GridFunction v(mesh_fes);
         VectorFunctionCoefficient v_rand(dim, randVectorState);
         v.ProjectCoefficient(v_rand);

         // evaluate df/dx and contract with v
         //GridFunction dfdx(*x_nodes);
         //dfdx_form.Mult(*x_nodes, dfdx);
         dfdx_form.Assemble();
         double dfdx_v = dfdx_form * v;

         // now compute the finite-difference approximation...
         GridFunction x_pert(*x_nodes);
         GridFunction r(fes.get());
         x_pert.Add(delta, v);
         mesh->SetNodes(x_pert);
         res.Assemble();
         double dfdx_v_fd = adjoint * res;
         x_pert.Add(-2 * delta, v);
         mesh->SetNodes(x_pert);
         res.Assemble();
         dfdx_v_fd -= adjoint * res;
         dfdx_v_fd /= (2 * delta);
         mesh->SetNodes(*x_nodes); // remember to reset the mesh nodes

         REQUIRE(dfdx_v == Approx(dfdx_v_fd).margin(1e-10));
      }
   }
}<|MERGE_RESOLUTION|>--- conflicted
+++ resolved
@@ -119,14 +119,9 @@
 
    // generate a 8 element mesh
    int num_edge = 2;
-<<<<<<< HEAD
    std::unique_ptr<Mesh> mesh = electromag_data::getMesh();
                               //(new Mesh(num_edge, num_edge, num_edge, Element::TETRAHEDRON,
                               //        true /* gen. edges */, 1.0, 1.0, 1.0, true));
-=======
-   std::unique_ptr<Mesh> mesh(new Mesh(num_edge, num_edge, num_edge, Element::TETRAHEDRON,
-                                       true /* gen. edges */, 1.0, 1.0, 1.0, true));
->>>>>>> 65f9389a
    mesh->EnsureNodes();
    for (int p = 1; p <= 4; ++p)
    {
@@ -283,14 +278,9 @@
 
    // generate a 8 element mesh
    int num_edge = 2;
-<<<<<<< HEAD
    std::unique_ptr<Mesh> mesh = electromag_data::getMesh();
                                  //(new Mesh(num_edge, num_edge, num_edge, Element::TETRAHEDRON,
                                  //true /* gen. edges */, 1.0, 1.0, 1.0, true));
-=======
-   std::unique_ptr<Mesh> mesh(new Mesh(num_edge, num_edge, num_edge, Element::TETRAHEDRON,
-                                       true /* gen. edges */, 1.0, 1.0, 1.0, true));
->>>>>>> 65f9389a
    mesh->EnsureNodes();
    for (int p = 1; p <= 4; ++p)
    {
@@ -410,7 +400,7 @@
 
          // initialize the vector that we use to perturb the mesh nodes
          GridFunction v(mesh_fes);
-         VectorFunctionCoefficient v_rand(dim, randState);
+         VectorFunctionCoefficient v_rand(dim, randVectorState);
          v.ProjectCoefficient(v_rand);
 
          // evaluate df/dx and contract with v
