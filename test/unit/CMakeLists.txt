--- conflicted
+++ resolved
@@ -65,13 +65,10 @@
    test_magnetic_load
    test_magnetostatic_load
    #test_mass_operator
-<<<<<<< HEAD
    test_common_outputs
-=======
    test_abstract_solver
    test_pde_solver
    test_data_logging
->>>>>>> 9d30738a
 )
 
 create_tests("${FLUID_TEST_SRCS}" euler_test_data.cpp)
