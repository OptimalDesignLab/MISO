#include <iostream>
#include <random>

#include "adept.h"
#include "catch.hpp"
#include "nlohmann/json.hpp"
#include "mfem.hpp"

#include "utils.hpp"
#include "miso_load.hpp"
#include "magnetostatic.hpp"
#include "material_library.hpp"

<<<<<<< HEAD
using namespace mach;
=======
using namespace miso;
using namespace mfem;

void simpleCurrent(const mfem::Vector &x,
                   mfem::Vector &J);

void simpleCurrentRevDiff(const mfem::Vector &x,
                          const mfem::Vector &J_bar,
                          mfem::Vector &x_bar);

void northMagnetizationSource(const Vector &x,
                              Vector &M);

void southMagnetizationSource(const Vector &x,
                              Vector &M);
>>>>>>> 37fcab9f

/// Generate mesh 
/// \param[in] nxy - number of nodes in the x and y directions
/// \param[in] nz - number of nodes in the z direction
mfem::Mesh buildMesh(int nxy, int nz);

static std::default_random_engine gen;
static std::uniform_real_distribution<double> uniform_rand(-1.0,1.0);

auto options = R"(
{
   "space-dis": {
      "degree": 2,
      "basis-type": "ND"
   },
   "current": {
      "group1": {
         "ring": [1]
      }
   },
   "magnets": {
      "Nd2Fe14B": {
         "ccw": [1]
      }
   }
})"_json;

TEST_CASE("MagnetostaticLoad Value Test")
{
   mfem::Mesh smesh = buildMesh(3, 3);
   mfem::ParMesh mesh(MPI_COMM_WORLD, smesh);
   mesh.EnsureNodes();

   const auto dim = mesh.Dimension();

   // create nu coeff
<<<<<<< HEAD
   mfem::ConstantCoefficient nu(1.0);

   adept::Stack diff_stack;
   std::map<std::string, FiniteElementState> fields;
   fields.emplace(std::piecewise_construct,
                  std::forward_as_tuple("state"),
                  std::forward_as_tuple(mesh, options["space-dis"]));

   auto &mesh_gf = *dynamic_cast<mfem::ParGridFunction *>(mesh.GetNodes());
   auto *mesh_fespace = mesh_gf.ParFESpace();
   /// create new state vector copying the mesh's fe space
   fields.emplace(
         std::piecewise_construct,
         std::forward_as_tuple("mesh_coords"),
         std::forward_as_tuple(mesh, *mesh_fespace, "mesh_coords"));
   FiniteElementState &mesh_coords = fields.at("mesh_coords");
   /// set the values of the new GF to those of the mesh's old nodes
   mesh_coords.gridFunc() = mesh_gf;
   /// tell the mesh to use this GF for its Nodes
   /// (and that it doesn't own it)
   mesh.NewNodes(mesh_coords.gridFunc(), false);

   nlohmann::json materials(material_library);

   auto &fes = fields.at("state").space();
   MagnetostaticLoad load(diff_stack, fes, fields, options, materials, nu);

   mfem::HypreParVector tv(&fes);

   auto inputs = MachInputs({
      {"current_density:group1", 1.0}
=======
   ConstantCoefficient nu(1.0);

   MagnetostaticLoad load(fes, current_coeff, mag_coeff, nu);
   MISOLoad ml(load);

   HypreParVector tv(&fes);

   auto inputs = MISOInputs({
      {"current_density", 1.0}
>>>>>>> 37fcab9f
   });

   setInputs(load, inputs);
   tv = 0.0;
   addLoad(load, tv);

   auto norm = mfem::ParNormlp(tv, 2.0, MPI_COMM_WORLD);
   std::cout << "\nnorm: " << norm << "\n\n";

   // REQUIRE(norm == Approx(1.8696677851).margin(1e-10));

   inputs.at("current_density:group1") = 2.0;
   setInputs(load, inputs);
   tv = 0.0;
   addLoad(load, tv);

   norm = mfem::ParNormlp(tv, 2.0, MPI_COMM_WORLD);
   std::cout << "\nnorm: " << norm << "\n\n";

   // REQUIRE(norm == Approx(1.9505429368).margin(1e-10));

   inputs.at("current_density:group1") = 0.0;
   setInputs(load, inputs);
   tv = 0.0;
   addLoad(load, tv);

   norm = ParNormlp(tv, 2.0, MPI_COMM_WORLD);
   std::cout << "\nnorm: " << norm << "\n\n";

   // REQUIRE(norm == Approx(1.8280057201).margin(1e-10));

}

<<<<<<< HEAD
// TEST_CASE("MagnetostaticLoad vectorJacobianProduct wrt current_density")
// {
//    Mesh smesh = buildMesh(3, 3);
//    ParMesh mesh(MPI_COMM_WORLD, smesh);
//    mesh.EnsureNodes();

//    auto p = 2;
//    const auto dim = mesh.Dimension();

//    // get the finite-element space for the state
//    ND_FECollection fec(p, dim);
//    ParFiniteElementSpace fes(&mesh, &fec);

//    // create current_coeff coefficient
//    VectorFunctionCoefficient current_coeff(dim,
//                                            simpleCurrent,
//                                            simpleCurrentRevDiff);

//    // create mag_coeff coefficient
//    Vector mag_const(3); mag_const = 1.0;
//    VectorConstantCoefficient mag_coeff(mag_const);

//    // create nu coeff
//    ConstantCoefficient nu(1.0);

//    MagnetostaticLoad load(fes, current_coeff, mag_coeff, nu);
//    MachLoad ml(load);

//    auto current_density = 1e6;
//    auto inputs = MachInputs({
//       {"current_density", current_density}
//    });
//    setInputs(ml, inputs);

//    HypreParVector load_bar(&fes);
//    {
//       // std::default_random_engine gen;
//       // std::uniform_real_distribution<double> uniform_rand(-1.0,1.0);
//       for (int i = 0; i < load_bar.Size(); ++i)
//       {
//          load_bar(i) = uniform_rand(gen);
//       }
//    }
//    double wrt_bar = vectorJacobianProduct(ml, load_bar, "current_density");

//    /// somewhat large step size since the magnitude of current density is large
//    auto delta = 1e-2;
//    HypreParVector tv(&fes);
//    inputs.at("current_density") = current_density + delta;
//    setInputs(ml, inputs);
//    tv = 0.0;
//    addLoad(ml, tv);
//    double wrt_bar_fd = load_bar * tv;

//    inputs.at("current_density") = current_density - delta;
//    setInputs(ml, inputs);
//    tv = 0.0;
//    addLoad(ml, tv);
//    wrt_bar_fd -= load_bar * tv;
//    wrt_bar_fd /= 2*delta;

//    // std::cout << "wrt_bar: " << wrt_bar << "\n";
//    // std::cout << "wrt_bar_fd: " << wrt_bar_fd << "\n";
//    REQUIRE(wrt_bar == Approx(wrt_bar_fd));
// }

// TEST_CASE("MagnetostaticLoad vectorJacobianProduct wrt mesh_coords")
// {
//    Mesh smesh = buildMesh(3, 3);
//    ParMesh mesh(MPI_COMM_WORLD, smesh);
//    mesh.EnsureNodes();

//    auto p = 2;
//    const auto dim = mesh.Dimension();

//    // get the finite-element space for the state
//    ND_FECollection fec(p, dim);
//    ParFiniteElementSpace fes(&mesh, &fec);

//    // create current_coeff coefficient
//    VectorFunctionCoefficient current_coeff(dim,
//                                            simpleCurrent,
//                                            simpleCurrentRevDiff);

//    // create mag_coeff coefficient
//    // VectorFunctionCoefficient mag_coeff(dim, northMagnetizationSource);
//    Vector mag_const(3); mag_const = 1.0;
//    VectorConstantCoefficient mag_coeff(mag_const);

//    // create nu coeff
//    ConstantCoefficient nu(1.0);

//    MagnetostaticLoad load(fes, current_coeff, mag_coeff, nu);
//    MachLoad ml(load);

//    // extract mesh nodes and get their finite-element space
//    auto &x_nodes = *dynamic_cast<mfem::ParGridFunction*>(mesh.GetNodes());
//    auto &mesh_fes = *x_nodes.ParFESpace();

//    auto inputs = MachInputs({
//       {"mesh_coords", x_nodes}
//    });
//    setInputs(ml, inputs);

//    HypreParVector load_bar(&fes);
//    {
//       for (int i = 0; i < load_bar.Size(); ++i)
//       {
//          load_bar(i) = uniform_rand(gen);
//       }
//    }

//    HypreParVector wrt_bar(&mesh_fes); wrt_bar = 0.0;
//    vectorJacobianProduct(ml, load_bar, "mesh_coords", wrt_bar);

//    // initialize the vector that we use to perturb the mesh nodes
//    ParGridFunction v(&mesh_fes);
//    VectorFunctionCoefficient pert(3, [](const mfem::Vector &x, mfem::Vector &u)
//    {
//       for (int i = 0; i < u.Size(); ++i)
//          u(i) = uniform_rand(gen);
//    });
//    v.ProjectCoefficient(pert);
//    HypreParVector v_tv(&mesh_fes);
//    v.ParallelAssemble(v_tv);

//    double dJdx_v = wrt_bar * v_tv;

//    // now compute the finite-difference approximation...
//    auto delta = 1e-5;

//    HypreParVector load_vec(&fes);
//    ParGridFunction x_pert(x_nodes);
//    x_pert.Add(delta, v);
//    mesh.SetNodes(x_pert);
//    fes.Update();
//    inputs.at("mesh_coords") = x_pert;
//    setInputs(ml, inputs);
//    load_vec = 0.0;
//    addLoad(ml, load_vec);
//    double dJdx_v_fd = load_bar * load_vec;

//    x_pert.Add(-2 * delta, v);
//    mesh.SetNodes(x_pert);
//    fes.Update();
//    inputs.at("mesh_coords") = x_pert;
//    setInputs(ml, inputs);
//    load_vec = 0.0;
//    addLoad(ml, load_vec);
//    dJdx_v_fd -= load_bar * load_vec;
//    dJdx_v_fd /= 2*delta;

//    mesh.SetNodes(x_nodes); // remember to reset the mesh nodes
//    fes.Update();

//    std::cout << "dJdx_v: " << dJdx_v << "\n";
//    std::cout << "dJdx_v_fd: " << dJdx_v_fd << "\n";

//    REQUIRE(dJdx_v == Approx(dJdx_v_fd).margin(1e-8));
// }

mfem::Mesh buildMesh(int nxy, int nz)
=======
TEST_CASE("CurrentLoad vectorJacobianProduct wrt current_density")
{
   Mesh smesh = buildMesh(3, 3);
   ParMesh mesh(MPI_COMM_WORLD, smesh);
   mesh.EnsureNodes();

   auto p = 2;
   const auto dim = mesh.Dimension();

   // get the finite-element space for the state
   ND_FECollection fec(p, dim);
   ParFiniteElementSpace fes(&mesh, &fec);

   // create current_coeff coefficient
   VectorFunctionCoefficient current_coeff(dim,
                                           simpleCurrent,
                                           simpleCurrentRevDiff);

   // create mag_coeff coefficient
   Vector mag_const(3); mag_const = 1.0;
   VectorConstantCoefficient mag_coeff(mag_const);

   // create nu coeff
   ConstantCoefficient nu(1.0);

   MagnetostaticLoad load(fes, current_coeff, mag_coeff, nu);
   MISOLoad ml(load);

   auto current_density = 1e6;
   auto inputs = MISOInputs({
      {"current_density", current_density}
   });
   setInputs(ml, inputs);

   HypreParVector load_bar(&fes);
   {
      // std::default_random_engine gen;
      // std::uniform_real_distribution<double> uniform_rand(-1.0,1.0);
      for (int i = 0; i < load_bar.Size(); ++i)
      {
         load_bar(i) = uniform_rand(gen);
      }
   }
   double wrt_bar = vectorJacobianProduct(ml, load_bar, "current_density");

   /// somewhat large step size since the magnitude of current density is large
   auto delta = 1e-2;
   HypreParVector tv(&fes);
   inputs.at("current_density") = current_density + delta;
   setInputs(ml, inputs);
   tv = 0.0;
   addLoad(ml, tv);
   double wrt_bar_fd = load_bar * tv;

   inputs.at("current_density") = current_density - delta;
   setInputs(ml, inputs);
   tv = 0.0;
   addLoad(ml, tv);
   wrt_bar_fd -= load_bar * tv;
   wrt_bar_fd /= 2*delta;

   // std::cout << "wrt_bar: " << wrt_bar << "\n";
   // std::cout << "wrt_bar_fd: " << wrt_bar_fd << "\n";
   REQUIRE(wrt_bar == Approx(wrt_bar_fd));
}

TEST_CASE("MagnetostaticLoad vectorJacobianProduct wrt mesh_coords")
{
   Mesh smesh = buildMesh(3, 3);
   ParMesh mesh(MPI_COMM_WORLD, smesh);
   mesh.EnsureNodes();

   auto p = 2;
   const auto dim = mesh.Dimension();

   // get the finite-element space for the state
   ND_FECollection fec(p, dim);
   ParFiniteElementSpace fes(&mesh, &fec);

   // create current_coeff coefficient
   VectorFunctionCoefficient current_coeff(dim,
                                           simpleCurrent,
                                           simpleCurrentRevDiff);

   // create mag_coeff coefficient
   // VectorFunctionCoefficient mag_coeff(dim, northMagnetizationSource);
   Vector mag_const(3); mag_const = 1.0;
   VectorConstantCoefficient mag_coeff(mag_const);

   // create nu coeff
   ConstantCoefficient nu(1.0);

   MagnetostaticLoad load(fes, current_coeff, mag_coeff, nu);
   MISOLoad ml(load);

   // extract mesh nodes and get their finite-element space
   auto &x_nodes = *dynamic_cast<mfem::ParGridFunction*>(mesh.GetNodes());
   auto &mesh_fes = *x_nodes.ParFESpace();

   auto inputs = MISOInputs({
      {"mesh_coords", x_nodes.GetData()}
   });
   setInputs(ml, inputs);

   HypreParVector load_bar(&fes);
   {
      for (int i = 0; i < load_bar.Size(); ++i)
      {
         load_bar(i) = uniform_rand(gen);
      }
   }

   HypreParVector wrt_bar(&mesh_fes); wrt_bar = 0.0;
   vectorJacobianProduct(ml, load_bar, "mesh_coords", wrt_bar);

   // initialize the vector that we use to perturb the mesh nodes
   ParGridFunction v(&mesh_fes);
   VectorFunctionCoefficient pert(3, [](const mfem::Vector &x, mfem::Vector &u)
   {
      for (int i = 0; i < u.Size(); ++i)
         u(i) = uniform_rand(gen);
   });
   v.ProjectCoefficient(pert);
   HypreParVector v_tv(&mesh_fes);
   v.ParallelAssemble(v_tv);

   double dJdx_v = wrt_bar * v_tv;

   // now compute the finite-difference approximation...
   auto delta = 1e-5;

   HypreParVector load_vec(&fes);
   ParGridFunction x_pert(x_nodes);
   x_pert.Add(delta, v);
   mesh.SetNodes(x_pert);
   fes.Update();
   inputs.at("mesh_coords") = x_pert.GetData();
   setInputs(ml, inputs);
   load_vec = 0.0;
   addLoad(ml, load_vec);
   double dJdx_v_fd = load_bar * load_vec;

   x_pert.Add(-2 * delta, v);
   mesh.SetNodes(x_pert);
   fes.Update();
   inputs.at("mesh_coords") = x_pert.GetData();
   setInputs(ml, inputs);
   load_vec = 0.0;
   addLoad(ml, load_vec);
   dJdx_v_fd -= load_bar * load_vec;
   dJdx_v_fd /= 2*delta;

   mesh.SetNodes(x_nodes); // remember to reset the mesh nodes
   fes.Update();

   std::cout << "dJdx_v: " << dJdx_v << "\n";
   std::cout << "dJdx_v_fd: " << dJdx_v_fd << "\n";

   REQUIRE(dJdx_v == Approx(dJdx_v_fd).margin(1e-8));
}

Mesh buildMesh(int nxy, int nz)
>>>>>>> 37fcab9f
{
   /// generate a simple tet mesh
   auto mesh = mfem::Mesh::MakeCartesian3D(nxy, nxy, nz,
                                     mfem::Element::TETRAHEDRON, 1.0,
                                     1.0, (double)nz / (double)nxy, true);

   // assign attributes to top and bottom sides
   for (int i = 0; i < mesh.GetNE(); ++i)
   {
      auto *elem = mesh.GetElement(i);
      elem->SetAttribute(1);

      // Array<int> verts;
      // elem->GetVertices(verts);

      // bool below = true;
      // for (int i = 0; i < 4; ++i)
      // {
      //    auto vtx = mesh.GetVertex(verts[i]);
      //    if (vtx[1] <= 0.5)
      //    {
      //       below = below & true;
      //    }
      //    else
      //    {
      //       below = below & false;
      //    }
      // }
      // if (below)
      // {
      //    elem->SetAttribute(1);
      // }
      // else
      // {
      //    elem->SetAttribute(2);
      // }
   }
   return mesh;
}<|MERGE_RESOLUTION|>--- conflicted
+++ resolved
@@ -11,25 +11,7 @@
 #include "magnetostatic.hpp"
 #include "material_library.hpp"
 
-<<<<<<< HEAD
-using namespace mach;
-=======
 using namespace miso;
-using namespace mfem;
-
-void simpleCurrent(const mfem::Vector &x,
-                   mfem::Vector &J);
-
-void simpleCurrentRevDiff(const mfem::Vector &x,
-                          const mfem::Vector &J_bar,
-                          mfem::Vector &x_bar);
-
-void northMagnetizationSource(const Vector &x,
-                              Vector &M);
-
-void southMagnetizationSource(const Vector &x,
-                              Vector &M);
->>>>>>> 37fcab9f
 
 /// Generate mesh 
 /// \param[in] nxy - number of nodes in the x and y directions
@@ -66,7 +48,6 @@
    const auto dim = mesh.Dimension();
 
    // create nu coeff
-<<<<<<< HEAD
    mfem::ConstantCoefficient nu(1.0);
 
    adept::Stack diff_stack;
@@ -96,19 +77,8 @@
 
    mfem::HypreParVector tv(&fes);
 
-   auto inputs = MachInputs({
+   auto inputs = MISOInputs({
       {"current_density:group1", 1.0}
-=======
-   ConstantCoefficient nu(1.0);
-
-   MagnetostaticLoad load(fes, current_coeff, mag_coeff, nu);
-   MISOLoad ml(load);
-
-   HypreParVector tv(&fes);
-
-   auto inputs = MISOInputs({
-      {"current_density", 1.0}
->>>>>>> 37fcab9f
    });
 
    setInputs(load, inputs);
@@ -142,333 +112,7 @@
 
 }
 
-<<<<<<< HEAD
-// TEST_CASE("MagnetostaticLoad vectorJacobianProduct wrt current_density")
-// {
-//    Mesh smesh = buildMesh(3, 3);
-//    ParMesh mesh(MPI_COMM_WORLD, smesh);
-//    mesh.EnsureNodes();
-
-//    auto p = 2;
-//    const auto dim = mesh.Dimension();
-
-//    // get the finite-element space for the state
-//    ND_FECollection fec(p, dim);
-//    ParFiniteElementSpace fes(&mesh, &fec);
-
-//    // create current_coeff coefficient
-//    VectorFunctionCoefficient current_coeff(dim,
-//                                            simpleCurrent,
-//                                            simpleCurrentRevDiff);
-
-//    // create mag_coeff coefficient
-//    Vector mag_const(3); mag_const = 1.0;
-//    VectorConstantCoefficient mag_coeff(mag_const);
-
-//    // create nu coeff
-//    ConstantCoefficient nu(1.0);
-
-//    MagnetostaticLoad load(fes, current_coeff, mag_coeff, nu);
-//    MachLoad ml(load);
-
-//    auto current_density = 1e6;
-//    auto inputs = MachInputs({
-//       {"current_density", current_density}
-//    });
-//    setInputs(ml, inputs);
-
-//    HypreParVector load_bar(&fes);
-//    {
-//       // std::default_random_engine gen;
-//       // std::uniform_real_distribution<double> uniform_rand(-1.0,1.0);
-//       for (int i = 0; i < load_bar.Size(); ++i)
-//       {
-//          load_bar(i) = uniform_rand(gen);
-//       }
-//    }
-//    double wrt_bar = vectorJacobianProduct(ml, load_bar, "current_density");
-
-//    /// somewhat large step size since the magnitude of current density is large
-//    auto delta = 1e-2;
-//    HypreParVector tv(&fes);
-//    inputs.at("current_density") = current_density + delta;
-//    setInputs(ml, inputs);
-//    tv = 0.0;
-//    addLoad(ml, tv);
-//    double wrt_bar_fd = load_bar * tv;
-
-//    inputs.at("current_density") = current_density - delta;
-//    setInputs(ml, inputs);
-//    tv = 0.0;
-//    addLoad(ml, tv);
-//    wrt_bar_fd -= load_bar * tv;
-//    wrt_bar_fd /= 2*delta;
-
-//    // std::cout << "wrt_bar: " << wrt_bar << "\n";
-//    // std::cout << "wrt_bar_fd: " << wrt_bar_fd << "\n";
-//    REQUIRE(wrt_bar == Approx(wrt_bar_fd));
-// }
-
-// TEST_CASE("MagnetostaticLoad vectorJacobianProduct wrt mesh_coords")
-// {
-//    Mesh smesh = buildMesh(3, 3);
-//    ParMesh mesh(MPI_COMM_WORLD, smesh);
-//    mesh.EnsureNodes();
-
-//    auto p = 2;
-//    const auto dim = mesh.Dimension();
-
-//    // get the finite-element space for the state
-//    ND_FECollection fec(p, dim);
-//    ParFiniteElementSpace fes(&mesh, &fec);
-
-//    // create current_coeff coefficient
-//    VectorFunctionCoefficient current_coeff(dim,
-//                                            simpleCurrent,
-//                                            simpleCurrentRevDiff);
-
-//    // create mag_coeff coefficient
-//    // VectorFunctionCoefficient mag_coeff(dim, northMagnetizationSource);
-//    Vector mag_const(3); mag_const = 1.0;
-//    VectorConstantCoefficient mag_coeff(mag_const);
-
-//    // create nu coeff
-//    ConstantCoefficient nu(1.0);
-
-//    MagnetostaticLoad load(fes, current_coeff, mag_coeff, nu);
-//    MachLoad ml(load);
-
-//    // extract mesh nodes and get their finite-element space
-//    auto &x_nodes = *dynamic_cast<mfem::ParGridFunction*>(mesh.GetNodes());
-//    auto &mesh_fes = *x_nodes.ParFESpace();
-
-//    auto inputs = MachInputs({
-//       {"mesh_coords", x_nodes}
-//    });
-//    setInputs(ml, inputs);
-
-//    HypreParVector load_bar(&fes);
-//    {
-//       for (int i = 0; i < load_bar.Size(); ++i)
-//       {
-//          load_bar(i) = uniform_rand(gen);
-//       }
-//    }
-
-//    HypreParVector wrt_bar(&mesh_fes); wrt_bar = 0.0;
-//    vectorJacobianProduct(ml, load_bar, "mesh_coords", wrt_bar);
-
-//    // initialize the vector that we use to perturb the mesh nodes
-//    ParGridFunction v(&mesh_fes);
-//    VectorFunctionCoefficient pert(3, [](const mfem::Vector &x, mfem::Vector &u)
-//    {
-//       for (int i = 0; i < u.Size(); ++i)
-//          u(i) = uniform_rand(gen);
-//    });
-//    v.ProjectCoefficient(pert);
-//    HypreParVector v_tv(&mesh_fes);
-//    v.ParallelAssemble(v_tv);
-
-//    double dJdx_v = wrt_bar * v_tv;
-
-//    // now compute the finite-difference approximation...
-//    auto delta = 1e-5;
-
-//    HypreParVector load_vec(&fes);
-//    ParGridFunction x_pert(x_nodes);
-//    x_pert.Add(delta, v);
-//    mesh.SetNodes(x_pert);
-//    fes.Update();
-//    inputs.at("mesh_coords") = x_pert;
-//    setInputs(ml, inputs);
-//    load_vec = 0.0;
-//    addLoad(ml, load_vec);
-//    double dJdx_v_fd = load_bar * load_vec;
-
-//    x_pert.Add(-2 * delta, v);
-//    mesh.SetNodes(x_pert);
-//    fes.Update();
-//    inputs.at("mesh_coords") = x_pert;
-//    setInputs(ml, inputs);
-//    load_vec = 0.0;
-//    addLoad(ml, load_vec);
-//    dJdx_v_fd -= load_bar * load_vec;
-//    dJdx_v_fd /= 2*delta;
-
-//    mesh.SetNodes(x_nodes); // remember to reset the mesh nodes
-//    fes.Update();
-
-//    std::cout << "dJdx_v: " << dJdx_v << "\n";
-//    std::cout << "dJdx_v_fd: " << dJdx_v_fd << "\n";
-
-//    REQUIRE(dJdx_v == Approx(dJdx_v_fd).margin(1e-8));
-// }
-
 mfem::Mesh buildMesh(int nxy, int nz)
-=======
-TEST_CASE("CurrentLoad vectorJacobianProduct wrt current_density")
-{
-   Mesh smesh = buildMesh(3, 3);
-   ParMesh mesh(MPI_COMM_WORLD, smesh);
-   mesh.EnsureNodes();
-
-   auto p = 2;
-   const auto dim = mesh.Dimension();
-
-   // get the finite-element space for the state
-   ND_FECollection fec(p, dim);
-   ParFiniteElementSpace fes(&mesh, &fec);
-
-   // create current_coeff coefficient
-   VectorFunctionCoefficient current_coeff(dim,
-                                           simpleCurrent,
-                                           simpleCurrentRevDiff);
-
-   // create mag_coeff coefficient
-   Vector mag_const(3); mag_const = 1.0;
-   VectorConstantCoefficient mag_coeff(mag_const);
-
-   // create nu coeff
-   ConstantCoefficient nu(1.0);
-
-   MagnetostaticLoad load(fes, current_coeff, mag_coeff, nu);
-   MISOLoad ml(load);
-
-   auto current_density = 1e6;
-   auto inputs = MISOInputs({
-      {"current_density", current_density}
-   });
-   setInputs(ml, inputs);
-
-   HypreParVector load_bar(&fes);
-   {
-      // std::default_random_engine gen;
-      // std::uniform_real_distribution<double> uniform_rand(-1.0,1.0);
-      for (int i = 0; i < load_bar.Size(); ++i)
-      {
-         load_bar(i) = uniform_rand(gen);
-      }
-   }
-   double wrt_bar = vectorJacobianProduct(ml, load_bar, "current_density");
-
-   /// somewhat large step size since the magnitude of current density is large
-   auto delta = 1e-2;
-   HypreParVector tv(&fes);
-   inputs.at("current_density") = current_density + delta;
-   setInputs(ml, inputs);
-   tv = 0.0;
-   addLoad(ml, tv);
-   double wrt_bar_fd = load_bar * tv;
-
-   inputs.at("current_density") = current_density - delta;
-   setInputs(ml, inputs);
-   tv = 0.0;
-   addLoad(ml, tv);
-   wrt_bar_fd -= load_bar * tv;
-   wrt_bar_fd /= 2*delta;
-
-   // std::cout << "wrt_bar: " << wrt_bar << "\n";
-   // std::cout << "wrt_bar_fd: " << wrt_bar_fd << "\n";
-   REQUIRE(wrt_bar == Approx(wrt_bar_fd));
-}
-
-TEST_CASE("MagnetostaticLoad vectorJacobianProduct wrt mesh_coords")
-{
-   Mesh smesh = buildMesh(3, 3);
-   ParMesh mesh(MPI_COMM_WORLD, smesh);
-   mesh.EnsureNodes();
-
-   auto p = 2;
-   const auto dim = mesh.Dimension();
-
-   // get the finite-element space for the state
-   ND_FECollection fec(p, dim);
-   ParFiniteElementSpace fes(&mesh, &fec);
-
-   // create current_coeff coefficient
-   VectorFunctionCoefficient current_coeff(dim,
-                                           simpleCurrent,
-                                           simpleCurrentRevDiff);
-
-   // create mag_coeff coefficient
-   // VectorFunctionCoefficient mag_coeff(dim, northMagnetizationSource);
-   Vector mag_const(3); mag_const = 1.0;
-   VectorConstantCoefficient mag_coeff(mag_const);
-
-   // create nu coeff
-   ConstantCoefficient nu(1.0);
-
-   MagnetostaticLoad load(fes, current_coeff, mag_coeff, nu);
-   MISOLoad ml(load);
-
-   // extract mesh nodes and get their finite-element space
-   auto &x_nodes = *dynamic_cast<mfem::ParGridFunction*>(mesh.GetNodes());
-   auto &mesh_fes = *x_nodes.ParFESpace();
-
-   auto inputs = MISOInputs({
-      {"mesh_coords", x_nodes.GetData()}
-   });
-   setInputs(ml, inputs);
-
-   HypreParVector load_bar(&fes);
-   {
-      for (int i = 0; i < load_bar.Size(); ++i)
-      {
-         load_bar(i) = uniform_rand(gen);
-      }
-   }
-
-   HypreParVector wrt_bar(&mesh_fes); wrt_bar = 0.0;
-   vectorJacobianProduct(ml, load_bar, "mesh_coords", wrt_bar);
-
-   // initialize the vector that we use to perturb the mesh nodes
-   ParGridFunction v(&mesh_fes);
-   VectorFunctionCoefficient pert(3, [](const mfem::Vector &x, mfem::Vector &u)
-   {
-      for (int i = 0; i < u.Size(); ++i)
-         u(i) = uniform_rand(gen);
-   });
-   v.ProjectCoefficient(pert);
-   HypreParVector v_tv(&mesh_fes);
-   v.ParallelAssemble(v_tv);
-
-   double dJdx_v = wrt_bar * v_tv;
-
-   // now compute the finite-difference approximation...
-   auto delta = 1e-5;
-
-   HypreParVector load_vec(&fes);
-   ParGridFunction x_pert(x_nodes);
-   x_pert.Add(delta, v);
-   mesh.SetNodes(x_pert);
-   fes.Update();
-   inputs.at("mesh_coords") = x_pert.GetData();
-   setInputs(ml, inputs);
-   load_vec = 0.0;
-   addLoad(ml, load_vec);
-   double dJdx_v_fd = load_bar * load_vec;
-
-   x_pert.Add(-2 * delta, v);
-   mesh.SetNodes(x_pert);
-   fes.Update();
-   inputs.at("mesh_coords") = x_pert.GetData();
-   setInputs(ml, inputs);
-   load_vec = 0.0;
-   addLoad(ml, load_vec);
-   dJdx_v_fd -= load_bar * load_vec;
-   dJdx_v_fd /= 2*delta;
-
-   mesh.SetNodes(x_nodes); // remember to reset the mesh nodes
-   fes.Update();
-
-   std::cout << "dJdx_v: " << dJdx_v << "\n";
-   std::cout << "dJdx_v_fd: " << dJdx_v_fd << "\n";
-
-   REQUIRE(dJdx_v == Approx(dJdx_v_fd).margin(1e-8));
-}
-
-Mesh buildMesh(int nxy, int nz)
->>>>>>> 37fcab9f
 {
    /// generate a simple tet mesh
    auto mesh = mfem::Mesh::MakeCartesian3D(nxy, nxy, nz,
