#include "catch.hpp"
#include "mfem.hpp"
#include "euler.hpp"
#include "euler_test_data.hpp"

TEST_CASE( "Log-average is correct", "[log-avg]")
{
   using namespace euler_data;
   REQUIRE( miso::logavg(rho, rho) == Approx(rho) );
   REQUIRE( miso::logavg(rho, 2.0*rho) == Approx(1.422001977589051) );
}

TEMPLATE_TEST_CASE_SIG("Euler flux functions, etc, produce correct values",
                       "[euler]", ((int dim), dim), 1, 2, 3)
{
   using namespace euler_data;
   // copy the data into mfem vectors for convenience 
   mfem::Vector q(dim+2);
   mfem::Vector qR(dim+2);
   mfem::Vector flux(dim+2);
   mfem::Vector nrm(dim);
   mfem::Vector work(dim+2);
   q(0) = rho;
   q(dim+1) = rhoe;
   qR(0) = rho2;
   qR(dim+1) = rhoe2;
   for (int di = 0; di < dim; ++di)
   {
      q(di+1) = rhou[di];
      qR(di+1) = rhou2[di];
      nrm(di) = dir[di];
   }

   SECTION("Pressure function is correct")
   {
      REQUIRE(miso::pressure<double, dim>(q.GetData()) ==
              Approx(press_check[dim - 1]));
   }

   SECTION("Entropy function is correct")
   {
      REQUIRE(miso::entropy<double, dim>(q.GetData()) ==
              Approx(entropy_check[dim - 1]));
   }

   SECTION("Entropy function is correct when using entropy variables")
   {
      mfem::Vector w(dim + 2);
<<<<<<< HEAD
      mach::calcEntropyVars<double, dim, false>(q.GetData(), w.GetData());
      REQUIRE(mach::entropy<double, dim, true>(w.GetData()) ==
=======
      miso::calcEntropyVars<double, dim>(q.GetData(), w.GetData());
      REQUIRE(miso::entropy<double, dim, true>(w.GetData()) ==
>>>>>>> 37fcab9f
              Approx(entropy_check[dim - 1]));
   }

   SECTION( "Spectral radius of flux Jacobian is correct" )
   {
      REQUIRE(miso::calcSpectralRadius<double, dim>(nrm.GetData(), q.GetData()) == Approx(spect_check[dim - 1]));
   }

   SECTION( "Euler flux is correct" )
   {
      // Load the data to test the Euler flux; the pointer arithmetic in the 
      // following constructor is to find the appropriate offset
      int offset = div((dim+1)*(dim+2),2).quot - 3;
      mfem::Vector flux_vec(flux_check + offset, dim + 2);
      miso::calcEulerFlux<double,dim>(nrm.GetData(), q.GetData(), flux.GetData());
      for (int i = 0; i < dim+2; ++i)
      {
         REQUIRE( flux(i) == Approx(flux_vec(i)) );
      }
   }  
   
   SECTION( "Roe flux is consistent" )
   {
      int offset = div((dim+1)*(dim+2),2).quot - 3;
      mfem::Vector flux_vec(flux_check + offset, dim + 2);
      miso::calcRoeFaceFlux<double,dim>(nrm.GetData(), q.GetData(),
                                        q.GetData(), flux.GetData());
      for (int i = 0; i < dim+2; ++i)
      {
         REQUIRE( flux(i) == Approx(flux_vec(i)) );
      }
   }

   // load the data to test the IR flux function into an mfem DenseMatrix
   // TODO: I could not find an elegant way to do this
   mfem::DenseMatrix fluxIR_check;
   if (dim == 1)
   {
      fluxIR_check.Reset(fluxIR_1D_check, dim+2, dim);
   }
   else if (dim == 2)
   {
      fluxIR_check.Reset(fluxIR_2D_check, dim+2, dim);
   }
   else 
   {
      fluxIR_check.Reset(fluxIR_3D_check, dim+2, dim);
   }
   for (int di = 0; di < dim; ++di)
   {
      DYNAMIC_SECTION( "Ismail-Roe flux is correct in direction " << di )
      {
         miso::calcIsmailRoeFlux<double,dim>(di, q.GetData(), qR.GetData(),
                                             flux.GetData());
         for (int i = 0; i < dim+2; ++i)
         {
            REQUIRE( flux(i) == Approx(fluxIR_check(i,di)) );
         }
      }
      DYNAMIC_SECTION( "Ismail-Roe flux (based on entropy vars) is correct in direction " << di )
      {
         mfem::Vector wL(dim + 2), wR(dim + 2);
<<<<<<< HEAD
         mach::calcEntropyVars<double, dim, false>(q.GetData(), wL.GetData());
         mach::calcEntropyVars<double, dim, false>(qR.GetData(), wR.GetData());
         mach::calcIsmailRoeFluxUsingEntVars<double, dim>(di, wL.GetData(),
=======
         miso::calcEntropyVars<double, dim>(q.GetData(), wL.GetData());
         miso::calcEntropyVars<double, dim>(qR.GetData(), wR.GetData());
         miso::calcIsmailRoeFluxUsingEntVars<double, dim>(di, wL.GetData(),
>>>>>>> 37fcab9f
                                                          wR.GetData(),
                                                          flux.GetData());
         for (int i = 0; i < dim + 2; ++i)
         {
            REQUIRE(flux(i) == Approx(fluxIR_check(i, di)));
         }
      }
   }

   SECTION( "Ismail-Roe face flux is correct in given direction" )
   {
      // get flux from function
      miso::calcIsmailRoeFaceFlux<double, dim>(nrm.GetData(), q.GetData(),
                                               qR.GetData(), flux.GetData());
      for (int i = 0; i < dim+2; ++i)
      {
         // get true flux by scaling fluxIR_check data
         double fluxIR = 0.0;
         for (int di = 0; di < dim; ++di)
         {
            fluxIR += fluxIR_check(i,di)*nrm(di);
         }
         REQUIRE( flux(i) == Approx(fluxIR) );
      }
   }

   SECTION( "Ismail-Roe face flux with dissipation is correct in given direction" )
   {
      // get flux from function
      double diss_coeff = 1.0;
      miso::calcIsmailRoeFaceFluxWithDiss<double, dim>(
          nrm.GetData(), diss_coeff, q.GetData(), qR.GetData(), flux.GetData());
      // evaluate the dissipation externally (since we cannot use fluxIR_check
      // data here directly)
      mfem::Vector wL(dim+2), wR(dim+2);
<<<<<<< HEAD
      mach::calcEntropyVars<double, dim, false>(q.GetData(), wL.GetData());
      mach::calcEntropyVars<double, dim, false>(qR.GetData(), wR.GetData());
=======
      miso::calcEntropyVars<double, dim>(q.GetData(), wL.GetData());
      miso::calcEntropyVars<double, dim>(qR.GetData(), wR.GetData());
>>>>>>> 37fcab9f
      mfem::Vector q_avg(dim+2);
      add(0.5, q, 0.5, qR, q_avg);
      mfem::Vector dqdw(dim+2);
      wL -= wR;
      miso::calcdQdWProduct<double, dim>(q_avg.GetData(), wL.GetData(),
                                         dqdw.GetData());
      double spect = miso::calcSpectralRadius<double, dim>(nrm.GetData(),
                                                           q_avg.GetData());

      for (int i = 0; i < dim+2; ++i)
      {
         // get true flux by scaling fluxIR_check data
         double fluxIR = 0.0;
         for (int di = 0; di < dim; ++di)
         {
            fluxIR += fluxIR_check(i,di)*nrm(di);
         }
         REQUIRE( flux(i) - spect*dqdw(i) == Approx(fluxIR) );
      }
   }

   SECTION( "Ismail-Roe face flux (based on entropy vars) is correct in given direction" )
   {
      // get flux from function
      mfem::Vector wL(dim+2), wR(dim+2);
<<<<<<< HEAD
      mach::calcEntropyVars<double, dim, false>(q.GetData(), wL.GetData());
      mach::calcEntropyVars<double, dim, false>(qR.GetData(), wR.GetData());
      mach::calcIsmailRoeFaceFluxUsingEntVars<double, dim>(
=======
      miso::calcEntropyVars<double, dim>(q.GetData(), wL.GetData());
      miso::calcEntropyVars<double, dim>(qR.GetData(), wR.GetData());
      miso::calcIsmailRoeFaceFluxUsingEntVars<double, dim>(
>>>>>>> 37fcab9f
         nrm.GetData(), wL.GetData(), wR.GetData(), flux.GetData());
      for (int i = 0; i < dim+2; ++i)
      {
         // get true flux by scaling fluxIR_check data
         double fluxIR = 0.0;
         for (int di = 0; di < dim; ++di)
         {
            fluxIR += fluxIR_check(i,di)*nrm(di);
         }
         REQUIRE( flux(i) == Approx(fluxIR) );
      }
   }

   SECTION( "Ismail-Roe face flux with dissipation (based on entropy vars) is correct in given direction" )
   {
      // get flux from function
      mfem::Vector wL(dim+2), wR(dim+2);
<<<<<<< HEAD
      mach::calcEntropyVars<double, dim, false>(q.GetData(), wL.GetData());
      mach::calcEntropyVars<double, dim, false>(qR.GetData(), wR.GetData());
=======
      miso::calcEntropyVars<double, dim>(q.GetData(), wL.GetData());
      miso::calcEntropyVars<double, dim>(qR.GetData(), wR.GetData());
>>>>>>> 37fcab9f
      double diss_coeff = 1.0;
      miso::calcIsmailRoeFaceFluxWithDissUsingEntVars<double, dim>(
          nrm.GetData(), diss_coeff, wL.GetData(), wR.GetData(), flux.GetData());

      // evaluate the dissipation externally (since we cannot use fluxIR_check
      // data here directly)
      mfem::Vector q_avg(dim+2);
      add(0.5, q, 0.5, qR, q_avg);
      mfem::Vector dqdw(dim+2);
      wL -= wR;
      miso::calcdQdWProduct<double, dim>(q_avg.GetData(), wL.GetData(),
                                         dqdw.GetData());
      double spect = miso::calcSpectralRadius<double, dim>(nrm.GetData(),
                                                           q_avg.GetData());

      for (int i = 0; i < dim+2; ++i)
      {
         // get true flux by scaling fluxIR_check data
         double fluxIR = 0.0;
         for (int di = 0; di < dim; ++di)
         {
            fluxIR += fluxIR_check(i,di)*nrm(di);
         }
         REQUIRE( flux(i) - spect*dqdw(i) == Approx(fluxIR) );
      }
   }

   SECTION( "Entropy variable conversion is correct" )
   {
      // Load the data to test the entropy variables; the pointer arithmetic in
      // the following constructor is to find the appropriate offset
      int offset = div((dim+1)*(dim+2),2).quot - 3;
      mfem::Vector entvar_vec(entvar_check + offset, dim + 2);
<<<<<<< HEAD
      mach::calcEntropyVars<double,dim,false>(q.GetData(), qR.GetData());
=======
      miso::calcEntropyVars<double,dim>(q.GetData(), qR.GetData());
>>>>>>> 37fcab9f
      for (int i = 0; i < dim+2; ++i)
      {
         REQUIRE( qR(i) == Approx(entvar_vec(i)) );
      }
   }

   SECTION( "Conservative variable conversion is correct" )
   {
      // Load the data to test the entropy variables; the pointer arithmetic in
      // the following constructor is to find the appropriate offset
      int offset = div((dim+1)*(dim+2),2).quot - 3;
      mfem::Vector w(entvar_check + offset, dim + 2);
<<<<<<< HEAD
      mach::calcConservativeVars<double,dim,true>(w.GetData(), qR.GetData());
=======
      miso::calcConservativeVars<double,dim>(w.GetData(), qR.GetData());
>>>>>>> 37fcab9f
      for (int i = 0; i < dim+2; ++i)
      {
         REQUIRE( qR(i) == Approx(q(i)) );
      }
   }

   SECTION( "dQ/dW * vec product is correct" )
   {
      // Load the data to test the dQ/dW * vec product; the pointer arithmetic
      // in the following constructor is to find the appropriate offset
      int offset = div((dim+1)*(dim+2),2).quot - 3;
      mfem::Vector dqdw_prod(dqdw_prod_check + offset, dim+2);
      miso::calcdQdWProduct<double, dim>(q.GetData(), qR.GetData(),
                                         flux.GetData());
      for (int i = 0; i < dim+2; ++i)
      {
         REQUIRE( flux(i) == Approx(dqdw_prod(i)) );
      }
   }

   SECTION( "Boundary flux is consistent" )
   {
      // Load the data to test the boundary flux; this only tests that the
      // boundary flux agrees with the Euler flux when given the same states.
      // The pointer arithmetic in the following constructor is to find the
      // appropriate offset
      int offset = div((dim+1)*(dim+2),2).quot - 3;
      mfem::Vector flux_vec(flux_check + offset, dim + 2);
      miso::calcBoundaryFlux<double,dim>(nrm.GetData(), q.GetData(),
                                         q.GetData(), work.GetData(),
                                         flux.GetData());
      for (int i = 0; i < dim+2; ++i)
      {
         REQUIRE( flux(i) == Approx(flux_vec(i)) );
      }
   }

   SECTION( "Far-field flux is consistent" )
   {
      // Load the data to test the far-field flux; this only tests that the
      // flux agrees with the Euler flux when given the same states.
      // The pointer arithmetic in the following constructor is to find the
      // appropriate offset
      int offset = div((dim+1)*(dim+2),2).quot - 3;
      mfem::Vector flux_vec(flux_check + offset, dim + 2);
      miso::calcFarFieldFlux<double, dim>(nrm.GetData(), q.GetData(),
                                          q.GetData(), work.GetData(),
                                          flux.GetData());
      for (int i = 0; i < dim+2; ++i)
      {
         REQUIRE( flux(i) == Approx(flux_vec(i)) );
      }
   }

   SECTION( "Far-field flux is consistent when states are entropy vars" )
   {
      // Load the data to test the far-field flux; this only tests that the
      // flux agrees with the Euler flux when given the same states.
      // The pointer arithmetic in the following constructor is to find the
      // appropriate offset
      int offset = div((dim+1)*(dim+2),2).quot - 3;
      mfem::Vector flux_vec(flux_check + offset, dim + 2);
      mfem::Vector w(dim+2);
<<<<<<< HEAD
      mach::calcEntropyVars<double, dim, false>(q.GetData(), w.GetData());
      mach::calcFarFieldFlux<double, dim, true>(nrm.GetData(), q.GetData(),
=======
      miso::calcEntropyVars<double, dim>(q.GetData(), w.GetData());
      miso::calcFarFieldFlux<double, dim, true>(nrm.GetData(), q.GetData(),
>>>>>>> 37fcab9f
                                                w.GetData(), work.GetData(),
                                                flux.GetData());
      for (int i = 0; i < dim+2; ++i)
      {
         REQUIRE( flux(i) == Approx(flux_vec(i)) );
      }
   }

   SECTION( "projectStateOntoWall removes normal component" )
   {
      // In this test case, the wall normal is set proportional to the momentum,
      // so the momentum should come back as zero
      miso::projectStateOntoWall<double,dim>(q.GetData()+1, q.GetData(),
                                             flux.GetData());
      REQUIRE( flux(0) == Approx(q(0)) );
      for (int i = 0; i < dim; ++i)
      {
         REQUIRE( flux(i+1) == Approx(0.0).margin(abs_tol) );
      }
      REQUIRE( flux(dim+1) == Approx(q(dim+1)) );      
   }

   SECTION( "calcSlipWallFlux is correct" )
   {
      // As above with projectStateOntoWall, the wall normal is set
      // proportional to the momentum, so the flux will be zero, except for the
      // term flux[1:dim] = pressure*dir[0:dim-1]
      mfem::Vector x(dim);
      miso::calcSlipWallFlux<double,dim>(x.GetData(), q.GetData()+1,
                                         q.GetData(), flux.GetData());
      //miso::projectStateOntoWall<double,dim>(q.GetData()+1, q.GetData(),
      //                                       work.GetData());
      //double press = miso::pressure<double,dim>(work.GetData());
      double press = miso::pressure<double,dim>(q.GetData());
      REQUIRE( flux(0) == Approx(0.0).margin(abs_tol) );
      for (int i = 0; i < dim; ++i)
      {
         REQUIRE( flux(i+1) == Approx(press*q(i+1)) );
      }
      REQUIRE( flux(dim+1) == Approx(0.0).margin(abs_tol) );
   }

   SECTION( "calcSlipWallFlux is correct when using entropy variables" )
   {
      // As above with projectStateOntoWall, the wall normal is set
      // proportional to the momentum, so the flux will be zero, except for the
      // term flux[1:dim] = pressure*dir[0:dim-1]
      mfem::Vector x(dim);
      mfem::Vector w(dim + 2);
<<<<<<< HEAD
      mach::calcEntropyVars<double, dim, false>(q.GetData(), w.GetData());
      mach::calcSlipWallFlux<double, dim, true>(x.GetData(), q.GetData() + 1,
=======
      miso::calcEntropyVars<double, dim>(q.GetData(), w.GetData());
      miso::calcSlipWallFlux<double, dim, true>(x.GetData(), q.GetData() + 1,
>>>>>>> 37fcab9f
                                                w.GetData(), flux.GetData());
      double press = miso::pressure<double,dim>(q.GetData());
      REQUIRE( flux(0) == Approx(0.0).margin(abs_tol) );
      for (int i = 0; i < dim; ++i)
      {
         REQUIRE( flux(i+1) == Approx(press*q(i+1)) );
      }
      REQUIRE( flux(dim+1) == Approx(0.0).margin(abs_tol) );
   }

   SECTION("calcControlFlux is correct")
   {
      mfem::Vector flux2(dim + 2);
      double control = -mach::dot<double, dim>(nrm.GetData(), q.GetData() + 1);
      double dA = sqrt(mach::dot<double, dim>(nrm.GetData(), nrm.GetData()));
      control /= dA * q(0);
      mach::calcControlFlux<double, dim>(
          nrm.GetData(), q.GetData(), control, flux.GetData());
      mach::calcEulerFlux<double, dim>(
          nrm.GetData(), q.GetData(), flux2.GetData());
      for (int i = 0; i < dim + 2; ++i)
      {
         REQUIRE(flux(i) == Approx(flux2(i)));
      }
      control = 1.352;
      mach::calcControlFlux<double, dim>(
          nrm.GetData(), q.GetData(), control, flux.GetData());
      mfem::Vector w(dim + 2);
      mach::calcEntropyVars<double, dim, false>(q.GetData(), w.GetData());
      double dS = mach::dot<double, dim + 2>(flux.GetData(), w.GetData());
      double rhou = mach::dot<double, dim>(nrm.GetData(), q.GetData() + 1);
      double S = mach::entropy<double, dim>(q.GetData());
      REQUIRE(dS == Approx(-S * control * dA + rhou));
   }
}

TEST_CASE( "calcBoundaryFlux is correct", "[bndry-flux]")
{
   using namespace euler_data;
   // copy the data into mfem vectors
   mfem::Vector q(4);
   mfem::Vector flux(4);
   mfem::Vector qbnd(4);
   mfem::Vector work(4);
   mfem::Vector nrm(2);
   q(0) = rho;
   q(3) = rhoe;
   qbnd(0) = rho2;
   qbnd(3) = rhoe2;
   for (int di = 0; di < 2; ++di)
   {
      q(di+1) = rhou[di];
      qbnd(di+1) = rhou2[di];
      nrm(di) = dir[di];
   }
   miso::calcBoundaryFlux<double,2>(nrm.GetData(), qbnd.GetData(), q.GetData(),
                                    work.GetData(), flux.GetData());
   for (int i = 0; i < 4; ++i)
   {
      REQUIRE( flux(i) == Approx(flux_bnd_check[i]) );
   }
}

TEST_CASE( "calcBoundaryFluxEC is correct", "[bndry-flux]")
{
   using namespace euler_data;
   // copy the data into mfem vectors
   mfem::Vector q(4);
   mfem::Vector flux(4);
   mfem::Vector qbnd(4);
   mfem::Vector nrm(2);
   mfem::Vector w(4);
   q(0) = rho;
   q(3) = rhoe;
   qbnd(0) = rho2;
   qbnd(3) = rhoe2;
   for (int di = 0; di < 2; ++di)
   {
      q(di+1) = rhou[di];
      qbnd(di+1) = rhou2[di];
      nrm(di) = dir[di];
   }
   double psi = mach::dot<double,2>(rhou, dir);
   double Un = mach::dot<double,2>(rhou2, dir)/rho2;
   double entflux = Un*mach::entropy<double,2>(qbnd.GetData());
   mach::calcBoundaryFluxEC<double,2>(nrm.GetData(), qbnd.GetData(),
                                      q.GetData(), entflux, 
                                      flux.GetData());
   mach::calcEntropyVars<double,2,false>(q.GetData(), w.GetData());
   REQUIRE( mach::dot<double,4>(w.GetData(), flux.GetData())
            == Approx(entflux + psi) );
}

TEST_CASE( "calcIsentropicVortexFlux is correct", "[vortex-flux]")
{
   using namespace euler_data;
   // copy the data into mfem vectors for convenience 
   mfem::Vector q(4);
   mfem::Vector flux(4);
   mfem::Vector flux2(4);
   mfem::Vector x(2);
   mfem::Vector nrm(2);
   // set location where we want to evaluate the flux
   x(0) = cos(M_PI*0.25);
   x(1) = sin(M_PI*0.25);
   for (int di = 0; di < 2; ++di)
   {
      nrm(di) = dir[di];
   }
   miso::calcIsentropicVortexState<double>(x.GetData(), q.GetData());
   miso::calcIsentropicVortexFlux<double>(x.GetData(), nrm.GetData(),
                                          q.GetData(), flux.GetData());
   miso::calcEulerFlux<double,2>(nrm.GetData(), q.GetData(), flux2.GetData());
   for (int i = 0; i < 4; ++i)
   {
      REQUIRE( flux(i) == Approx(flux2(i)) );
   }
}<|MERGE_RESOLUTION|>--- conflicted
+++ resolved
@@ -46,13 +46,8 @@
    SECTION("Entropy function is correct when using entropy variables")
    {
       mfem::Vector w(dim + 2);
-<<<<<<< HEAD
-      mach::calcEntropyVars<double, dim, false>(q.GetData(), w.GetData());
-      REQUIRE(mach::entropy<double, dim, true>(w.GetData()) ==
-=======
-      miso::calcEntropyVars<double, dim>(q.GetData(), w.GetData());
+      miso::calcEntropyVars<double, dim, false>(q.GetData(), w.GetData());
       REQUIRE(miso::entropy<double, dim, true>(w.GetData()) ==
->>>>>>> 37fcab9f
               Approx(entropy_check[dim - 1]));
    }
 
@@ -115,15 +110,9 @@
       DYNAMIC_SECTION( "Ismail-Roe flux (based on entropy vars) is correct in direction " << di )
       {
          mfem::Vector wL(dim + 2), wR(dim + 2);
-<<<<<<< HEAD
-         mach::calcEntropyVars<double, dim, false>(q.GetData(), wL.GetData());
-         mach::calcEntropyVars<double, dim, false>(qR.GetData(), wR.GetData());
-         mach::calcIsmailRoeFluxUsingEntVars<double, dim>(di, wL.GetData(),
-=======
-         miso::calcEntropyVars<double, dim>(q.GetData(), wL.GetData());
-         miso::calcEntropyVars<double, dim>(qR.GetData(), wR.GetData());
+         miso::calcEntropyVars<double, dim, false>(q.GetData(), wL.GetData());
+         miso::calcEntropyVars<double, dim, false>(qR.GetData(), wR.GetData());
          miso::calcIsmailRoeFluxUsingEntVars<double, dim>(di, wL.GetData(),
->>>>>>> 37fcab9f
                                                           wR.GetData(),
                                                           flux.GetData());
          for (int i = 0; i < dim + 2; ++i)
@@ -159,13 +148,8 @@
       // evaluate the dissipation externally (since we cannot use fluxIR_check
       // data here directly)
       mfem::Vector wL(dim+2), wR(dim+2);
-<<<<<<< HEAD
-      mach::calcEntropyVars<double, dim, false>(q.GetData(), wL.GetData());
-      mach::calcEntropyVars<double, dim, false>(qR.GetData(), wR.GetData());
-=======
-      miso::calcEntropyVars<double, dim>(q.GetData(), wL.GetData());
-      miso::calcEntropyVars<double, dim>(qR.GetData(), wR.GetData());
->>>>>>> 37fcab9f
+      miso::calcEntropyVars<double, dim, false>(q.GetData(), wL.GetData());
+      miso::calcEntropyVars<double, dim, false>(qR.GetData(), wR.GetData());
       mfem::Vector q_avg(dim+2);
       add(0.5, q, 0.5, qR, q_avg);
       mfem::Vector dqdw(dim+2);
@@ -191,15 +175,9 @@
    {
       // get flux from function
       mfem::Vector wL(dim+2), wR(dim+2);
-<<<<<<< HEAD
-      mach::calcEntropyVars<double, dim, false>(q.GetData(), wL.GetData());
-      mach::calcEntropyVars<double, dim, false>(qR.GetData(), wR.GetData());
-      mach::calcIsmailRoeFaceFluxUsingEntVars<double, dim>(
-=======
-      miso::calcEntropyVars<double, dim>(q.GetData(), wL.GetData());
-      miso::calcEntropyVars<double, dim>(qR.GetData(), wR.GetData());
+      miso::calcEntropyVars<double, dim, false>(q.GetData(), wL.GetData());
+      miso::calcEntropyVars<double, dim, false>(qR.GetData(), wR.GetData());
       miso::calcIsmailRoeFaceFluxUsingEntVars<double, dim>(
->>>>>>> 37fcab9f
          nrm.GetData(), wL.GetData(), wR.GetData(), flux.GetData());
       for (int i = 0; i < dim+2; ++i)
       {
@@ -217,13 +195,8 @@
    {
       // get flux from function
       mfem::Vector wL(dim+2), wR(dim+2);
-<<<<<<< HEAD
-      mach::calcEntropyVars<double, dim, false>(q.GetData(), wL.GetData());
-      mach::calcEntropyVars<double, dim, false>(qR.GetData(), wR.GetData());
-=======
-      miso::calcEntropyVars<double, dim>(q.GetData(), wL.GetData());
-      miso::calcEntropyVars<double, dim>(qR.GetData(), wR.GetData());
->>>>>>> 37fcab9f
+      miso::calcEntropyVars<double, dim, false>(q.GetData(), wL.GetData());
+      miso::calcEntropyVars<double, dim, false>(qR.GetData(), wR.GetData());
       double diss_coeff = 1.0;
       miso::calcIsmailRoeFaceFluxWithDissUsingEntVars<double, dim>(
           nrm.GetData(), diss_coeff, wL.GetData(), wR.GetData(), flux.GetData());
@@ -257,11 +230,7 @@
       // the following constructor is to find the appropriate offset
       int offset = div((dim+1)*(dim+2),2).quot - 3;
       mfem::Vector entvar_vec(entvar_check + offset, dim + 2);
-<<<<<<< HEAD
-      mach::calcEntropyVars<double,dim,false>(q.GetData(), qR.GetData());
-=======
-      miso::calcEntropyVars<double,dim>(q.GetData(), qR.GetData());
->>>>>>> 37fcab9f
+      miso::calcEntropyVars<double,dim,false>(q.GetData(), qR.GetData());
       for (int i = 0; i < dim+2; ++i)
       {
          REQUIRE( qR(i) == Approx(entvar_vec(i)) );
@@ -274,11 +243,7 @@
       // the following constructor is to find the appropriate offset
       int offset = div((dim+1)*(dim+2),2).quot - 3;
       mfem::Vector w(entvar_check + offset, dim + 2);
-<<<<<<< HEAD
-      mach::calcConservativeVars<double,dim,true>(w.GetData(), qR.GetData());
-=======
-      miso::calcConservativeVars<double,dim>(w.GetData(), qR.GetData());
->>>>>>> 37fcab9f
+      miso::calcConservativeVars<double,dim,true>(w.GetData(), qR.GetData());
       for (int i = 0; i < dim+2; ++i)
       {
          REQUIRE( qR(i) == Approx(q(i)) );
@@ -342,13 +307,8 @@
       int offset = div((dim+1)*(dim+2),2).quot - 3;
       mfem::Vector flux_vec(flux_check + offset, dim + 2);
       mfem::Vector w(dim+2);
-<<<<<<< HEAD
-      mach::calcEntropyVars<double, dim, false>(q.GetData(), w.GetData());
-      mach::calcFarFieldFlux<double, dim, true>(nrm.GetData(), q.GetData(),
-=======
-      miso::calcEntropyVars<double, dim>(q.GetData(), w.GetData());
+      miso::calcEntropyVars<double, dim, false>(q.GetData(), w.GetData());
       miso::calcFarFieldFlux<double, dim, true>(nrm.GetData(), q.GetData(),
->>>>>>> 37fcab9f
                                                 w.GetData(), work.GetData(),
                                                 flux.GetData());
       for (int i = 0; i < dim+2; ++i)
@@ -398,13 +358,8 @@
       // term flux[1:dim] = pressure*dir[0:dim-1]
       mfem::Vector x(dim);
       mfem::Vector w(dim + 2);
-<<<<<<< HEAD
-      mach::calcEntropyVars<double, dim, false>(q.GetData(), w.GetData());
-      mach::calcSlipWallFlux<double, dim, true>(x.GetData(), q.GetData() + 1,
-=======
-      miso::calcEntropyVars<double, dim>(q.GetData(), w.GetData());
+      miso::calcEntropyVars<double, dim, false>(q.GetData(), w.GetData());
       miso::calcSlipWallFlux<double, dim, true>(x.GetData(), q.GetData() + 1,
->>>>>>> 37fcab9f
                                                 w.GetData(), flux.GetData());
       double press = miso::pressure<double,dim>(q.GetData());
       REQUIRE( flux(0) == Approx(0.0).margin(abs_tol) );
@@ -418,25 +373,25 @@
    SECTION("calcControlFlux is correct")
    {
       mfem::Vector flux2(dim + 2);
-      double control = -mach::dot<double, dim>(nrm.GetData(), q.GetData() + 1);
-      double dA = sqrt(mach::dot<double, dim>(nrm.GetData(), nrm.GetData()));
+      double control = -miso::dot<double, dim>(nrm.GetData(), q.GetData() + 1);
+      double dA = sqrt(miso::dot<double, dim>(nrm.GetData(), nrm.GetData()));
       control /= dA * q(0);
-      mach::calcControlFlux<double, dim>(
+      miso::calcControlFlux<double, dim>(
           nrm.GetData(), q.GetData(), control, flux.GetData());
-      mach::calcEulerFlux<double, dim>(
+      miso::calcEulerFlux<double, dim>(
           nrm.GetData(), q.GetData(), flux2.GetData());
       for (int i = 0; i < dim + 2; ++i)
       {
          REQUIRE(flux(i) == Approx(flux2(i)));
       }
       control = 1.352;
-      mach::calcControlFlux<double, dim>(
+      miso::calcControlFlux<double, dim>(
           nrm.GetData(), q.GetData(), control, flux.GetData());
       mfem::Vector w(dim + 2);
-      mach::calcEntropyVars<double, dim, false>(q.GetData(), w.GetData());
-      double dS = mach::dot<double, dim + 2>(flux.GetData(), w.GetData());
-      double rhou = mach::dot<double, dim>(nrm.GetData(), q.GetData() + 1);
-      double S = mach::entropy<double, dim>(q.GetData());
+      miso::calcEntropyVars<double, dim, false>(q.GetData(), w.GetData());
+      double dS = miso::dot<double, dim + 2>(flux.GetData(), w.GetData());
+      double rhou = miso::dot<double, dim>(nrm.GetData(), q.GetData() + 1);
+      double S = miso::entropy<double, dim>(q.GetData());
       REQUIRE(dS == Approx(-S * control * dA + rhou));
    }
 }
@@ -487,14 +442,14 @@
       qbnd(di+1) = rhou2[di];
       nrm(di) = dir[di];
    }
-   double psi = mach::dot<double,2>(rhou, dir);
-   double Un = mach::dot<double,2>(rhou2, dir)/rho2;
-   double entflux = Un*mach::entropy<double,2>(qbnd.GetData());
-   mach::calcBoundaryFluxEC<double,2>(nrm.GetData(), qbnd.GetData(),
+   double psi = miso::dot<double,2>(rhou, dir);
+   double Un = miso::dot<double,2>(rhou2, dir)/rho2;
+   double entflux = Un*miso::entropy<double,2>(qbnd.GetData());
+   miso::calcBoundaryFluxEC<double,2>(nrm.GetData(), qbnd.GetData(),
                                       q.GetData(), entflux, 
                                       flux.GetData());
-   mach::calcEntropyVars<double,2,false>(q.GetData(), w.GetData());
-   REQUIRE( mach::dot<double,4>(w.GetData(), flux.GetData())
+   miso::calcEntropyVars<double,2,false>(q.GetData(), w.GetData());
+   REQUIRE( miso::dot<double,4>(w.GetData(), flux.GetData())
             == Approx(entflux + psi) );
 }
 
