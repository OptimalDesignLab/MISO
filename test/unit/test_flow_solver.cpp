#include "catch.hpp"
#include "mfem.hpp"
#include "nlohmann/json.hpp"

#include "flow_solver.hpp"
#include "euler_fluxes.hpp"

<<<<<<< HEAD
/// Steady isentropic vortex exact solution for conservative variables
=======
/// Unsteady isentropic exact solution for conservative variables
/// \param[in] x - spatial location at which exact solution is sought
/// \param[out] q - conservative variables at `x`.
void vortexExact(const mfem::Vector &xy, mfem::Vector& q)
{
   using namespace mach;

   double t = 0.0;
   double x = xy(0) - 5.0 - t; // x0 = 5.0
   double y = xy(1) - 5.0; // y0 = 5.0
   const double Mach = 0.5;
   const double epsilon = 1.0;
   double expf = exp(0.5*(1 - x*x - y*y));

   q.SetSize(4);
   q(0) = pow(1 - euler::gami*pow(epsilon*expf*Mach/M_PI,2.0)/8.0,
              -1.0/euler::gami);
   q(1) = 1.0 - epsilon*y*expf/(2*M_PI);
   q(2) = epsilon*x*expf/(2*M_PI);
   double press = pow(q(0), euler::gamma)/(euler::gamma * Mach * Mach);
   q(3) = press/euler::gami + 0.5*q(0)*(q(1)*q(1) + q(2)*q(2));
   q(1) *= q(0);
   q(2) *= q(1);
}

/// Unsteady isentropic exact solution for entropy variables
/// \param[in] x - spatial location at which exact solution is sought
/// \param[out] w - entropy variables at `x`.
void vortexExactEntVars(const mfem::Vector &x, mfem::Vector& w)
{
   w.SetSize(4);
   mfem::Vector q(4);
   vortexExact(x, q);
   mach::calcEntropyVars<double, 2>(q.GetData(), w.GetData());
}

// TEMPLATE_TEST_CASE_SIG("Testing FlowSolver on unsteady isentropic vortex",
//                        "[Euler-Vortex]", ((bool entvar), entvar), true, false)
// {
TEST_CASE("Testing FlowSolver on unsteady isentropic vortex", "[FlowSolver]")
{
   const bool entvar = false;

   const bool verbose = true; // set to true for some output 
   std::ostream *out = verbose ? mach::getOutStream(0) : mach::getOutStream(1);
   using namespace mfem;
   using namespace mach;
   auto uexact = !entvar ? vortexExact : vortexExactEntVars;

   // Provide the options explicitly for regression tests
   auto options = R"(
   {
      "silent" : false,
      "paraview": {
         "each-timestep": true,
         "directory": "isentropic-vortex"
      },
      "flow-param": {
         "entropy-state": false,
         "mach": 0.5
      },
      "space-dis": {
         "degree": 1,
         "lps-coeff": 0.0,
         "basis-type": "csbp",
         "flux-fun": "IR"
      },
      "time-dis": {
         "type": "RRK",
         "steady": false,
         "t-final": 0.2,
         "dt": 0.1,
         "cfl": 1.0,
         "entropy-log": true
      },
      "nonlin-solver": {
         "printlevel": 0,
         "maxiter": 50,
         "reltol": 1e-8,
         "abstol": 1e-10
      },
      "lin-solver": {
         "type": "hyprefgmres",
         "printlevel": 0,
         "filllevel": 3,
         "maxiter": 100,
         "reltol": 1e-2,
         "abstol": 1e-12
      },
      "saveresults": false,
      "outputs":
      { 
         "entropy": {}
      }
   })"_json;
   if (entvar)
   {
      options["flow-param"].at("entropy-state") = true;
   }

   // Build a periodic uniform mesh over the square domain
   const int num = 5;
   Mesh mesh = Mesh::MakeCartesian2D(
       num, num, Element::TRIANGLE, true /* gen. edges */, 10.0, 10.0, true);
   std::vector<Vector> translations;
   translations.push_back(Vector({10.0, 0.0}));
   translations.push_back(Vector({0.0, 10.0}));
   std::vector<int> v2v = mesh.CreatePeriodicVertexMapping(translations);

   for (int p = 1; p <= 4; ++p)
   {
      DYNAMIC_SECTION("...for polynomial degree p = " << p)
      {
         options["space-dis"].at("degree") = p;

         // Create solver and set initial guess to exact
         std::unique_ptr<Mesh> smesh =
             std::make_unique<Mesh>(Mesh::MakePeriodic(mesh, v2v));
         FlowSolver<2, entvar> solver(
             MPI_COMM_WORLD, options, std::move(smesh));
         mfem::Vector state_tv(solver.getStateSize());
         solver.setState(uexact, state_tv);

         // write the initial state for debugging 
         auto &state = solver.getState();
         mach::ParaViewLogger paraview("test_flow_solver",
            state.gridFunc().ParFESpace()->GetParMesh());
         paraview.registerField("state", state.gridFunc());
         paraview.saveState(state_tv, "state", 0, 1.0, 0);

         // get the initial entropy 
         solver.createOutput("entropy", options["outputs"].at("entropy"));
         MachInputs inputs({{"state", state_tv}});
         double entropy0 = solver.calcOutput("entropy", inputs);

         // Solve for the state; inputs are not used at present...
         solver.solveForState(inputs, state_tv);
         state.distributeSharedDofs(state_tv);

         // get the final entropy 
         double entropy = solver.calcOutput("entropy", inputs);
         REQUIRE(entropy == Approx(entropy0).margin(1e-10));
         //std::cout << "entropy change = " << entropy0 - entropy << std::endl;
      }
   }
}

/// Steady isentropic exact solution for conservative variables
>>>>>>> ab55a673
/// \param[in] x - spatial location at which exact solution is sought
/// \param[out] q - conservative variables at `x`.
void steadyVortexExact(const mfem::Vector &x, mfem::Vector& q)
{
   using namespace mach;
   q.SetSize(4);
   double ri = 1.0;
   double Mai = 0.5; //0.95 
   double rhoi = 2.0;
   double prsi = 1.0/euler::gamma;
   double rinv = ri/sqrt(x(0)*x(0) + x(1)*x(1));
   double rho = rhoi*pow(1.0 + 0.5*euler::gami*Mai*Mai*(1.0 - rinv*rinv),
                         1.0/euler::gami);
   double Ma = sqrt((2.0/euler::gami)*( ( pow(rhoi/rho, euler::gami) ) * 
                    (1.0 + 0.5*euler::gami*Mai*Mai) - 1.0 ) );
   double theta;
   if (x(0) > 1e-15)
   {
      theta = atan(x(1)/x(0));
   }
   else
   {
      theta = M_PI/2.0;
   }
   double press = prsi* pow( (1.0 + 0.5*euler::gami*Mai*Mai) / 
                 (1.0 + 0.5*euler::gami*Ma*Ma), euler::gamma/euler::gami);
   double a = sqrt(euler::gamma*press/rho);

   q(0) = rho;
   q(1) = -rho*a*Ma*sin(theta);
   q(2) = rho*a*Ma*cos(theta);
   q(3) = press/euler::gami + 0.5*rho*a*a*Ma*Ma;
}

<<<<<<< HEAD
/// Steady isentropic vortex exact solution for entropy variables
/// \param[in] x - spatial location at which exact solution is sought
/// \param[out] w - entropy variables at `x`.
void vortexExactEntVars(const mfem::Vector &x, mfem::Vector& w)
{
   using namespace mach;
   w.SetSize(4);
   mfem::Vector q(4);
   vortexExact(x, q);
   calcEntropyVars<double, 2>(q.GetData(), w.GetData());
}

TEMPLATE_TEST_CASE_SIG("Testing FlowSolver on the steady isentropic vortex",
                       "[FlowSolver]", ((bool entvar), entvar), true, false)
=======
/// Steady isentropic exact solution for entropy variables
/// \param[in] x - spatial location at which exact solution is sought
/// \param[out] w - entropy variables at `x`.
void steadyVortexExactEntVars(const mfem::Vector &x, mfem::Vector& w)
{
   w.SetSize(4);
   mfem::Vector q(4);
   steadyVortexExact(x, q);
   mach::calcEntropyVars<double, 2>(q.GetData(), w.GetData());
}

TEMPLATE_TEST_CASE_SIG("Testing FlowSolver on steady isentropic vortex",
                       "[Euler-Vortex]", ((bool entvar), entvar), true, false)
>>>>>>> ab55a673
{
   const bool verbose = true; // set to true for some output 
   std::ostream *out = verbose ? mach::getOutStream(0) : mach::getOutStream(1);
   using namespace mfem;
   using namespace mach;
<<<<<<< HEAD
   auto uexact = !entvar ? vortexExact : vortexExactEntVars;
  
=======
   auto uexact = !entvar ? steadyVortexExact : steadyVortexExactEntVars;

>>>>>>> ab55a673
   // Provide the options explicitly for regression tests
   auto options = R"(
   {
      "silent" : false,
      "flow-param": {
         "entropy-state": false,
<<<<<<< HEAD
         "mach": 0.5
=======
         "mach": 1.0
>>>>>>> ab55a673
      },
      "space-dis": {
         "degree": 1,
         "lps-coeff": 1.0,
         "basis-type": "csbp",
         "flux-fun": "IR"
      },
      "time-dis": {
         "type": "PTC",
         "steady": true,
         "steady-abstol": 1e-12,
         "steady-restol": 1e-10,
         "t-final": 100,
         "dt": 1e12,
         "cfl": 1.0,
         "res-exp": 2.0
      },
      "bcs": {
         "vortex": [1, 1, 1, 0],
         "slip-wall": [0, 0, 0, 1]
      },
      "nonlin-solver": {
         "printlevel": 0,
         "maxiter": 50,
         "reltol": 1e-1,
         "abstol": 1e-12
      },
      "lin-solver": {
         "type": "hyprefgmres",
         "printlevel": 0,
         "filllevel": 3,
         "maxiter": 100,
         "reltol": 1e-2,
         "abstol": 1e-12
      },
      "saveresults": false,
      "outputs":
      { 
<<<<<<< HEAD
         "drag": { "boundaries": [0, 0, 0, 1] }
=======
         "drag": {
            "boundaries": [0, 0, 0, 1]
         }
>>>>>>> ab55a673
      }
   })"_json;
   if (entvar)
   {
<<<<<<< HEAD
      options.at("flow-param").at("entropy-state") = true;
=======
      options["flow-param"].at("entropy-state") = true;
>>>>>>> ab55a673
   }

   // Both the conservative and entropy-based states should give the same error
   // for the CSBP scheme (the error is the density error)
   std::vector target_error = {0.0901571779707352,
                               0.0311496716090168,
                               0.0160317976193675,
                               0.0098390277746438};
   std::vector target_drag_error = {0.0149959859366922,
                                    0.00323047181284186,
                                    0.00103944525942667,
                                    0.000475003178886935};

   for (int nx = 1; nx <= 4; ++nx)
   {
      DYNAMIC_SECTION("...for mesh sizing nx = " << nx)
      {
         // Build the vortex mesh
         int mesh_degree = options["space-dis"]["degree"].get<int>() + 1;
         auto mesh = buildQuarterAnnulusMesh(mesh_degree, nx, nx);

         // Create solver and set initial guess to exact
         FlowSolver<2,entvar> solver(MPI_COMM_WORLD, options, std::move(mesh));
         mfem::Vector state_tv(solver.getStateSize());
         solver.setState(uexact, state_tv);

         // write the initial state for debugging 
         auto &state = solver.getState();
         mach::ParaViewLogger paraview("test_flow_solver",
            state.gridFunc().ParFESpace()->GetParMesh());
         paraview.registerField("state", state.gridFunc());
         paraview.saveState(state_tv, "state", 0, 1.0, 0);

         // Solve for the state
         MachInputs inputs;
         solver.solveForState(inputs, state_tv);
         state.distributeSharedDofs(state_tv);

         double l2_error = solver.calcConservativeVarsL2Error(uexact, 0);
         std::cout << "l2 error = " << l2_error << std::endl;
         REQUIRE(l2_error == Approx(target_error[nx - 1]).margin(1e-10));
<<<<<<< HEAD

         solver.createOutput("drag", options["outputs"]["drag"]);
         double drag_error = fabs(solver.calcOutput("drag") - (-1 /mach::euler::gamma));
=======
 
         inputs = MachInputs({
            {"time", M_PI}, {"state", state.gridFunc()}
         });
         solver.createOutput("drag", options["outputs"].at("drag"));
         double drag_error = fabs(solver.calcOutput("drag", inputs) - (-1 /mach::euler::gamma));
>>>>>>> ab55a673
         REQUIRE(drag_error == Approx(target_drag_error[nx-1]).margin(1e-10));
      }
   }
}<|MERGE_RESOLUTION|>--- conflicted
+++ resolved
@@ -5,9 +5,6 @@
 #include "flow_solver.hpp"
 #include "euler_fluxes.hpp"
 
-<<<<<<< HEAD
-/// Steady isentropic vortex exact solution for conservative variables
-=======
 /// Unsteady isentropic exact solution for conservative variables
 /// \param[in] x - spatial location at which exact solution is sought
 /// \param[out] q - conservative variables at `x`.
@@ -156,7 +153,6 @@
 }
 
 /// Steady isentropic exact solution for conservative variables
->>>>>>> ab55a673
 /// \param[in] x - spatial location at which exact solution is sought
 /// \param[out] q - conservative variables at `x`.
 void steadyVortexExact(const mfem::Vector &x, mfem::Vector& q)
@@ -191,22 +187,6 @@
    q(3) = press/euler::gami + 0.5*rho*a*a*Ma*Ma;
 }
 
-<<<<<<< HEAD
-/// Steady isentropic vortex exact solution for entropy variables
-/// \param[in] x - spatial location at which exact solution is sought
-/// \param[out] w - entropy variables at `x`.
-void vortexExactEntVars(const mfem::Vector &x, mfem::Vector& w)
-{
-   using namespace mach;
-   w.SetSize(4);
-   mfem::Vector q(4);
-   vortexExact(x, q);
-   calcEntropyVars<double, 2>(q.GetData(), w.GetData());
-}
-
-TEMPLATE_TEST_CASE_SIG("Testing FlowSolver on the steady isentropic vortex",
-                       "[FlowSolver]", ((bool entvar), entvar), true, false)
-=======
 /// Steady isentropic exact solution for entropy variables
 /// \param[in] x - spatial location at which exact solution is sought
 /// \param[out] w - entropy variables at `x`.
@@ -220,30 +200,20 @@
 
 TEMPLATE_TEST_CASE_SIG("Testing FlowSolver on steady isentropic vortex",
                        "[Euler-Vortex]", ((bool entvar), entvar), true, false)
->>>>>>> ab55a673
 {
    const bool verbose = true; // set to true for some output 
    std::ostream *out = verbose ? mach::getOutStream(0) : mach::getOutStream(1);
    using namespace mfem;
    using namespace mach;
-<<<<<<< HEAD
-   auto uexact = !entvar ? vortexExact : vortexExactEntVars;
-  
-=======
    auto uexact = !entvar ? steadyVortexExact : steadyVortexExactEntVars;
 
->>>>>>> ab55a673
    // Provide the options explicitly for regression tests
    auto options = R"(
    {
       "silent" : false,
       "flow-param": {
          "entropy-state": false,
-<<<<<<< HEAD
-         "mach": 0.5
-=======
          "mach": 1.0
->>>>>>> ab55a673
       },
       "space-dis": {
          "degree": 1,
@@ -282,22 +252,14 @@
       "saveresults": false,
       "outputs":
       { 
-<<<<<<< HEAD
-         "drag": { "boundaries": [0, 0, 0, 1] }
-=======
          "drag": {
             "boundaries": [0, 0, 0, 1]
          }
->>>>>>> ab55a673
       }
    })"_json;
    if (entvar)
    {
-<<<<<<< HEAD
-      options.at("flow-param").at("entropy-state") = true;
-=======
       options["flow-param"].at("entropy-state") = true;
->>>>>>> ab55a673
    }
 
    // Both the conservative and entropy-based states should give the same error
@@ -339,18 +301,12 @@
          double l2_error = solver.calcConservativeVarsL2Error(uexact, 0);
          std::cout << "l2 error = " << l2_error << std::endl;
          REQUIRE(l2_error == Approx(target_error[nx - 1]).margin(1e-10));
-<<<<<<< HEAD
-
-         solver.createOutput("drag", options["outputs"]["drag"]);
-         double drag_error = fabs(solver.calcOutput("drag") - (-1 /mach::euler::gamma));
-=======
  
          inputs = MachInputs({
             {"time", M_PI}, {"state", state.gridFunc()}
          });
          solver.createOutput("drag", options["outputs"].at("drag"));
          double drag_error = fabs(solver.calcOutput("drag", inputs) - (-1 /mach::euler::gamma));
->>>>>>> ab55a673
          REQUIRE(drag_error == Approx(target_drag_error[nx-1]).margin(1e-10));
       }
    }
