--- conflicted
+++ resolved
@@ -1429,47 +1429,6 @@
                                        true /* gen. edges */, 1.0, 1.0, true));
    for (int p = 1; p <= 4; ++p)
    {
-<<<<<<< HEAD
-      // DYNAMIC_SECTION("Jacobian of Interface flux w.r.t state is correct " << p)
-      // {
-      //    std::unique_ptr<FiniteElementCollection> fec(
-      //        new SBPCollection(p, dim));
-      //    std::unique_ptr<FiniteElementSpace> fes(new FiniteElementSpace(
-      //        mesh.get(), fec.get(), num_state, Ordering::byVDIM));
-
-      //    NonlinearForm res(fes.get());
-      //    res.AddInteriorFaceIntegrator(new mach::InterfaceIntegrator<dim>(diff_stack, fec.get()));
-
-      //    // initialize state; here we randomly perturb a constant state
-      //    GridFunction q(fes.get());
-      //    VectorFunctionCoefficient pert(num_state, randBaselinePert<dim>);
-      //    q.ProjectCoefficient(pert);
-
-      //    // initialize the vector that the Jacobian multiplies
-      //    GridFunction v(fes.get());
-      //    VectorFunctionCoefficient v_rand(num_state, randState);
-      //    v.ProjectCoefficient(v_rand);
-
-      //    // evaluate the Jacobian and compute its product with v
-      //    Operator &Jac = res.GetGradient(q);
-      //    GridFunction jac_v(fes.get());
-      //    Jac.Mult(v, jac_v);
-
-      //    // now compute the finite-difference approximation...
-      //    GridFunction q_pert(q), r(fes.get()), jac_v_fd(fes.get());
-      //    q_pert.Add(-delta, v);
-      //    res.Mult(q_pert, r);
-      //    q_pert.Add(2 * delta, v);
-      //    res.Mult(q_pert, jac_v_fd);
-      //    jac_v_fd -= r;
-      //    jac_v_fd /= (2 * delta);
-
-      //    for (int i = 0; i < jac_v.Size(); ++i)
-      //    {
-      //       REQUIRE(jac_v(i) == Approx(jac_v_fd(i)));
-      //    }
-      // }
-=======
       DYNAMIC_SECTION("...for degree p = " << p)
       {
          std::unique_ptr<FiniteElementCollection> fec(
@@ -1562,7 +1521,6 @@
    double delta = 1e-5;
    int num_state = dim + 2;
    adept::Stack diff_stack;
->>>>>>> 6602444c
 
    // generate a 2 element mesh
    int num_edge = 2;
