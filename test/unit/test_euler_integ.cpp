#include <random>

#include "catch.hpp"
#include "mfem.hpp"
#include "euler_fluxes.hpp"
#include "euler_integ.hpp"
#include "euler_test_data.hpp"

TEMPLATE_TEST_CASE_SIG("Euler flux jacobian", "[euler_flux_jac]",
                       ((int dim), dim), 1, 2, 3)
{
   using namespace euler_data;
   double delta = 1e-5;
   mfem::Vector q(dim + 2);
   mfem::Vector flux(dim + 2);
   mfem::Vector nrm(dim);
   q(0) = rho;
   q(dim + 1) = rhoe;
   for (int di = 0; di < dim; ++di)
   {
      q(di + 1) = rhou[di];
      nrm(di) = dir[di];
   }
   adept::Stack stack;
   mach::EulerIntegrator<dim> eulerinteg(stack);

   SECTION(" Euler flux jacobian w.r.t state is correct.")
   {
      //Create the perturbation vector
      mfem::Vector v(dim + 2);
      for (int i = 0; i < dim + 2; i++)
      {
         v[i] = vec_pert[i];
      }
      // Create some intermediate variables
      mfem::Vector q_plus(q), q_minus(q);
      mfem::Vector flux_plus(dim + 2), flux_minus(dim + 2);
      mfem::Vector jac_v(dim + 2);
      mfem::DenseMatrix flux_jac(dim + 2);

      // calculate the flux jacobian
      eulerinteg.calcFluxJacState(nrm, q, flux_jac);
      flux_jac.Mult(v, jac_v);

      // calculate the plus and minus fluxes
      q_plus.Add(delta, v);
      q_minus.Add(-delta, v);
      eulerinteg.calcFlux(nrm, q_plus, flux_plus);
      eulerinteg.calcFlux(nrm, q_minus, flux_minus);

      // compare the difference
      mfem::Vector jac_v_fd(flux_plus);
      jac_v_fd -= flux_minus;
      jac_v_fd /= (2.0 * delta);
      mfem::Vector diff(jac_v);
      diff -= jac_v_fd;
      for (int i = 0; i < dim + 2; ++i)
      {
         REQUIRE(jac_v[i] == Approx(jac_v_fd[i]).margin(1e-10));
      }
   }

   SECTION(" Euler flux jacobian w.r.t direction is correct")
   {
      // Create the perturbation vector
      mfem::Vector v(dim);
      for (int i = 0; i < dim; i++)
      {
         v[i] = vec_pert[i];
      }
      // Create the intermediate variables
      mfem::Vector nrm_plus(nrm), nrm_minus(nrm);
      mfem::Vector flux_plus(dim + 2), flux_minus(dim + 2);
      mfem::Vector jac_v(dim + 2);
      mfem::DenseMatrix flux_jac(dim + 2, dim);

      eulerinteg.calcFluxJacDir(nrm, q, flux_jac);
      flux_jac.Mult(v, jac_v);

      nrm_plus.Add(delta, v);
      nrm_minus.Add(-delta, v);
      eulerinteg.calcFlux(nrm_plus, q, flux_plus);
      eulerinteg.calcFlux(nrm_minus, q, flux_minus);

      // compare the difference
      mfem::Vector jac_v_fd(flux_plus);
      jac_v_fd -= flux_minus;
      jac_v_fd /= (2.0 * delta);
      mfem::Vector diff(jac_v);
      diff -= jac_v_fd;
      for (int i = 0; i < dim; ++i)
      {
         REQUIRE(jac_v[i] == Approx(jac_v_fd[i]).margin(1e-10));
      }
   }
}

TEMPLATE_TEST_CASE_SIG("Ismail-Roe Jacobian", "[Ismail]",
                       ((int dim), dim), 1, 2, 3)
{
   using namespace euler_data;
   // copy the data into mfem vectors for convenience
   mfem::Vector qL(dim + 2);
   mfem::Vector qR(dim + 2);
   mfem::Vector flux(dim + 2);
   mfem::Vector flux_plus(dim + 2);
   mfem::Vector flux_minus(dim + 2);
   mfem::Vector v(dim + 2);
   mfem::Vector jac_v(dim + 2);
   mfem::DenseMatrix jacL(dim + 2, 2 * (dim + 2));
   mfem::DenseMatrix jacR(dim + 2, 2 * (dim + 2));
   double delta = 1e-5;
   qL(0) = rho;
   qL(dim + 1) = rhoe;
   qR(0) = rho2;
   qR(dim + 1) = rhoe2;
   for (int di = 0; di < dim; ++di)
   {
      qL(di + 1) = rhou[di];
      qR(di + 1) = rhou2[di];
   }
   // create perturbation vector
   for (int di = 0; di < dim + 2; ++di)
   {
      v(di) = vec_pert[di];
   }
   // perturbed vectors
   mfem::Vector qL_plus(qL), qL_minus(qL);
   mfem::Vector qR_plus(qR), qR_minus(qR);
   adept::Stack diff_stack;
   mach::IsmailRoeIntegrator<dim> ismailinteg(diff_stack);
   // +ve perturbation
   qL_plus.Add(delta, v);
   qR_plus.Add(delta, v);
   // -ve perturbation
   qL_minus.Add(-delta, v);
   qR_minus.Add(-delta, v);
   for (int di = 0; di < dim; ++di)
   {
      DYNAMIC_SECTION("Ismail-Roe flux jacismailintegian is correct w.r.t left state ")
      {
         // get perturbed states flux vector
         ismailinteg.calcFlux(di, qL_plus, qR, flux_plus);
         ismailinteg.calcFlux(di, qL_minus, qR, flux_minus);
         // compute the jacobian
         ismailinteg.calcFluxJacStates(di, qL, qR, jacL, jacR);
         jacL.Mult(v, jac_v);
         // finite difference jacobian
         mfem::Vector jac_v_fd(flux_plus);
         jac_v_fd -= flux_minus;
         jac_v_fd /= 2.0 * delta;
         // compare each component of the matrix-vector products
         for (int i = 0; i < dim + 2; ++i)
         {
            REQUIRE(jac_v[i] == Approx(jac_v_fd[i]).margin(1e-10));
         }
      }
      DYNAMIC_SECTION("Ismail-Roe flux jacismailintegian is correct w.r.t right state ")
      {
         // get perturbed states flux vector
         ismailinteg.calcFlux(di, qL, qR_plus, flux_plus);
         ismailinteg.calcFlux(di, qL, qR_minus, flux_minus);
         // compute the jacobian
         ismailinteg.calcFluxJacStates(di, qL, qR, jacL, jacR);
         jacR.Mult(v, jac_v);
         // finite difference jacobian
         mfem::Vector jac_v_fd(flux_plus);
         jac_v_fd -= flux_minus;
         jac_v_fd /= 2.0 * delta;
         // compare each component of the matrix-vector products
         for (int i = 0; i < dim + 2; ++i)
         {
            REQUIRE(jac_v[i] == Approx(jac_v_fd[i]).margin(1e-10));
         }
      }
   }
}

TEMPLATE_TEST_CASE_SIG("Ismail-Roe based on ent-vars Jacobian", "[Ismail-ent]",
                       ((int dim), dim), 1, 2, 3)
{
   using namespace euler_data;
   // copy the data into mfem vectors for convenience
   mfem::Vector qL(dim + 2);
   mfem::Vector qR(dim + 2);
   mfem::Vector wL(dim + 2);
   mfem::Vector wR(dim + 2);
   mfem::Vector flux(dim + 2);
   mfem::Vector flux_plus(dim + 2);
   mfem::Vector flux_minus(dim + 2);
   mfem::Vector v(dim + 2);
   mfem::Vector jac_v(dim + 2);
   mfem::DenseMatrix jacL(dim + 2, 2 * (dim + 2));
   mfem::DenseMatrix jacR(dim + 2, 2 * (dim + 2));
   double delta = 1e-5;
   qL(0) = rho;
   qL(dim + 1) = rhoe;
   qR(0) = rho2;
   qR(dim + 1) = rhoe2;
   for (int di = 0; di < dim; ++di)
   {
      qL(di + 1) = rhou[di];
      qR(di + 1) = rhou2[di];
   }
   mach::calcEntropyVars<double, dim>(qL.GetData(), wL.GetData());
   mach::calcEntropyVars<double, dim>(qR.GetData(), wR.GetData());
   // create perturbation vector
   for (int di = 0; di < dim + 2; ++di)
   {
      v(di) = vec_pert[di];
   }
   // perturbed vectors
   mfem::Vector wL_plus(wL), wL_minus(wL);
   mfem::Vector wR_plus(wR), wR_minus(wR);
   adept::Stack diff_stack;
   mach::IsmailRoeIntegrator<dim,true> ismailinteg(diff_stack);
   // +ve perturbation
   wL_plus.Add(delta, v);
   wR_plus.Add(delta, v);
   // -ve perturbation
   wL_minus.Add(-delta, v);
   wR_minus.Add(-delta, v);
   for (int di = 0; di < dim; ++di)
   {
      DYNAMIC_SECTION("Ismail-Roe flux jacismailintegian is correct w.r.t left state ")
      {
         // get perturbed states flux vector
         ismailinteg.calcFlux(di, wL_plus, wR, flux_plus);
         ismailinteg.calcFlux(di, wL_minus, wR, flux_minus);
         // compute the jacobian
         ismailinteg.calcFluxJacStates(di, wL, wR, jacL, jacR);
         jacL.Mult(v, jac_v);
         // finite difference jacobian
         mfem::Vector jac_v_fd(flux_plus);
         jac_v_fd -= flux_minus;
         jac_v_fd /= 2.0 * delta;
         // compare each component of the matrix-vector products
         for (int i = 0; i < dim + 2; ++i)
         {
            REQUIRE(jac_v[i] == Approx(jac_v_fd[i]).margin(1e-10));
         }
      }
      DYNAMIC_SECTION("Ismail-Roe flux jacismailintegian is correct w.r.t right state ")
      {
         // get perturbed states flux vector
         ismailinteg.calcFlux(di, wL, wR_plus, flux_plus);
         ismailinteg.calcFlux(di, wL, wR_minus, flux_minus);
         // compute the jacobian
         ismailinteg.calcFluxJacStates(di, wL, wR, jacL, jacR);
         jacR.Mult(v, jac_v);
         // finite difference jacobian
         mfem::Vector jac_v_fd(flux_plus);
         jac_v_fd -= flux_minus;
         jac_v_fd /= 2.0 * delta;
         // compare each component of the matrix-vector products
         for (int i = 0; i < dim + 2; ++i)
         {
            REQUIRE(jac_v[i] == Approx(jac_v_fd[i]).margin(1e-10));
         }
      }
   }
}

TEMPLATE_TEST_CASE_SIG("Ismail-Roe face-flux Jacobian", "[Ismail-face]",
                       ((int dim), dim), 2)
{
   using namespace euler_data;
   // copy the data into mfem vectors for convenience
   mfem::Vector qL(dim + 2);
   mfem::Vector qR(dim + 2);
   mfem::Vector flux(dim + 2);
   mfem::Vector flux_plus(dim + 2);
   mfem::Vector flux_minus(dim + 2);
   mfem::Vector v(dim + 2);
   mfem::Vector jac_v(dim + 2);
   mfem::Vector nrm(dim);
   mfem::DenseMatrix jacL(dim + 2, 2 * (dim + 2));
   mfem::DenseMatrix jacR(dim + 2, 2 * (dim + 2));
   double delta = 1e-5;
   qL(0) = rho;
   qL(dim + 1) = rhoe;
   qR(0) = rho2;
   qR(dim + 1) = rhoe2;
   for (int di = 0; di < dim; ++di)
   {
      nrm(di) = dir[di];
      qL(di + 1) = rhou[di];
      qR(di + 1) = rhou2[di];
   }
   // create perturbation vector
   for (int di = 0; di < dim + 2; ++di)
   {
      v(di) = vec_pert[di];
   }
   // perturbed vectors
   mfem::Vector qL_plus(qL), qL_minus(qL);
   mfem::Vector qR_plus(qR), qR_minus(qR);
   adept::Stack diff_stack;
   double diss_coeff = 1.0;
   std::unique_ptr<mfem::FiniteElementCollection> fec(
       new mfem::SBPCollection(1, dim));
   mach::InterfaceIntegrator<dim, false> ismailfaceinteg(diff_stack, diss_coeff,
                                                         fec.get());
   // +ve perturbation
   qL_plus.Add(delta, v);
   qR_plus.Add(delta, v);
   // -ve perturbation
   qL_minus.Add(-delta, v);
   qR_minus.Add(-delta, v);
   
   for (int di = 0; di < dim; ++di)
   {
      DYNAMIC_SECTION("Ismail-Roe face flux Jacobian is correct w.r.t left state ")
      {
         // get perturbed states flux vector
         ismailfaceinteg.calcFlux(nrm, qL_plus, qR, flux_plus);
         ismailfaceinteg.calcFlux(nrm, qL_minus, qR, flux_minus);
         // compute the jacobian
         ismailfaceinteg.calcFluxJacState(nrm, qL, qR, jacL, jacR);
         jacL.Mult(v, jac_v);
         // finite difference jacobian
         mfem::Vector jac_v_fd(flux_plus);
         jac_v_fd -= flux_minus;
         jac_v_fd /= 2.0 * delta;
         // compare each component of the matrix-vector products
         for (int i = 0; i < dim + 2; ++i)
         {
            REQUIRE(jac_v[i] == Approx(jac_v_fd[i]).margin(1e-10));
         }
      }
      DYNAMIC_SECTION("Ismail-Roe face flux Jacobian is correct w.r.t right state ")
      {
         // get perturbed states flux vector
         ismailfaceinteg.calcFlux(nrm, qL, qR_plus, flux_plus);
         ismailfaceinteg.calcFlux(nrm, qL, qR_minus, flux_minus);
         // compute the jacobian
         ismailfaceinteg.calcFluxJacState(nrm, qL, qR, jacL, jacR);
         jacR.Mult(v, jac_v);
         // finite difference jacobian
         mfem::Vector jac_v_fd(flux_plus);
         jac_v_fd -= flux_minus;
         jac_v_fd /= 2.0 * delta;
         // compare each component of the matrix-vector products
         for (int i = 0; i < dim + 2; ++i)
         {
            REQUIRE(jac_v[i] == Approx(jac_v_fd[i]).margin(1e-10));
         }
      }
   }
}

TEMPLATE_TEST_CASE_SIG("Ismail-Roe face-flux Jacobian based on entropy variables", "[Ismail-face-ent]",
                       ((int dim), dim), 2)
{
   using namespace euler_data;
   // copy the data into mfem vectors for convenience
   mfem::Vector qL(dim + 2);
   mfem::Vector qR(dim + 2);
   mfem::Vector wL(dim + 2);
   mfem::Vector wR(dim + 2);
   mfem::Vector flux(dim + 2);
   mfem::Vector flux_plus(dim + 2);
   mfem::Vector flux_minus(dim + 2);
   mfem::Vector v(dim + 2);
   mfem::Vector jac_v(dim + 2);
   mfem::Vector nrm(dim);
   mfem::DenseMatrix jacL(dim + 2, 2 * (dim + 2));
   mfem::DenseMatrix jacR(dim + 2, 2 * (dim + 2));
   double delta = 1e-5;
   qL(0) = rho;
   qL(dim + 1) = rhoe;
   qR(0) = rho2;
   qR(dim + 1) = rhoe2;
   for (int di = 0; di < dim; ++di)
   {
      nrm(di) = dir[di];
      qL(di + 1) = rhou[di];
      qR(di + 1) = rhou2[di];
   }
   mach::calcEntropyVars<double, dim>(qL.GetData(), wL.GetData());
   mach::calcEntropyVars<double, dim>(qR.GetData(), wR.GetData());
   // create perturbation vector
   for (int di = 0; di < dim + 2; ++di)
   {
      v(di) = vec_pert[di];
   }
   // perturbed vectors
   mfem::Vector wL_plus(wL), wL_minus(wL);
   mfem::Vector wR_plus(wR), wR_minus(wR);
   adept::Stack diff_stack;
   double diss_coeff = 1.0;
   std::unique_ptr<mfem::FiniteElementCollection> fec(
       new mfem::SBPCollection(1, dim));
   mach::InterfaceIntegrator<dim, true> ismailfaceinteg(diff_stack, diss_coeff,
                                                        fec.get());
   // +ve perturbation
   wL_plus.Add(delta, v);
   wR_plus.Add(delta, v);
   // -ve perturbation
   wL_minus.Add(-delta, v);
   wR_minus.Add(-delta, v);
   
   for (int di = 0; di < dim; ++di)
   {
      DYNAMIC_SECTION("Ismail-Roe face flux Jacobian is correct w.r.t left state ")
      {
         // get perturbed states flux vector
         ismailfaceinteg.calcFlux(nrm, wL_plus, wR, flux_plus);
         ismailfaceinteg.calcFlux(nrm, wL_minus, wR, flux_minus);
         // compute the jacobian
         ismailfaceinteg.calcFluxJacState(nrm, wL, wR, jacL, jacR);
         jacL.Mult(v, jac_v);
         // finite difference jacobian
         mfem::Vector jac_v_fd(flux_plus);
         jac_v_fd -= flux_minus;
         jac_v_fd /= 2.0 * delta;
         // compare each component of the matrix-vector products
         for (int i = 0; i < dim + 2; ++i)
         {
            REQUIRE(jac_v[i] == Approx(jac_v_fd[i]).margin(1e-10));
         }
      }
      DYNAMIC_SECTION("Ismail-Roe face flux Jacobian is correct w.r.t right state ")
      {
         // get perturbed states flux vector
         ismailfaceinteg.calcFlux(nrm, wL, wR_plus, flux_plus);
         ismailfaceinteg.calcFlux(nrm, wL, wR_minus, flux_minus);
         // compute the jacobian
         ismailfaceinteg.calcFluxJacState(nrm, wL, wR, jacL, jacR);
         jacR.Mult(v, jac_v);
         // finite difference jacobian
         mfem::Vector jac_v_fd(flux_plus);
         jac_v_fd -= flux_minus;
         jac_v_fd /= 2.0 * delta;
         // compare each component of the matrix-vector products
         for (int i = 0; i < dim + 2; ++i)
         {
            REQUIRE(jac_v[i] == Approx(jac_v_fd[i]).margin(1e-10));
         }
      }
   }
}

TEMPLATE_TEST_CASE_SIG("ApplyLPSScaling", "[LPSScaling]",
                       ((int dim), dim), 1, 2, 3)
{
   using namespace euler_data;
   double delta = 1e-5;
   int num_states = dim + 2;

   // construct state vec
   mfem::Vector q(num_states);
   q(0) = rho;
   q(dim + 1) = rhoe;
   for (int di = 0; di < dim; ++di)
   {
      q(di + 1) = rhou[di];
   }

   // Create the adjJ matrix, the AD stack, and the integrator
   mfem::DenseMatrix adjJ(adjJ_data, dim, dim);
   adept::Stack diff_stack;
   mach::EntStableLPSIntegrator<dim> lpsinteg(diff_stack);

   SECTION("Apply scaling jacobian w.r.t AdjJ is correct")
   {
      // random vector used in scaling product
      mfem::Vector vec(vec_pert, num_states);

      // calculate the jacobian w.r.t AdjJ
      mfem::DenseMatrix mat_vec_jac(num_states, dim * dim);
      lpsinteg.applyScalingJacAdjJ(adjJ, q, vec, mat_vec_jac);

      // matrix perturbation reshaped into vector
      mfem::Vector v_vec(vec_pert, dim * dim);
      mfem::Vector mat_vec_jac_v(num_states);
      mat_vec_jac.Mult(v_vec, mat_vec_jac_v);

      // perturb the transformation Jacobian adjugate by v_mat
      mfem::DenseMatrix v_mat(vec_pert, dim, dim);
      mfem::DenseMatrix adjJ_plus(adjJ), adjJ_minus(adjJ);
      adjJ_plus.Add(delta, v_mat);
      adjJ_minus.Add(-delta, v_mat);

      // calculate the jabobian with finite differences
      mfem::Vector mat_vec_plus(num_states), mat_vec_minus(num_states);
      lpsinteg.applyScaling(adjJ_plus, q, vec, mat_vec_plus);
      lpsinteg.applyScaling(adjJ_minus, q, vec, mat_vec_minus);
      mfem::Vector mat_vec_jac_v_fd(num_states);
      subtract(mat_vec_plus, mat_vec_minus, mat_vec_jac_v_fd);
      mat_vec_jac_v_fd /= 2.0 * delta;

      // compare
      for (int i = 0; i < num_states; ++i)
      {
         REQUIRE(mat_vec_jac_v(i) == Approx(mat_vec_jac_v_fd(i)).margin(1e-10));
      }
   }

   SECTION("Apply scaling jacobian w.r.t state is correct")
   {
      // random vector used in scaling product
      mfem::Vector vec(vec_pert, num_states);

      // calculate the jacobian w.r.t q
      mfem::DenseMatrix mat_vec_jac(num_states);
      mfem::Vector mat_vec_jac_v(num_states);
      lpsinteg.applyScalingJacState(adjJ, q, vec, mat_vec_jac);

      // loop over each state variable and check column of mat_vec_jac...
      for (int i = 0; i < num_states; i++)
      {
         mfem::Vector q_plus(q), q_minus(q);
         mfem::Vector mat_vec_plus(num_states), mat_vec_minus(num_states);
         q_plus(i) += delta;
         q_minus(i) -= delta;

         // get finite-difference approximation of ith column
         lpsinteg.applyScaling(adjJ, q_plus, vec, mat_vec_plus);
         lpsinteg.applyScaling(adjJ, q_minus, vec, mat_vec_minus);
         mfem::Vector mat_vec_fd(num_states);
         mat_vec_fd = 0.0;
         subtract(mat_vec_plus, mat_vec_minus, mat_vec_fd);
         mat_vec_fd /= 2.0 * delta;

         // compare with explicit Jacobian
         for (int j = 0; j < num_states; j++)
         {
            REQUIRE(mat_vec_jac(j, i) == Approx(mat_vec_fd(j)).margin(1e-10));
         }
      }
   }

   SECTION("Apply scaling jacobian w.r.t vec is correct")
   {
      // random vector used in scaling product
      mfem::Vector vec(vec_pert, num_states);

      // calculate the jacobian w.r.t q
      mfem::DenseMatrix mat_vec_jac(num_states);
      mfem::Vector mat_vec_jac_v(num_states);
      lpsinteg.applyScalingJacV(adjJ, q, mat_vec_jac);

      // loop over each state variable and check column of mat_vec_jac...
      for (int i = 0; i < num_states; i++)
      {
         mfem::Vector vec_plus(vec), vec_minus(vec);
         mfem::Vector mat_vec_plus(num_states), mat_vec_minus(num_states);
         vec_plus(i) += delta;
         vec_minus(i) -= delta;

         // get finite-difference approximation of ith column
         lpsinteg.applyScaling(adjJ, q, vec_plus, mat_vec_plus);
         lpsinteg.applyScaling(adjJ, q, vec_minus, mat_vec_minus);
         mfem::Vector mat_vec_fd(num_states);
         mat_vec_fd = 0.0;
         subtract(mat_vec_plus, mat_vec_minus, mat_vec_fd);
         mat_vec_fd /= 2.0 * delta;

         // compare with explicit Jacobian
         for (int j = 0; j < num_states; j++)
         {
            REQUIRE(mat_vec_jac(j, i) == Approx(mat_vec_fd(j)).margin(1e-10));
<<<<<<< HEAD
         }
      }
   }
}

TEMPLATE_TEST_CASE_SIG("Mass integrator calcMatVec Jacobians",
                       "[Mass-Integ]", ((int dim), dim), 1, 2, 3)
{
   // The test is conducted only with the template parameter entvar=true
   // in the MassIntegrator
   using namespace euler_data;
   double delta = 1e-5;
   int num_states = dim + 2;

   // construct conservative and entropy variable 
   mfem::Vector q(num_states);
   q(0) = rho;
   q(dim + 1) = rhoe;
   for (int di = 0; di < dim; ++di)
   {
      q(di + 1) = rhou[di];
   }
   mfem::Vector w(dim+2);
   mach::calcEntropyVars<double, dim>(q.GetData(), w.GetData());

   // Create the AD stack and the integrator
   adept::Stack diff_stack;
   mfem::GridFunction state; // not used here
   double dt = 0.5; // not used here
   mach::MassIntegrator<dim, true> mass_integ(diff_stack, state, dt);

   SECTION("calcMatVec Jacobian w.r.t state is correct")
   {
      // random vector used in scaling product
      mfem::Vector vec(vec_pert, num_states);

      // calculate the jacobian w.r.t w
      mfem::DenseMatrix mat_vec_jac(num_states);
      mfem::Vector mat_vec_jac_v(num_states);
      mass_integ.calcMatVecJacState(w, vec, mat_vec_jac);

      // loop over each state variable and check column of mat_vec_jac...
      for (int i = 0; i < num_states; i++)
      {
         mfem::Vector w_plus(w), w_minus(w);
         mfem::Vector mat_vec_plus(num_states), mat_vec_minus(num_states);
         w_plus(i) += delta;
         w_minus(i) -= delta;

         // get finite-difference approximation of ith column
         mass_integ.calcMatVec(w_plus, vec, mat_vec_plus);
         mass_integ.calcMatVec(w_minus, vec, mat_vec_minus);
         mfem::Vector mat_vec_fd(num_states);
         mat_vec_fd = 0.0;
         subtract(mat_vec_plus, mat_vec_minus, mat_vec_fd);
         mat_vec_fd /= 2.0 * delta;

         // compare with explicit Jacobian
         for (int j = 0; j < num_states; j++)
         {
            REQUIRE(mat_vec_jac(j, i) == Approx(mat_vec_fd(j)).margin(1e-10));
         }
      }
   }

   SECTION("calcMatVec Jacobian w.r.t vec is correct")
   {
      // random vector used in scaling product
      mfem::Vector vec(vec_pert, num_states);

      // calculate the jacobian w.r.t q
      mfem::DenseMatrix mat_vec_jac(num_states);
      mfem::Vector mat_vec_jac_v(num_states);
      mass_integ.calcMatVecJacK(w, mat_vec_jac);

      // loop over each state variable and check column of mat_vec_jac...
      for (int i = 0; i < num_states; i++)
      {
         mfem::Vector vec_plus(vec), vec_minus(vec);
         mfem::Vector mat_vec_plus(num_states), mat_vec_minus(num_states);
         vec_plus(i) += delta;
         vec_minus(i) -= delta;

         // get finite-difference approximation of ith column
         mass_integ.calcMatVec(w, vec_plus, mat_vec_plus);
         mass_integ.calcMatVec(w, vec_minus, mat_vec_minus);
         mfem::Vector mat_vec_fd(num_states);
         mat_vec_fd = 0.0;
         subtract(mat_vec_plus, mat_vec_minus, mat_vec_fd);
         mat_vec_fd /= 2.0 * delta;

         // compare with explicit Jacobian
         for (int j = 0; j < num_states; j++)
         {
            REQUIRE(mat_vec_jac(j, i) == Approx(mat_vec_fd(j)).margin(1e-10));
=======
>>>>>>> 2080d24f
         }
      }
   }
}

TEST_CASE("Isentropic BC flux", "[IsentropricVortexBC]")
{
   const int dim = 2;
   using namespace euler_data;
   double delta = 1e-5;
   mfem::Vector nrm(dim);
   for (int di = 0; di < dim; ++di)
   {
      nrm(di) = dir[di];
   }
   mfem::Vector q(dim + 2);
   q(0) = rho;
   q(dim + 1) = rhoe;
   for (int di = 0; di < dim; ++di)
   {
      q(di + 1) = rhou[di];
   }
   // dummy const vector x for calcFlux - unused
   const mfem::Vector x(nrm);

   /// finite element or SBP operators
   std::unique_ptr<mfem::FiniteElementCollection> fec;
   adept::Stack diff_stack;
   //diff_stack.deactivate();
   const int max_degree = 4;
   for (int p = 1; p <= max_degree; p++)
   {
      DYNAMIC_SECTION("Jacobian of Isentropic Vortex BC flux w.r.t state is correct")
      {
         fec.reset(new mfem::SBPCollection(1, dim));
         mach::IsentropicVortexBC<dim> isentropic_vortex(diff_stack, fec.get());
         // create the perturbation vector
         mfem::Vector v(dim + 2);
         for (int i = 0; i < dim + 2; i++)
         {
            v(i) = vec_pert[i];
         }

         // get derivative information from AD functions and form product
         mfem::DenseMatrix jac_ad(dim + 2, dim + 2);
         mfem::Vector jac_v_ad(dim + 2);
         isentropic_vortex.calcFluxJacState(x, nrm, q, jac_ad);
         jac_ad.Mult(v, jac_v_ad);

         // FD approximation
         mfem::Vector q_plus(q);
         mfem::Vector q_minus(q);
         q_plus.Add(delta, v);
         q_minus.Add(-delta, v);

         mfem::Vector flux_plus(dim + 2);
         mfem::Vector flux_minus(dim + 2);
         isentropic_vortex.calcFlux(x, nrm, q_plus, flux_plus);
         isentropic_vortex.calcFlux(x, nrm, q_minus, flux_minus);

         // finite difference jacobian
         mfem::Vector jac_v_fd(dim + 2);
         subtract(flux_plus, flux_minus, jac_v_fd);
         jac_v_fd /= 2 * delta;

         // compare
         for (int i = 0; i < dim + 2; ++i)
         {
            REQUIRE(jac_v_ad(i) == Approx(jac_v_fd(i)).margin(1e-10));
         }
      }

      DYNAMIC_SECTION("Jacobian of Isentropic Vortex BC flux w.r.t state is correct(DSBP)")
      {
         fec.reset(new mfem::DSBPCollection(1, dim));
         mach::IsentropicVortexBC<dim> isentropic_vortex(diff_stack, fec.get());
         // create the perturbation vector
         mfem::Vector v(dim + 2);
         for (int i = 0; i < dim + 2; i++)
         {
            v(i) = vec_pert[i];
         }

         // get derivative information from AD functions and form product
         mfem::DenseMatrix jac_ad(dim + 2, dim + 2);
         mfem::Vector jac_v_ad(dim + 2);
         isentropic_vortex.calcFluxJacState(x, nrm, q, jac_ad);
         jac_ad.Mult(v, jac_v_ad);

         // FD approximation
         mfem::Vector q_plus(q);
         mfem::Vector q_minus(q);
         q_plus.Add(delta, v);
         q_minus.Add(-delta, v);

         mfem::Vector flux_plus(dim + 2);
         mfem::Vector flux_minus(dim + 2);
         isentropic_vortex.calcFlux(x, nrm, q_plus, flux_plus);
         isentropic_vortex.calcFlux(x, nrm, q_minus, flux_minus);

         // finite difference jacobian
         mfem::Vector jac_v_fd(dim + 2);
         subtract(flux_plus, flux_minus, jac_v_fd);
         jac_v_fd /= 2 * delta;

         // compare
         for (int i = 0; i < dim + 2; ++i)
         {
            REQUIRE(jac_v_ad(i) == Approx(jac_v_fd(i)).margin(1e-10));
         }
      }

      DYNAMIC_SECTION("Jacobian of Isentropic Vortex BC flux w.r.t dir is correct")
      {
         fec.reset(new mfem::SBPCollection(1, dim));
         mach::IsentropicVortexBC<dim> isentropic_vortex(diff_stack, fec.get());
         // create the perturbation vector
         mfem::Vector v(dim);
         for (int i = 0; i < dim; i++)
         {
            v(i) = vec_pert[i];
         }

         // get derivative information from AD functions and form product
         mfem::DenseMatrix jac_ad(dim + 2, dim);
         mfem::Vector jac_v_ad(dim + 2);
         isentropic_vortex.calcFluxJacDir(x, nrm, q, jac_ad);
         jac_ad.Mult(v, jac_v_ad);

         // FD approximation
         mfem::Vector nrm_plus(nrm);
         mfem::Vector nrm_minus(nrm);
         nrm_plus.Add(delta, v);
         nrm_minus.Add(-delta, v);

         mfem::Vector flux_plus(dim + 2);
         mfem::Vector flux_minus(dim + 2);
         isentropic_vortex.calcFlux(x, nrm_plus, q, flux_plus);
         isentropic_vortex.calcFlux(x, nrm_minus, q, flux_minus);

         // finite difference jacobian
         mfem::Vector jac_v_fd(dim + 2);
         subtract(flux_plus, flux_minus, jac_v_fd);
         jac_v_fd /= 2 * delta;

         // compare
         for (int i = 0; i < dim; ++i)
         {
            REQUIRE(jac_v_ad(i) == Approx(jac_v_fd(i)).margin(1e-10));
         }
      }

      DYNAMIC_SECTION("Jacobian of Isentropic Vortex BC flux w.r.t dir is correct(DSBP)")
      {
         fec.reset(new mfem::DSBPCollection(1, dim));
         mach::IsentropicVortexBC<dim> isentropic_vortex(diff_stack, fec.get());
         // create the perturbation vector
         mfem::Vector v(dim);
         for (int i = 0; i < dim; i++)
         {
            v(i) = vec_pert[i];
         }

         // get derivative information from AD functions and form product
         mfem::DenseMatrix jac_ad(dim + 2, dim);
         mfem::Vector jac_v_ad(dim + 2);
         isentropic_vortex.calcFluxJacDir(x, nrm, q, jac_ad);
         jac_ad.Mult(v, jac_v_ad);

         // FD approximation
         mfem::Vector nrm_plus(nrm);
         mfem::Vector nrm_minus(nrm);
         nrm_plus.Add(delta, v);
         nrm_minus.Add(-delta, v);

         mfem::Vector flux_plus(dim + 2);
         mfem::Vector flux_minus(dim + 2);
         isentropic_vortex.calcFlux(x, nrm_plus, q, flux_plus);
         isentropic_vortex.calcFlux(x, nrm_minus, q, flux_minus);

         // finite difference jacobian
         mfem::Vector jac_v_fd(dim + 2);
         subtract(flux_plus, flux_minus, jac_v_fd);
         jac_v_fd /= 2 * delta;

         // compare
         for (int i = 0; i < dim; ++i)
         {
            REQUIRE(jac_v_ad(i) == Approx(jac_v_fd(i)).margin(1e-10));
         }
      }
   }

}

// TODO: add dim = 1, 3 once 3d sbp operators implemented
TEMPLATE_TEST_CASE_SIG("Slip Wall Flux", "[Slip Wall]",
                       ((int dim), dim), 2)
{
   using namespace euler_data;
   // copy the data into mfem vectors for convenience
   double delta = 1e-5;
   mfem::Vector nrm(dim);
   for (int di = 0; di < dim; ++di)
   {
      nrm(di) = dir[di];
   }
   mfem::Vector q(dim + 2);
   q(0) = rho;
   q(dim + 1) = rhoe;
   for (int di = 0; di < dim; ++di)
   {
      q(di + 1) = rhou[di];
   }

   // dummy const vector x for calcFlux - unused
   const mfem::Vector x(nrm);

   /// finite element or SBP operators
   std::unique_ptr<mfem::FiniteElementCollection> fec;
   adept::Stack diff_stack;

   const int max_degree = 4;
   for (int p = 1; p <= max_degree; ++p)
   {
      DYNAMIC_SECTION("Jacobian of slip wall flux w.r.t state is correct")
      {
         // Define the SBP elements and finite-element space
         fec.reset(new mfem::SBPCollection(p, dim));
         mach::SlipWallBC<dim> slip_wall(diff_stack, fec.get());
         // create the perturbation vector
         mfem::Vector v(dim + 2);
         for (int i = 0; i < dim + 2; i++)
         {
            v(i) = vec_pert[i];
         }

         // get derivative information from AD functions and form product
         mfem::DenseMatrix jac_ad(dim + 2, dim + 2);
         mfem::Vector jac_v_ad(dim + 2);
         slip_wall.calcFluxJacState(x, nrm, q, jac_ad);
         jac_ad.Mult(v, jac_v_ad);

         // FD approximation
         mfem::Vector q_plus(q);
         mfem::Vector q_minus(q);
         q_plus.Add(delta, v);
         q_minus.Add(-delta, v);

         mfem::Vector flux_plus(dim + 2);
         mfem::Vector flux_minus(dim + 2);
         slip_wall.calcFlux(x, nrm, q_plus, flux_plus);
         slip_wall.calcFlux(x, nrm, q_minus, flux_minus);

         // finite difference jacobian
         mfem::Vector jac_v_fd(dim + 2);
         subtract(flux_plus, flux_minus, jac_v_fd);
         jac_v_fd /= 2 * delta;

         // compare
         for (int i = 0; i < dim + 2; ++i)
         {
            REQUIRE(jac_v_ad(i) == Approx(jac_v_fd(i)).margin(1e-10));
         }
      }

      DYNAMIC_SECTION("Jacobian of slip wall flux w.r.t state is correct(DSBP)")
      {
         // Define the SBP elements and finite-element space
         fec.reset(new mfem::DSBPCollection(p, dim));
         mach::SlipWallBC<dim> slip_wall(diff_stack, fec.get());
         // create the perturbation vector
         mfem::Vector v(dim + 2);
         for (int i = 0; i < dim + 2; i++)
         {
            v(i) = vec_pert[i];
         }

         // get derivative information from AD functions and form product
         mfem::DenseMatrix jac_ad(dim + 2, dim + 2);
         mfem::Vector jac_v_ad(dim + 2);
         slip_wall.calcFluxJacState(x, nrm, q, jac_ad);
         jac_ad.Mult(v, jac_v_ad);

         // FD approximation
         mfem::Vector q_plus(q);
         mfem::Vector q_minus(q);
         q_plus.Add(delta, v);
         q_minus.Add(-delta, v);

         mfem::Vector flux_plus(dim + 2);
         mfem::Vector flux_minus(dim + 2);
         slip_wall.calcFlux(x, nrm, q_plus, flux_plus);
         slip_wall.calcFlux(x, nrm, q_minus, flux_minus);

         // finite difference jacobian
         mfem::Vector jac_v_fd(dim + 2);
         subtract(flux_plus, flux_minus, jac_v_fd);
         jac_v_fd /= 2 * delta;

         // compare
         for (int i = 0; i < dim + 2; ++i)
         {
            REQUIRE(jac_v_ad(i) == Approx(jac_v_fd(i)).margin(1e-10));
         }
      }

      DYNAMIC_SECTION("Jacobian of slip wall flux w.r.t dir is correct")
      {
         // Define the SBP elements and finite-element space
         fec.reset(new mfem::SBPCollection(p, dim));
         mach::SlipWallBC<dim> slip_wall(diff_stack, fec.get());
         // create the perturbation vector
         mfem::Vector v(dim);
         for (int i = 0; i < dim; i++)
         {
            v(i) = vec_pert[i];
         }

         // get derivative information from AD functions and form product
         mfem::DenseMatrix jac_ad(dim + 2, dim);
         mfem::Vector jac_v_ad(dim + 2);
         slip_wall.calcFluxJacDir(x, nrm, q, jac_ad);
         jac_ad.Mult(v, jac_v_ad);

         // FD approximation
         mfem::Vector nrm_plus(nrm);
         mfem::Vector nrm_minus(nrm);
         nrm_plus.Add(delta, v);
         nrm_minus.Add(-delta, v);

         mfem::Vector flux_plus(dim + 2);
         mfem::Vector flux_minus(dim + 2);
         slip_wall.calcFlux(x, nrm_plus, q, flux_plus);
         slip_wall.calcFlux(x, nrm_minus, q, flux_minus);

         // finite difference jacobian
         mfem::Vector jac_v_fd(dim + 2);
         subtract(flux_plus, flux_minus, jac_v_fd);
         jac_v_fd /= 2 * delta;

         // compare
         for (int i = 0; i < dim; ++i)
         {
            REQUIRE(jac_v_ad(i) == Approx(jac_v_fd(i)).margin(1e-10));
         }
      }

      DYNAMIC_SECTION("Jacobian of slip wall flux w.r.t dir is correct(DSBP)")
      {
         // Define the SBP elements and finite-element space
         fec.reset(new mfem::DSBPCollection(p, dim));
         mach::SlipWallBC<dim> slip_wall(diff_stack, fec.get());
         // create the perturbation vector
         mfem::Vector v(dim);
         for (int i = 0; i < dim; i++)
         {
            v(i) = vec_pert[i];
         }

         // get derivative information from AD functions and form product
         mfem::DenseMatrix jac_ad(dim + 2, dim);
         mfem::Vector jac_v_ad(dim + 2);
         slip_wall.calcFluxJacDir(x, nrm, q, jac_ad);
         jac_ad.Mult(v, jac_v_ad);

         // FD approximation
         mfem::Vector nrm_plus(nrm);
         mfem::Vector nrm_minus(nrm);
         nrm_plus.Add(delta, v);
         nrm_minus.Add(-delta, v);

         mfem::Vector flux_plus(dim + 2);
         mfem::Vector flux_minus(dim + 2);
         slip_wall.calcFlux(x, nrm_plus, q, flux_plus);
         slip_wall.calcFlux(x, nrm_minus, q, flux_minus);

         // finite difference jacobian
         mfem::Vector jac_v_fd(dim + 2);
         subtract(flux_plus, flux_minus, jac_v_fd);
         jac_v_fd /= 2 * delta;

         // compare
         for (int i = 0; i < dim; ++i)
         {
            REQUIRE(jac_v_ad(i) == Approx(jac_v_fd(i)).margin(1e-10));
         }
      }
   }
}

// TODO: add dim = 1, 3 once 3d sbp operators implemented
TEMPLATE_TEST_CASE_SIG("Pressure force gradient", "[Pressure Force]",
                       ((int dim), dim), 2)
{
   using namespace euler_data;
   // copy the data into mfem vectors for convenience
   double delta = 1e-5;
   mfem::Vector nrm(dim);
   for (int di = 0; di < dim; ++di)
   {
      nrm(di) = dir[di];
   }
   mfem::Vector q(dim + 2);
   q(0) = rho;
   q(dim + 1) = rhoe;
   for (int di = 0; di < dim; ++di)
   {
      q(di + 1) = rhou[di];
   }
   mfem::Vector drag_dir(dim);
   drag_dir = 0.0;
   double aoa_fs = 5.0*M_PI/180;
   if (dim == 1)
   {
      drag_dir(0) = 1.0;
   }
   else 
   {
      drag_dir(0) = cos(aoa_fs);
      drag_dir(1) = sin(aoa_fs);
   }

   // dummy const vector x for calcBndryFun and calcFlux - unused
   const mfem::Vector x(nrm);

   /// finite element or SBP operators
   std::unique_ptr<mfem::FiniteElementCollection> fec;
   adept::Stack diff_stack;

   const int max_degree = 4;
   for (int p = 1; p <= max_degree; ++p)
   {
      DYNAMIC_SECTION("Gradient of pressure stress w.r.t convars is correct")
      {
         // Define the SBP elements and finite-element space
         fec.reset(new mfem::SBPCollection(p, dim));
         mach::PressureForce<dim> force(diff_stack, fec.get(), drag_dir);
         // create the perturbation vector
         mfem::Vector v(dim + 2);
         for (int i = 0; i < dim + 2; i++)
         {
            v(i) = vec_pert[i];
         }

         // get derivative information from AD functions
         mfem::Vector dJdu_ad(dim + 2);
         force.calcFlux(x, nrm, q, dJdu_ad);
         double dJdu_dot_v_ad = mfem::InnerProduct(dJdu_ad, v);

         // FD approximation
         mfem::Vector q_plus(q);
         mfem::Vector q_minus(q);
         q_plus.Add(delta, v);
         q_minus.Add(-delta, v);

         mfem::Vector force_plus(dim + 2);
         mfem::Vector force_minus(dim + 2);
         double dJdu_dot_v_fd = force.calcBndryFun(x, nrm, q_plus);
         dJdu_dot_v_fd -= force.calcBndryFun(x, nrm, q_minus);
         dJdu_dot_v_fd /= 2 * delta;

         // compare
         REQUIRE(dJdu_dot_v_ad == Approx(dJdu_dot_v_fd).margin(1e-10));
      }
   }
   mfem::Vector w(dim+2);
   mach::calcEntropyVars<double, dim>(q.GetData(), w.GetData());
   for (int p = 1; p <= max_degree; ++p)
   {
      DYNAMIC_SECTION("Gradient of pressure stress w.r.t entvars is correct")
      {
         // Define the SBP elements and finite-element space
         fec.reset(new mfem::SBPCollection(p, dim));
         mach::PressureForce<dim,true> force(diff_stack, fec.get(), drag_dir);
         // create the perturbation vector
         mfem::Vector v(dim + 2);
         for (int i = 0; i < dim + 2; i++)
         {
            v(i) = vec_pert[i];
         }

         // get derivative information from AD functions
         mfem::Vector dJdu_ad(dim + 2);
         force.calcFlux(x, nrm, w, dJdu_ad);
         double dJdu_dot_v_ad = mfem::InnerProduct(dJdu_ad, v);

         // FD approximation
         mfem::Vector w_plus(w);
         mfem::Vector w_minus(w);
         w_plus.Add(delta, v);
         w_minus.Add(-delta, v);

         mfem::Vector force_plus(dim + 2);
         mfem::Vector force_minus(dim + 2);
         double dJdu_dot_v_fd = force.calcBndryFun(x, nrm, w_plus);
         dJdu_dot_v_fd -= force.calcBndryFun(x, nrm, w_minus);
         dJdu_dot_v_fd /= 2 * delta;

         // compare
         REQUIRE(dJdu_dot_v_ad == Approx(dJdu_dot_v_fd).margin(1e-10));
      }
   }
}

TEMPLATE_TEST_CASE_SIG("Entropy variables Jacobian", "[lps integrator]",
                       ((int dim), dim), 1, 2, 3)
{
   using namespace euler_data;
   // copy the data into mfem vectors for convenience
   mfem::Vector q(dim + 2);
   mfem::Vector w(dim + 2);
   mfem::Vector w_plus(dim + 2);
   mfem::Vector w_minus(dim + 2);
   mfem::Vector v(dim + 2);
   mfem::Vector dwdu_v(dim + 2);
   mfem::DenseMatrix dwdu(dim + 2);
   double delta = 1e-5;
   q(0) = rho;
   q(dim + 1) = rhoe;
   for (int di = 0; di < dim; ++di)
   {
      q(di + 1) = rhou[di];
   }
   // create perturbation vector
   for (int di = 0; di < dim + 2; ++di)
   {
      v(di) = vec_pert[di];
   }
   // perturbed vectors
   mfem::Vector q_plus(q), q_minus(q);
   adept::Stack diff_stack;
   mach::EntStableLPSIntegrator<dim> lpsinteg(diff_stack);
   // +ve perturbation
   q_plus.Add(delta, v);
   // -ve perturbation
   q_minus.Add(-delta, v);
   SECTION("Entropy variables Jacobian is correct")
   {
      // get perturbed states entropy variables vector
      lpsinteg.convertVars(q_plus, w_plus);
      lpsinteg.convertVars(q_minus, w_minus);
      // compute the jacobian
      lpsinteg.convertVarsJacState(q, dwdu);
      dwdu.Mult(v, dwdu_v);
      // finite difference jacobian
      mfem::Vector dwdu_v_fd(w_plus);
      dwdu_v_fd -= w_minus;
      dwdu_v_fd /= 2.0 * delta;
      // compare each component of the matrix-vector products
      for (int i = 0; i < dim + 2; ++i)
      {
         REQUIRE(dwdu_v[i] == Approx(dwdu_v_fd[i]).margin(1e-10));
<<<<<<< HEAD
=======
      }
   }
}

TEST_CASE("EulerIntegrator::AssembleElementGrad", "[EulerIntegrator]")
{
   using namespace mfem;
   using namespace euler_data;

   const int dim = 2; // templating is hard here because mesh constructors
   int num_state = dim + 2;
   adept::Stack diff_stack;
   double delta = 1e-5;

   // generate a 2 element mesh
   int num_edge = 2;
   std::unique_ptr<Mesh> mesh(new Mesh(num_edge, num_edge, Element::TRIANGLE,
                                       true /* gen. edges */, 1.0, 1.0, true));
   for (int p = 1; p <= 4; ++p)
   {
      DYNAMIC_SECTION("...for degree p = " << p)
      {
         std::unique_ptr<FiniteElementCollection> fec(
             new SBPCollection(p, dim));
         std::unique_ptr<FiniteElementSpace> fes(new FiniteElementSpace(
             mesh.get(), fec.get(), num_state, Ordering::byVDIM));

         NonlinearForm res(fes.get());
         res.AddDomainIntegrator(new mach::EulerIntegrator<2>(diff_stack));

         // initialize state; here we randomly perturb a constant state
         GridFunction q(fes.get());
         VectorFunctionCoefficient pert(num_state, randBaselinePert<2>);
         q.ProjectCoefficient(pert);

         // initialize the vector that the Jacobian multiplies
         GridFunction v(fes.get());
         VectorFunctionCoefficient v_rand(num_state, randState);
         v.ProjectCoefficient(v_rand);

         // evaluate the Jacobian and compute its product with v
         Operator &Jac = res.GetGradient(q);
         GridFunction jac_v(fes.get());
         Jac.Mult(v, jac_v);

         // now compute the finite-difference approximation...
         GridFunction q_pert(q), r(fes.get()), jac_v_fd(fes.get());
         q_pert.Add(-delta, v);
         res.Mult(q_pert, r);
         q_pert.Add(2 * delta, v);
         res.Mult(q_pert, jac_v_fd);
         jac_v_fd -= r;
         jac_v_fd /= (2 * delta);

         for (int i = 0; i < jac_v.Size(); ++i)
         {
            REQUIRE(jac_v(i) == Approx(jac_v_fd(i)).margin(1e-10));
         }
      }

      DYNAMIC_SECTION("(DSBP)...for degree p = " << p)
      {
         std::unique_ptr<FiniteElementCollection> fec(
             new DSBPCollection(p, dim));
         std::unique_ptr<FiniteElementSpace> fes(new FiniteElementSpace(
             mesh.get(), fec.get(), num_state, Ordering::byVDIM));

         NonlinearForm res(fes.get());
         res.AddDomainIntegrator(new mach::EulerIntegrator<2>(diff_stack));

         // initialize state; here we randomly perturb a constant state
         GridFunction q(fes.get());
         VectorFunctionCoefficient pert(num_state, randBaselinePert<2>);
         q.ProjectCoefficient(pert);

         // initialize the vector that the Jacobian multiplies
         GridFunction v(fes.get());
         VectorFunctionCoefficient v_rand(num_state, randState);
         v.ProjectCoefficient(v_rand);

         // evaluate the Jacobian and compute its product with v
         Operator &Jac = res.GetGradient(q);
         GridFunction jac_v(fes.get());
         Jac.Mult(v, jac_v);

         // now compute the finite-difference approximation...
         GridFunction q_pert(q), r(fes.get()), jac_v_fd(fes.get());
         q_pert.Add(-delta, v);
         res.Mult(q_pert, r);
         q_pert.Add(2 * delta, v);
         res.Mult(q_pert, jac_v_fd);
         jac_v_fd -= r;
         jac_v_fd /= (2 * delta);

         for (int i = 0; i < jac_v.Size(); ++i)
         {
            REQUIRE(jac_v(i) == Approx(jac_v_fd(i)).margin(1e-10));
         }
      }
   }
}

TEST_CASE("SlipWallBC::AssembleFaceGrad", "[SlipWallBC]")
{
   using namespace mfem;
   using namespace euler_data;

   const int dim = 2; // templating is hard here because mesh constructors
   int num_state = dim + 2;
   adept::Stack diff_stack;
   double delta = 1e-5;

   // generate a 2 element mesh
   int num_edge = 2;
   std::unique_ptr<Mesh> mesh(new Mesh(num_edge, num_edge, Element::TRIANGLE,
                                       true /* gen. edges */, 1.0, 1.0, true));
   for (int p = 1; p <= 4; ++p)
   {
      DYNAMIC_SECTION("...for degree p = " << p)
      {
         std::unique_ptr<FiniteElementCollection> fec(
             new SBPCollection(p, dim));
         std::unique_ptr<FiniteElementSpace> fes(new FiniteElementSpace(
             mesh.get(), fec.get(), num_state, Ordering::byVDIM));

         NonlinearForm res(fes.get());
         res.AddBdrFaceIntegrator(new mach::SlipWallBC<dim>(diff_stack,
                                                            fec.get()));

         // initialize state; here we randomly perturb a constant state
         GridFunction q(fes.get());
         VectorFunctionCoefficient pert(num_state, randBaselinePert<dim>);
         q.ProjectCoefficient(pert);

         // initialize the vector that the Jacobian multiplies
         GridFunction v(fes.get());
         VectorFunctionCoefficient v_rand(num_state, randState);
         v.ProjectCoefficient(v_rand);

         // evaluate the Jacobian and compute its product with v
         Operator &Jac = res.GetGradient(q);
         GridFunction jac_v(fes.get());
         Jac.Mult(v, jac_v);

         // now compute the finite-difference approximation...
         GridFunction q_pert(q), r(fes.get()), jac_v_fd(fes.get());
         q_pert.Add(-delta, v);
         res.Mult(q_pert, r);
         q_pert.Add(2 * delta, v);
         res.Mult(q_pert, jac_v_fd);
         jac_v_fd -= r;
         jac_v_fd /= (2 * delta);

         for (int i = 0; i < jac_v.Size(); ++i)
         {
            REQUIRE(jac_v(i) == Approx(jac_v_fd(i)).margin(1e-10));
         }
      }

      DYNAMIC_SECTION("(DSBP)...for degree p = " << p)
      {
         std::unique_ptr<FiniteElementCollection> fec(
             new DSBPCollection(p, dim));
         std::unique_ptr<FiniteElementSpace> fes(new FiniteElementSpace(
             mesh.get(), fec.get(), num_state, Ordering::byVDIM));

         NonlinearForm res(fes.get());
         res.AddBdrFaceIntegrator(new mach::SlipWallBC<dim>(diff_stack,
                                                            fec.get()));

         // initialize state; here we randomly perturb a constant state
         GridFunction q(fes.get());
         VectorFunctionCoefficient pert(num_state, randBaselinePert<dim>);
         q.ProjectCoefficient(pert);

         // initialize the vector that the Jacobian multiplies
         GridFunction v(fes.get());
         VectorFunctionCoefficient v_rand(num_state, randState);
         v.ProjectCoefficient(v_rand);

         // evaluate the Jacobian and compute its product with v
         Operator &Jac = res.GetGradient(q);
         GridFunction jac_v(fes.get());
         Jac.Mult(v, jac_v);

         // now compute the finite-difference approximation...
         GridFunction q_pert(q), r(fes.get()), jac_v_fd(fes.get());
         q_pert.Add(-delta, v);
         res.Mult(q_pert, r);
         q_pert.Add(2 * delta, v);
         res.Mult(q_pert, jac_v_fd);
         jac_v_fd -= r;
         jac_v_fd /= (2 * delta);

         for (int i = 0; i < jac_v.Size(); ++i)
         {
            REQUIRE(jac_v(i) == Approx(jac_v_fd(i)).margin(1e-10));
         }
      }
   }
}

TEST_CASE("PressureForce::AssembleVector", "[PressureForce]")
{
   using namespace mfem;
   using namespace euler_data;

   const int dim = 2; // templating is hard here because mesh constructors
   int num_state = dim + 2;
   adept::Stack diff_stack;
   double delta = 1e-5;

   mfem::Vector drag_dir(dim);
   double aoa_fs = 5.0*M_PI/180;
   drag_dir(0) = cos(aoa_fs);
   drag_dir(1) = sin(aoa_fs);

   // generate a 2 element mesh
   int num_edge = 2;
   std::unique_ptr<Mesh> mesh(new Mesh(num_edge, num_edge, Element::TRIANGLE,
                                       true /* gen. edges */, 1.0, 1.0, true));
   for (int p = 1; p <= 4; ++p)
   {
      DYNAMIC_SECTION("...for degree p = " << p)
      {
         std::unique_ptr<FiniteElementCollection> fec(
             new SBPCollection(p, dim));
         std::unique_ptr<FiniteElementSpace> fes(new FiniteElementSpace(
             mesh.get(), fec.get(), num_state, Ordering::byVDIM));

         NonlinearForm drag(fes.get());
         drag.AddBdrFaceIntegrator(
            new mach::PressureForce<dim>(diff_stack, fec.get(), drag_dir));

         // initialize state; here we randomly perturb a constant state
         GridFunction q(fes.get());
         VectorFunctionCoefficient pert(num_state, randBaselinePert<dim>);
         q.ProjectCoefficient(pert);

         // initialize the vector that dJdu multiplies
         GridFunction v(fes.get());
         VectorFunctionCoefficient v_rand(num_state, randState);
         v.ProjectCoefficient(v_rand);

         // evaluate dJdu and compute its product with v
         GridFunction dJdu(fes.get());
         drag.Mult(q, dJdu);
         double dJdu_dot_v = InnerProduct(dJdu, v);

         // now compute the finite-difference approximation...
         GridFunction q_pert(q);
         q_pert.Add(-delta, v);
         double dJdu_dot_v_fd = -drag.GetEnergy(q_pert);
         q_pert.Add(2 * delta, v);
         dJdu_dot_v_fd += drag.GetEnergy(q_pert);
         dJdu_dot_v_fd /= (2 * delta);
         REQUIRE(dJdu_dot_v == Approx(dJdu_dot_v_fd).margin(1e-10));
      }

      DYNAMIC_SECTION("(DSBP)...for degree p = " << p)
      {
         std::unique_ptr<FiniteElementCollection> fec(
             new DSBPCollection(p, dim));
         std::unique_ptr<FiniteElementSpace> fes(new FiniteElementSpace(
             mesh.get(), fec.get(), num_state, Ordering::byVDIM));

         NonlinearForm drag(fes.get());
         drag.AddBdrFaceIntegrator(
            new mach::PressureForce<dim>(diff_stack, fec.get(), drag_dir));

         // initialize state; here we randomly perturb a constant state
         GridFunction q(fes.get());
         VectorFunctionCoefficient pert(num_state, randBaselinePert<dim>);
         q.ProjectCoefficient(pert);

         // initialize the vector that dJdu multiplies
         GridFunction v(fes.get());
         VectorFunctionCoefficient v_rand(num_state, randState);
         v.ProjectCoefficient(v_rand);

         // evaluate dJdu and compute its product with v
         GridFunction dJdu(fes.get());
         drag.Mult(q, dJdu);
         double dJdu_dot_v = InnerProduct(dJdu, v);

         // now compute the finite-difference approximation...
         GridFunction q_pert(q);
         q_pert.Add(-delta, v);
         double dJdu_dot_v_fd = -drag.GetEnergy(q_pert);
         q_pert.Add(2 * delta, v);
         dJdu_dot_v_fd += drag.GetEnergy(q_pert);
         dJdu_dot_v_fd /= (2 * delta);
         REQUIRE(dJdu_dot_v == Approx(dJdu_dot_v_fd).margin(1e-10));
      }
   }
}

TEMPLATE_TEST_CASE_SIG("DyadicFluxIntegrator::AssembleElementGrad",
                       "[DyadicIntegrator]",
                       ((bool entvar), entvar), false, true)
{
   using namespace mfem;
   using namespace euler_data;

   const int dim = 2; // templating is hard here because mesh constructors
   int num_state = dim + 2;
   adept::Stack diff_stack;
   double delta = 1e-5;

   // generate a 2 element mesh
   int num_edge = 2;
   std::unique_ptr<Mesh> mesh(new Mesh(num_edge, num_edge, Element::TRIANGLE,
                                       true /* gen. edges */, 1.0, 1.0, true));
   for (int p = 1; p <= 4; ++p)
   {
      DYNAMIC_SECTION("...for degree p = " << p)
      {
         std::unique_ptr<FiniteElementCollection> fec(
             new SBPCollection(p, dim));
         std::unique_ptr<FiniteElementSpace> fes(new FiniteElementSpace(
             mesh.get(), fec.get(), num_state, Ordering::byVDIM));

         NonlinearForm res(fes.get());
         res.AddDomainIntegrator(
            new mach::IsmailRoeIntegrator<2,entvar>(diff_stack));

         // initialize state; here we randomly perturb a constant state
         GridFunction q(fes.get());
         VectorFunctionCoefficient pert(num_state, randBaselinePert<2,entvar>);
         q.ProjectCoefficient(pert);

         // initialize the vector that the Jacobian multiplies
         GridFunction v(fes.get());
         VectorFunctionCoefficient v_rand(num_state, randState);
         v.ProjectCoefficient(v_rand);

         // evaluate the Jacobian and compute its product with v
         Operator &Jac = res.GetGradient(q);
         GridFunction jac_v(fes.get());
         Jac.Mult(v, jac_v);

         // now compute the finite-difference approximation...
         GridFunction q_pert(q), r(fes.get()), jac_v_fd(fes.get());
         q_pert.Add(-delta, v);
         res.Mult(q_pert, r);
         q_pert.Add(2 * delta, v);
         res.Mult(q_pert, jac_v_fd);
         jac_v_fd -= r;
         jac_v_fd /= (2 * delta);

         for (int i = 0; i < jac_v.Size(); ++i)
         {
            REQUIRE(jac_v(i) == Approx(jac_v_fd(i)).margin(1e-10));
         }
      }

      DYNAMIC_SECTION("(DSBP)...for degree p = " << p)
      {
         std::unique_ptr<FiniteElementCollection> fec(
             new DSBPCollection(p, dim));
         std::unique_ptr<FiniteElementSpace> fes(new FiniteElementSpace(
             mesh.get(), fec.get(), num_state, Ordering::byVDIM));

         NonlinearForm res(fes.get());
         res.AddDomainIntegrator(new mach::IsmailRoeIntegrator<2>(diff_stack));

         // initialize state; here we randomly perturb a constant state
         GridFunction q(fes.get());
         VectorFunctionCoefficient pert(num_state, randBaselinePert<2>);
         q.ProjectCoefficient(pert);

         // initialize the vector that the Jacobian multiplies
         GridFunction v(fes.get());
         VectorFunctionCoefficient v_rand(num_state, randState);
         v.ProjectCoefficient(v_rand);

         // evaluate the Jacobian and compute its product with v
         Operator &Jac = res.GetGradient(q);
         GridFunction jac_v(fes.get());
         Jac.Mult(v, jac_v);

         // now compute the finite-difference approximation...
         GridFunction q_pert(q), r(fes.get()), jac_v_fd(fes.get());
         q_pert.Add(-delta, v);
         res.Mult(q_pert, r);
         q_pert.Add(2 * delta, v);
         res.Mult(q_pert, jac_v_fd);
         jac_v_fd -= r;
         jac_v_fd /= (2 * delta);

         for (int i = 0; i < jac_v.Size(); ++i)
         {
            REQUIRE(jac_v(i) == Approx(jac_v_fd(i)).margin(1e-10));
         }
      }
   }
}

// TODO: add dim = 1, 3 once 3d sbp operators implemented
TEST_CASE("InviscidFaceIntegrator::AssembleFaceGrad", "[InterfaceIntegrator]")
{
   using namespace euler_data;
   using namespace mfem;
   const int dim = 2;
   double delta = 1e-5;
   int num_state = dim + 2;
   adept::Stack diff_stack;

   // generate a 2 element mesh
   int num_edge = 2;
   std::unique_ptr<Mesh> mesh(new Mesh(num_edge, num_edge, Element::TRIANGLE,
                                       true /* gen. edges */, 1.0, 1.0, true));

   const int max_degree = 4;
   for (int p = 0; p <= max_degree; p++)
   {
      DYNAMIC_SECTION("Jacobian of Interface flux w.r.t state is correct " << p)
      {
         std::unique_ptr<FiniteElementCollection> fec(
             new SBPCollection(p, dim));
         std::unique_ptr<FiniteElementSpace> fes(new FiniteElementSpace(
             mesh.get(), fec.get(), num_state, Ordering::byVDIM));

         NonlinearForm res(fes.get());
         res.AddInteriorFaceIntegrator(new mach::InterfaceIntegrator<dim>(diff_stack, fec.get()));

         // initialize state; here we randomly perturb a constant state
         GridFunction q(fes.get());
         VectorFunctionCoefficient pert(num_state, randBaselinePert<dim>);
         q.ProjectCoefficient(pert);

         // initialize the vector that the Jacobian multiplies
         GridFunction v(fes.get());
         VectorFunctionCoefficient v_rand(num_state, randState);
         v.ProjectCoefficient(v_rand);

         // evaluate the Jacobian and compute its product with v
         Operator &Jac = res.GetGradient(q);
         GridFunction jac_v(fes.get());
         Jac.Mult(v, jac_v);

         // now compute the finite-difference approximation...
         GridFunction q_pert(q), r(fes.get()), jac_v_fd(fes.get());
         q_pert.Add(-delta, v);
         res.Mult(q_pert, r);
         q_pert.Add(2 * delta, v);
         res.Mult(q_pert, jac_v_fd);
         jac_v_fd -= r;
         jac_v_fd /= (2 * delta);

         for (int i = 0; i < jac_v.Size(); ++i)
         {
            REQUIRE(jac_v(i) == Approx(jac_v_fd(i)).margin(1e-10));
         }
      }

      DYNAMIC_SECTION("Jacobian of Interface flux w.r.t state is correct (DSBP)" << p)
      {
         std::unique_ptr<FiniteElementCollection> fec(
             new DSBPCollection(p, dim));
         std::unique_ptr<FiniteElementSpace> fes(new FiniteElementSpace(
             mesh.get(), fec.get(), num_state, Ordering::byVDIM));

         NonlinearForm res(fes.get());
         res.AddInteriorFaceIntegrator(new mach::InterfaceIntegrator<dim>(diff_stack, fec.get()));

         // initialize state; here we randomly perturb a constant state
         GridFunction q(fes.get());
         VectorFunctionCoefficient pert(num_state, randBaselinePert<dim>);
         q.ProjectCoefficient(pert);

         // initialize the vector that the Jacobian multiplies
         GridFunction v(fes.get());
         VectorFunctionCoefficient v_rand(num_state, randState);
         v.ProjectCoefficient(v_rand);

         // evaluate the Jacobian and compute its product with v
         Operator &Jac = res.GetGradient(q);
         GridFunction jac_v(fes.get());
         Jac.Mult(v, jac_v);

         // now compute the finite-difference approximation...
         GridFunction q_pert(q), r(fes.get()), jac_v_fd(fes.get());
         q_pert.Add(-delta, v);
         res.Mult(q_pert, r);
         q_pert.Add(2 * delta, v);
         res.Mult(q_pert, jac_v_fd);
         jac_v_fd -= r;
         jac_v_fd /= (2 * delta);

         for (int i = 0; i < jac_v.Size(); ++i)
         {
            REQUIRE(jac_v(i) == Approx(jac_v_fd(i)).margin(1e-10));
         }
      }
   } // loop different order of elements
}

TEMPLATE_TEST_CASE_SIG("EntStableLPSIntegrator::AssembleElementGrad",
                       "[LPSIntegrator]",
                       ((bool entvar), entvar), false, true)
{
   using namespace mfem;
   using namespace euler_data;

   const int dim = 2; // templating is hard here because mesh constructors
   int num_state = dim + 2;
   adept::Stack diff_stack;
   double delta = 1e-5;

   // generate a 2 element mesh
   int num_edge = 2;
   std::unique_ptr<Mesh> mesh(new Mesh(num_edge, num_edge, Element::TRIANGLE,
                                       true /* gen. edges */, 1.0, 1.0, true));
   for (int p = 1; p <= 4; ++p)
   {
      DYNAMIC_SECTION("...for degree p = " << p)
      {
         std::unique_ptr<FiniteElementCollection> fec(
             new SBPCollection(p, dim));
         std::unique_ptr<FiniteElementSpace> fes(new FiniteElementSpace(
             mesh.get(), fec.get(), num_state, Ordering::byVDIM));

         NonlinearForm res(fes.get());
         res.AddDomainIntegrator(
             new mach::EntStableLPSIntegrator<2, entvar>(diff_stack));

         // initialize state; here we randomly perturb a constant state
         GridFunction q(fes.get());
         VectorFunctionCoefficient pert(num_state, randBaselinePert<2, entvar>);
         q.ProjectCoefficient(pert);

         // initialize the vector that the Jacobian multiplies
         GridFunction v(fes.get());
         VectorFunctionCoefficient v_rand(num_state, randState);
         v.ProjectCoefficient(v_rand);

         // evaluate the Jacobian and compute its product with v
         Operator &Jac = res.GetGradient(q);
         GridFunction jac_v(fes.get());
         Jac.Mult(v, jac_v);

         // now compute the finite-difference approximation...
         GridFunction q_pert(q), r(fes.get()), jac_v_fd(fes.get());
         q_pert.Add(-delta, v);
         res.Mult(q_pert, r);
         q_pert.Add(2 * delta, v);
         res.Mult(q_pert, jac_v_fd);
         jac_v_fd -= r;
         jac_v_fd /= (2 * delta);

         for (int i = 0; i < jac_v.Size(); ++i)
         {
            REQUIRE(jac_v(i) == Approx(jac_v_fd(i)).margin(1e-10));
         }
      }

      DYNAMIC_SECTION("(DSBP)...for degree p = " << p)
      {
         std::unique_ptr<FiniteElementCollection> fec(
             new DSBPCollection(p, dim));
         std::unique_ptr<FiniteElementSpace> fes(new FiniteElementSpace(
             mesh.get(), fec.get(), num_state, Ordering::byVDIM));

         NonlinearForm res(fes.get());
         res.AddDomainIntegrator(new mach::EntStableLPSIntegrator<2>(diff_stack));

         // initialize state; here we randomly perturb a constant state
         GridFunction q(fes.get());
         VectorFunctionCoefficient pert(num_state, randBaselinePert<2>);
         q.ProjectCoefficient(pert);

         // initialize the vector that the Jacobian multiplies
         GridFunction v(fes.get());
         VectorFunctionCoefficient v_rand(num_state, randState);
         v.ProjectCoefficient(v_rand);

         // evaluate the Jacobian and compute its product with v
         Operator &Jac = res.GetGradient(q);
         GridFunction jac_v(fes.get());
         Jac.Mult(v, jac_v);

         // now compute the finite-difference approximation...
         GridFunction q_pert(q), r(fes.get()), jac_v_fd(fes.get());
         q_pert.Add(-delta, v);
         res.Mult(q_pert, r);
         q_pert.Add(2 * delta, v);
         res.Mult(q_pert, jac_v_fd);
         jac_v_fd -= r;
         jac_v_fd /= (2 * delta);

         for (int i = 0; i < jac_v.Size(); ++i)
         {
            REQUIRE(jac_v(i) == Approx(jac_v_fd(i)).margin(1e-10));
         }
>>>>>>> 2080d24f
      }
   }
}<|MERGE_RESOLUTION|>--- conflicted
+++ resolved
@@ -561,7 +561,6 @@
          for (int j = 0; j < num_states; j++)
          {
             REQUIRE(mat_vec_jac(j, i) == Approx(mat_vec_fd(j)).margin(1e-10));
-<<<<<<< HEAD
          }
       }
    }
@@ -657,8 +656,6 @@
          for (int j = 0; j < num_states; j++)
          {
             REQUIRE(mat_vec_jac(j, i) == Approx(mat_vec_fd(j)).margin(1e-10));
-=======
->>>>>>> 2080d24f
          }
       }
    }
@@ -1212,604 +1209,6 @@
       for (int i = 0; i < dim + 2; ++i)
       {
          REQUIRE(dwdu_v[i] == Approx(dwdu_v_fd[i]).margin(1e-10));
-<<<<<<< HEAD
-=======
-      }
-   }
-}
-
-TEST_CASE("EulerIntegrator::AssembleElementGrad", "[EulerIntegrator]")
-{
-   using namespace mfem;
-   using namespace euler_data;
-
-   const int dim = 2; // templating is hard here because mesh constructors
-   int num_state = dim + 2;
-   adept::Stack diff_stack;
-   double delta = 1e-5;
-
-   // generate a 2 element mesh
-   int num_edge = 2;
-   std::unique_ptr<Mesh> mesh(new Mesh(num_edge, num_edge, Element::TRIANGLE,
-                                       true /* gen. edges */, 1.0, 1.0, true));
-   for (int p = 1; p <= 4; ++p)
-   {
-      DYNAMIC_SECTION("...for degree p = " << p)
-      {
-         std::unique_ptr<FiniteElementCollection> fec(
-             new SBPCollection(p, dim));
-         std::unique_ptr<FiniteElementSpace> fes(new FiniteElementSpace(
-             mesh.get(), fec.get(), num_state, Ordering::byVDIM));
-
-         NonlinearForm res(fes.get());
-         res.AddDomainIntegrator(new mach::EulerIntegrator<2>(diff_stack));
-
-         // initialize state; here we randomly perturb a constant state
-         GridFunction q(fes.get());
-         VectorFunctionCoefficient pert(num_state, randBaselinePert<2>);
-         q.ProjectCoefficient(pert);
-
-         // initialize the vector that the Jacobian multiplies
-         GridFunction v(fes.get());
-         VectorFunctionCoefficient v_rand(num_state, randState);
-         v.ProjectCoefficient(v_rand);
-
-         // evaluate the Jacobian and compute its product with v
-         Operator &Jac = res.GetGradient(q);
-         GridFunction jac_v(fes.get());
-         Jac.Mult(v, jac_v);
-
-         // now compute the finite-difference approximation...
-         GridFunction q_pert(q), r(fes.get()), jac_v_fd(fes.get());
-         q_pert.Add(-delta, v);
-         res.Mult(q_pert, r);
-         q_pert.Add(2 * delta, v);
-         res.Mult(q_pert, jac_v_fd);
-         jac_v_fd -= r;
-         jac_v_fd /= (2 * delta);
-
-         for (int i = 0; i < jac_v.Size(); ++i)
-         {
-            REQUIRE(jac_v(i) == Approx(jac_v_fd(i)).margin(1e-10));
-         }
-      }
-
-      DYNAMIC_SECTION("(DSBP)...for degree p = " << p)
-      {
-         std::unique_ptr<FiniteElementCollection> fec(
-             new DSBPCollection(p, dim));
-         std::unique_ptr<FiniteElementSpace> fes(new FiniteElementSpace(
-             mesh.get(), fec.get(), num_state, Ordering::byVDIM));
-
-         NonlinearForm res(fes.get());
-         res.AddDomainIntegrator(new mach::EulerIntegrator<2>(diff_stack));
-
-         // initialize state; here we randomly perturb a constant state
-         GridFunction q(fes.get());
-         VectorFunctionCoefficient pert(num_state, randBaselinePert<2>);
-         q.ProjectCoefficient(pert);
-
-         // initialize the vector that the Jacobian multiplies
-         GridFunction v(fes.get());
-         VectorFunctionCoefficient v_rand(num_state, randState);
-         v.ProjectCoefficient(v_rand);
-
-         // evaluate the Jacobian and compute its product with v
-         Operator &Jac = res.GetGradient(q);
-         GridFunction jac_v(fes.get());
-         Jac.Mult(v, jac_v);
-
-         // now compute the finite-difference approximation...
-         GridFunction q_pert(q), r(fes.get()), jac_v_fd(fes.get());
-         q_pert.Add(-delta, v);
-         res.Mult(q_pert, r);
-         q_pert.Add(2 * delta, v);
-         res.Mult(q_pert, jac_v_fd);
-         jac_v_fd -= r;
-         jac_v_fd /= (2 * delta);
-
-         for (int i = 0; i < jac_v.Size(); ++i)
-         {
-            REQUIRE(jac_v(i) == Approx(jac_v_fd(i)).margin(1e-10));
-         }
-      }
-   }
-}
-
-TEST_CASE("SlipWallBC::AssembleFaceGrad", "[SlipWallBC]")
-{
-   using namespace mfem;
-   using namespace euler_data;
-
-   const int dim = 2; // templating is hard here because mesh constructors
-   int num_state = dim + 2;
-   adept::Stack diff_stack;
-   double delta = 1e-5;
-
-   // generate a 2 element mesh
-   int num_edge = 2;
-   std::unique_ptr<Mesh> mesh(new Mesh(num_edge, num_edge, Element::TRIANGLE,
-                                       true /* gen. edges */, 1.0, 1.0, true));
-   for (int p = 1; p <= 4; ++p)
-   {
-      DYNAMIC_SECTION("...for degree p = " << p)
-      {
-         std::unique_ptr<FiniteElementCollection> fec(
-             new SBPCollection(p, dim));
-         std::unique_ptr<FiniteElementSpace> fes(new FiniteElementSpace(
-             mesh.get(), fec.get(), num_state, Ordering::byVDIM));
-
-         NonlinearForm res(fes.get());
-         res.AddBdrFaceIntegrator(new mach::SlipWallBC<dim>(diff_stack,
-                                                            fec.get()));
-
-         // initialize state; here we randomly perturb a constant state
-         GridFunction q(fes.get());
-         VectorFunctionCoefficient pert(num_state, randBaselinePert<dim>);
-         q.ProjectCoefficient(pert);
-
-         // initialize the vector that the Jacobian multiplies
-         GridFunction v(fes.get());
-         VectorFunctionCoefficient v_rand(num_state, randState);
-         v.ProjectCoefficient(v_rand);
-
-         // evaluate the Jacobian and compute its product with v
-         Operator &Jac = res.GetGradient(q);
-         GridFunction jac_v(fes.get());
-         Jac.Mult(v, jac_v);
-
-         // now compute the finite-difference approximation...
-         GridFunction q_pert(q), r(fes.get()), jac_v_fd(fes.get());
-         q_pert.Add(-delta, v);
-         res.Mult(q_pert, r);
-         q_pert.Add(2 * delta, v);
-         res.Mult(q_pert, jac_v_fd);
-         jac_v_fd -= r;
-         jac_v_fd /= (2 * delta);
-
-         for (int i = 0; i < jac_v.Size(); ++i)
-         {
-            REQUIRE(jac_v(i) == Approx(jac_v_fd(i)).margin(1e-10));
-         }
-      }
-
-      DYNAMIC_SECTION("(DSBP)...for degree p = " << p)
-      {
-         std::unique_ptr<FiniteElementCollection> fec(
-             new DSBPCollection(p, dim));
-         std::unique_ptr<FiniteElementSpace> fes(new FiniteElementSpace(
-             mesh.get(), fec.get(), num_state, Ordering::byVDIM));
-
-         NonlinearForm res(fes.get());
-         res.AddBdrFaceIntegrator(new mach::SlipWallBC<dim>(diff_stack,
-                                                            fec.get()));
-
-         // initialize state; here we randomly perturb a constant state
-         GridFunction q(fes.get());
-         VectorFunctionCoefficient pert(num_state, randBaselinePert<dim>);
-         q.ProjectCoefficient(pert);
-
-         // initialize the vector that the Jacobian multiplies
-         GridFunction v(fes.get());
-         VectorFunctionCoefficient v_rand(num_state, randState);
-         v.ProjectCoefficient(v_rand);
-
-         // evaluate the Jacobian and compute its product with v
-         Operator &Jac = res.GetGradient(q);
-         GridFunction jac_v(fes.get());
-         Jac.Mult(v, jac_v);
-
-         // now compute the finite-difference approximation...
-         GridFunction q_pert(q), r(fes.get()), jac_v_fd(fes.get());
-         q_pert.Add(-delta, v);
-         res.Mult(q_pert, r);
-         q_pert.Add(2 * delta, v);
-         res.Mult(q_pert, jac_v_fd);
-         jac_v_fd -= r;
-         jac_v_fd /= (2 * delta);
-
-         for (int i = 0; i < jac_v.Size(); ++i)
-         {
-            REQUIRE(jac_v(i) == Approx(jac_v_fd(i)).margin(1e-10));
-         }
-      }
-   }
-}
-
-TEST_CASE("PressureForce::AssembleVector", "[PressureForce]")
-{
-   using namespace mfem;
-   using namespace euler_data;
-
-   const int dim = 2; // templating is hard here because mesh constructors
-   int num_state = dim + 2;
-   adept::Stack diff_stack;
-   double delta = 1e-5;
-
-   mfem::Vector drag_dir(dim);
-   double aoa_fs = 5.0*M_PI/180;
-   drag_dir(0) = cos(aoa_fs);
-   drag_dir(1) = sin(aoa_fs);
-
-   // generate a 2 element mesh
-   int num_edge = 2;
-   std::unique_ptr<Mesh> mesh(new Mesh(num_edge, num_edge, Element::TRIANGLE,
-                                       true /* gen. edges */, 1.0, 1.0, true));
-   for (int p = 1; p <= 4; ++p)
-   {
-      DYNAMIC_SECTION("...for degree p = " << p)
-      {
-         std::unique_ptr<FiniteElementCollection> fec(
-             new SBPCollection(p, dim));
-         std::unique_ptr<FiniteElementSpace> fes(new FiniteElementSpace(
-             mesh.get(), fec.get(), num_state, Ordering::byVDIM));
-
-         NonlinearForm drag(fes.get());
-         drag.AddBdrFaceIntegrator(
-            new mach::PressureForce<dim>(diff_stack, fec.get(), drag_dir));
-
-         // initialize state; here we randomly perturb a constant state
-         GridFunction q(fes.get());
-         VectorFunctionCoefficient pert(num_state, randBaselinePert<dim>);
-         q.ProjectCoefficient(pert);
-
-         // initialize the vector that dJdu multiplies
-         GridFunction v(fes.get());
-         VectorFunctionCoefficient v_rand(num_state, randState);
-         v.ProjectCoefficient(v_rand);
-
-         // evaluate dJdu and compute its product with v
-         GridFunction dJdu(fes.get());
-         drag.Mult(q, dJdu);
-         double dJdu_dot_v = InnerProduct(dJdu, v);
-
-         // now compute the finite-difference approximation...
-         GridFunction q_pert(q);
-         q_pert.Add(-delta, v);
-         double dJdu_dot_v_fd = -drag.GetEnergy(q_pert);
-         q_pert.Add(2 * delta, v);
-         dJdu_dot_v_fd += drag.GetEnergy(q_pert);
-         dJdu_dot_v_fd /= (2 * delta);
-         REQUIRE(dJdu_dot_v == Approx(dJdu_dot_v_fd).margin(1e-10));
-      }
-
-      DYNAMIC_SECTION("(DSBP)...for degree p = " << p)
-      {
-         std::unique_ptr<FiniteElementCollection> fec(
-             new DSBPCollection(p, dim));
-         std::unique_ptr<FiniteElementSpace> fes(new FiniteElementSpace(
-             mesh.get(), fec.get(), num_state, Ordering::byVDIM));
-
-         NonlinearForm drag(fes.get());
-         drag.AddBdrFaceIntegrator(
-            new mach::PressureForce<dim>(diff_stack, fec.get(), drag_dir));
-
-         // initialize state; here we randomly perturb a constant state
-         GridFunction q(fes.get());
-         VectorFunctionCoefficient pert(num_state, randBaselinePert<dim>);
-         q.ProjectCoefficient(pert);
-
-         // initialize the vector that dJdu multiplies
-         GridFunction v(fes.get());
-         VectorFunctionCoefficient v_rand(num_state, randState);
-         v.ProjectCoefficient(v_rand);
-
-         // evaluate dJdu and compute its product with v
-         GridFunction dJdu(fes.get());
-         drag.Mult(q, dJdu);
-         double dJdu_dot_v = InnerProduct(dJdu, v);
-
-         // now compute the finite-difference approximation...
-         GridFunction q_pert(q);
-         q_pert.Add(-delta, v);
-         double dJdu_dot_v_fd = -drag.GetEnergy(q_pert);
-         q_pert.Add(2 * delta, v);
-         dJdu_dot_v_fd += drag.GetEnergy(q_pert);
-         dJdu_dot_v_fd /= (2 * delta);
-         REQUIRE(dJdu_dot_v == Approx(dJdu_dot_v_fd).margin(1e-10));
-      }
-   }
-}
-
-TEMPLATE_TEST_CASE_SIG("DyadicFluxIntegrator::AssembleElementGrad",
-                       "[DyadicIntegrator]",
-                       ((bool entvar), entvar), false, true)
-{
-   using namespace mfem;
-   using namespace euler_data;
-
-   const int dim = 2; // templating is hard here because mesh constructors
-   int num_state = dim + 2;
-   adept::Stack diff_stack;
-   double delta = 1e-5;
-
-   // generate a 2 element mesh
-   int num_edge = 2;
-   std::unique_ptr<Mesh> mesh(new Mesh(num_edge, num_edge, Element::TRIANGLE,
-                                       true /* gen. edges */, 1.0, 1.0, true));
-   for (int p = 1; p <= 4; ++p)
-   {
-      DYNAMIC_SECTION("...for degree p = " << p)
-      {
-         std::unique_ptr<FiniteElementCollection> fec(
-             new SBPCollection(p, dim));
-         std::unique_ptr<FiniteElementSpace> fes(new FiniteElementSpace(
-             mesh.get(), fec.get(), num_state, Ordering::byVDIM));
-
-         NonlinearForm res(fes.get());
-         res.AddDomainIntegrator(
-            new mach::IsmailRoeIntegrator<2,entvar>(diff_stack));
-
-         // initialize state; here we randomly perturb a constant state
-         GridFunction q(fes.get());
-         VectorFunctionCoefficient pert(num_state, randBaselinePert<2,entvar>);
-         q.ProjectCoefficient(pert);
-
-         // initialize the vector that the Jacobian multiplies
-         GridFunction v(fes.get());
-         VectorFunctionCoefficient v_rand(num_state, randState);
-         v.ProjectCoefficient(v_rand);
-
-         // evaluate the Jacobian and compute its product with v
-         Operator &Jac = res.GetGradient(q);
-         GridFunction jac_v(fes.get());
-         Jac.Mult(v, jac_v);
-
-         // now compute the finite-difference approximation...
-         GridFunction q_pert(q), r(fes.get()), jac_v_fd(fes.get());
-         q_pert.Add(-delta, v);
-         res.Mult(q_pert, r);
-         q_pert.Add(2 * delta, v);
-         res.Mult(q_pert, jac_v_fd);
-         jac_v_fd -= r;
-         jac_v_fd /= (2 * delta);
-
-         for (int i = 0; i < jac_v.Size(); ++i)
-         {
-            REQUIRE(jac_v(i) == Approx(jac_v_fd(i)).margin(1e-10));
-         }
-      }
-
-      DYNAMIC_SECTION("(DSBP)...for degree p = " << p)
-      {
-         std::unique_ptr<FiniteElementCollection> fec(
-             new DSBPCollection(p, dim));
-         std::unique_ptr<FiniteElementSpace> fes(new FiniteElementSpace(
-             mesh.get(), fec.get(), num_state, Ordering::byVDIM));
-
-         NonlinearForm res(fes.get());
-         res.AddDomainIntegrator(new mach::IsmailRoeIntegrator<2>(diff_stack));
-
-         // initialize state; here we randomly perturb a constant state
-         GridFunction q(fes.get());
-         VectorFunctionCoefficient pert(num_state, randBaselinePert<2>);
-         q.ProjectCoefficient(pert);
-
-         // initialize the vector that the Jacobian multiplies
-         GridFunction v(fes.get());
-         VectorFunctionCoefficient v_rand(num_state, randState);
-         v.ProjectCoefficient(v_rand);
-
-         // evaluate the Jacobian and compute its product with v
-         Operator &Jac = res.GetGradient(q);
-         GridFunction jac_v(fes.get());
-         Jac.Mult(v, jac_v);
-
-         // now compute the finite-difference approximation...
-         GridFunction q_pert(q), r(fes.get()), jac_v_fd(fes.get());
-         q_pert.Add(-delta, v);
-         res.Mult(q_pert, r);
-         q_pert.Add(2 * delta, v);
-         res.Mult(q_pert, jac_v_fd);
-         jac_v_fd -= r;
-         jac_v_fd /= (2 * delta);
-
-         for (int i = 0; i < jac_v.Size(); ++i)
-         {
-            REQUIRE(jac_v(i) == Approx(jac_v_fd(i)).margin(1e-10));
-         }
-      }
-   }
-}
-
-// TODO: add dim = 1, 3 once 3d sbp operators implemented
-TEST_CASE("InviscidFaceIntegrator::AssembleFaceGrad", "[InterfaceIntegrator]")
-{
-   using namespace euler_data;
-   using namespace mfem;
-   const int dim = 2;
-   double delta = 1e-5;
-   int num_state = dim + 2;
-   adept::Stack diff_stack;
-
-   // generate a 2 element mesh
-   int num_edge = 2;
-   std::unique_ptr<Mesh> mesh(new Mesh(num_edge, num_edge, Element::TRIANGLE,
-                                       true /* gen. edges */, 1.0, 1.0, true));
-
-   const int max_degree = 4;
-   for (int p = 0; p <= max_degree; p++)
-   {
-      DYNAMIC_SECTION("Jacobian of Interface flux w.r.t state is correct " << p)
-      {
-         std::unique_ptr<FiniteElementCollection> fec(
-             new SBPCollection(p, dim));
-         std::unique_ptr<FiniteElementSpace> fes(new FiniteElementSpace(
-             mesh.get(), fec.get(), num_state, Ordering::byVDIM));
-
-         NonlinearForm res(fes.get());
-         res.AddInteriorFaceIntegrator(new mach::InterfaceIntegrator<dim>(diff_stack, fec.get()));
-
-         // initialize state; here we randomly perturb a constant state
-         GridFunction q(fes.get());
-         VectorFunctionCoefficient pert(num_state, randBaselinePert<dim>);
-         q.ProjectCoefficient(pert);
-
-         // initialize the vector that the Jacobian multiplies
-         GridFunction v(fes.get());
-         VectorFunctionCoefficient v_rand(num_state, randState);
-         v.ProjectCoefficient(v_rand);
-
-         // evaluate the Jacobian and compute its product with v
-         Operator &Jac = res.GetGradient(q);
-         GridFunction jac_v(fes.get());
-         Jac.Mult(v, jac_v);
-
-         // now compute the finite-difference approximation...
-         GridFunction q_pert(q), r(fes.get()), jac_v_fd(fes.get());
-         q_pert.Add(-delta, v);
-         res.Mult(q_pert, r);
-         q_pert.Add(2 * delta, v);
-         res.Mult(q_pert, jac_v_fd);
-         jac_v_fd -= r;
-         jac_v_fd /= (2 * delta);
-
-         for (int i = 0; i < jac_v.Size(); ++i)
-         {
-            REQUIRE(jac_v(i) == Approx(jac_v_fd(i)).margin(1e-10));
-         }
-      }
-
-      DYNAMIC_SECTION("Jacobian of Interface flux w.r.t state is correct (DSBP)" << p)
-      {
-         std::unique_ptr<FiniteElementCollection> fec(
-             new DSBPCollection(p, dim));
-         std::unique_ptr<FiniteElementSpace> fes(new FiniteElementSpace(
-             mesh.get(), fec.get(), num_state, Ordering::byVDIM));
-
-         NonlinearForm res(fes.get());
-         res.AddInteriorFaceIntegrator(new mach::InterfaceIntegrator<dim>(diff_stack, fec.get()));
-
-         // initialize state; here we randomly perturb a constant state
-         GridFunction q(fes.get());
-         VectorFunctionCoefficient pert(num_state, randBaselinePert<dim>);
-         q.ProjectCoefficient(pert);
-
-         // initialize the vector that the Jacobian multiplies
-         GridFunction v(fes.get());
-         VectorFunctionCoefficient v_rand(num_state, randState);
-         v.ProjectCoefficient(v_rand);
-
-         // evaluate the Jacobian and compute its product with v
-         Operator &Jac = res.GetGradient(q);
-         GridFunction jac_v(fes.get());
-         Jac.Mult(v, jac_v);
-
-         // now compute the finite-difference approximation...
-         GridFunction q_pert(q), r(fes.get()), jac_v_fd(fes.get());
-         q_pert.Add(-delta, v);
-         res.Mult(q_pert, r);
-         q_pert.Add(2 * delta, v);
-         res.Mult(q_pert, jac_v_fd);
-         jac_v_fd -= r;
-         jac_v_fd /= (2 * delta);
-
-         for (int i = 0; i < jac_v.Size(); ++i)
-         {
-            REQUIRE(jac_v(i) == Approx(jac_v_fd(i)).margin(1e-10));
-         }
-      }
-   } // loop different order of elements
-}
-
-TEMPLATE_TEST_CASE_SIG("EntStableLPSIntegrator::AssembleElementGrad",
-                       "[LPSIntegrator]",
-                       ((bool entvar), entvar), false, true)
-{
-   using namespace mfem;
-   using namespace euler_data;
-
-   const int dim = 2; // templating is hard here because mesh constructors
-   int num_state = dim + 2;
-   adept::Stack diff_stack;
-   double delta = 1e-5;
-
-   // generate a 2 element mesh
-   int num_edge = 2;
-   std::unique_ptr<Mesh> mesh(new Mesh(num_edge, num_edge, Element::TRIANGLE,
-                                       true /* gen. edges */, 1.0, 1.0, true));
-   for (int p = 1; p <= 4; ++p)
-   {
-      DYNAMIC_SECTION("...for degree p = " << p)
-      {
-         std::unique_ptr<FiniteElementCollection> fec(
-             new SBPCollection(p, dim));
-         std::unique_ptr<FiniteElementSpace> fes(new FiniteElementSpace(
-             mesh.get(), fec.get(), num_state, Ordering::byVDIM));
-
-         NonlinearForm res(fes.get());
-         res.AddDomainIntegrator(
-             new mach::EntStableLPSIntegrator<2, entvar>(diff_stack));
-
-         // initialize state; here we randomly perturb a constant state
-         GridFunction q(fes.get());
-         VectorFunctionCoefficient pert(num_state, randBaselinePert<2, entvar>);
-         q.ProjectCoefficient(pert);
-
-         // initialize the vector that the Jacobian multiplies
-         GridFunction v(fes.get());
-         VectorFunctionCoefficient v_rand(num_state, randState);
-         v.ProjectCoefficient(v_rand);
-
-         // evaluate the Jacobian and compute its product with v
-         Operator &Jac = res.GetGradient(q);
-         GridFunction jac_v(fes.get());
-         Jac.Mult(v, jac_v);
-
-         // now compute the finite-difference approximation...
-         GridFunction q_pert(q), r(fes.get()), jac_v_fd(fes.get());
-         q_pert.Add(-delta, v);
-         res.Mult(q_pert, r);
-         q_pert.Add(2 * delta, v);
-         res.Mult(q_pert, jac_v_fd);
-         jac_v_fd -= r;
-         jac_v_fd /= (2 * delta);
-
-         for (int i = 0; i < jac_v.Size(); ++i)
-         {
-            REQUIRE(jac_v(i) == Approx(jac_v_fd(i)).margin(1e-10));
-         }
-      }
-
-      DYNAMIC_SECTION("(DSBP)...for degree p = " << p)
-      {
-         std::unique_ptr<FiniteElementCollection> fec(
-             new DSBPCollection(p, dim));
-         std::unique_ptr<FiniteElementSpace> fes(new FiniteElementSpace(
-             mesh.get(), fec.get(), num_state, Ordering::byVDIM));
-
-         NonlinearForm res(fes.get());
-         res.AddDomainIntegrator(new mach::EntStableLPSIntegrator<2>(diff_stack));
-
-         // initialize state; here we randomly perturb a constant state
-         GridFunction q(fes.get());
-         VectorFunctionCoefficient pert(num_state, randBaselinePert<2>);
-         q.ProjectCoefficient(pert);
-
-         // initialize the vector that the Jacobian multiplies
-         GridFunction v(fes.get());
-         VectorFunctionCoefficient v_rand(num_state, randState);
-         v.ProjectCoefficient(v_rand);
-
-         // evaluate the Jacobian and compute its product with v
-         Operator &Jac = res.GetGradient(q);
-         GridFunction jac_v(fes.get());
-         Jac.Mult(v, jac_v);
-
-         // now compute the finite-difference approximation...
-         GridFunction q_pert(q), r(fes.get()), jac_v_fd(fes.get());
-         q_pert.Add(-delta, v);
-         res.Mult(q_pert, r);
-         q_pert.Add(2 * delta, v);
-         res.Mult(q_pert, jac_v_fd);
-         jac_v_fd -= r;
-         jac_v_fd /= (2 * delta);
-
-         for (int i = 0; i < jac_v.Size(); ++i)
-         {
-            REQUIRE(jac_v(i) == Approx(jac_v_fd(i)).margin(1e-10));
-         }
->>>>>>> 2080d24f
       }
    }
 }