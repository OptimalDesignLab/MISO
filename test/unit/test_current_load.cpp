--- conflicted
+++ resolved
@@ -14,14 +14,7 @@
 static std::default_random_engine gen;
 static std::uniform_real_distribution<double> uniform_rand(-1.0,1.0);
 
-<<<<<<< HEAD
-using namespace mach;
-=======
 using namespace miso;
-using namespace mfem;
-// using adept::adouble;
-// static adept::Stack diff_stack;
->>>>>>> 37fcab9f
 
 /// Generate mesh 
 /// \param[in] nxy - number of nodes in the x and y directions
@@ -38,7 +31,6 @@
    const auto dim = mesh.Dimension();
 
    // get the finite-element space for the state
-<<<<<<< HEAD
    mfem::ND_FECollection fec(p, dim);
    mfem::ParFiniteElementSpace fes(&mesh, &fec);
 
@@ -53,39 +45,8 @@
       }
    })"_json;
    CurrentLoad load(diff_stack, fes, fields, options);
-=======
-   ND_FECollection fec(p, dim);
-   ParFiniteElementSpace fes(mesh.get(), &fec);
-
-   // create current_coeff coefficient
-   VectorMeshDependentCoefficient current_coeff;
-   {
-      std::unique_ptr<mfem::VectorCoefficient> temp_coeff(
-         new VectorFunctionCoefficient(dim,
-                                       box1CurrentSource,
-                                       box1CurrentSourceRevDiff));
-      current_coeff.addCoefficient(1, move(temp_coeff));
-   }
-   {
-      std::unique_ptr<mfem::VectorCoefficient> temp_coeff(
-         new VectorFunctionCoefficient(dim,
-                                       box2CurrentSource,
-                                       box2CurrentSourceRevDiff));
-      current_coeff.addCoefficient(2, move(temp_coeff));
-   }
-
-   CurrentLoad load(fes, current_coeff);
-
-   MISOLoad ml(load);
-
-   auto inputs = MISOInputs({
-      {"current_density", 1.0}
-   });
-
-   std::unique_ptr<HypreParVector> tv(fes.NewTrueDofVector());
->>>>>>> 37fcab9f
-
-   MachInputs inputs{{"current_density:test", 1.0}};
+
+   MISOInputs inputs{{"current_density:test", 1.0}};
    setInputs(load, inputs);
 
    mfem::Vector tv(getSize(load));
@@ -119,7 +80,6 @@
    const auto dim = mesh.Dimension();
 
    // get the finite-element space for the state
-<<<<<<< HEAD
    mfem::ND_FECollection fec(p, dim);
    mfem::ParFiniteElementSpace fes(&mesh, &fec);
 
@@ -138,38 +98,7 @@
    CurrentLoad load(diff_stack, fes, fields, options);
 
    auto current_density = 1e6;
-   MachInputs inputs{{"current_density:test1", current_density}};
-=======
-   ND_FECollection fec(p, dim);
-   ParFiniteElementSpace fes(mesh.get(), &fec);
-
-   // create current_coeff coefficient
-   VectorMeshDependentCoefficient current_coeff;
-   {
-      std::unique_ptr<mfem::VectorCoefficient> temp_coeff(
-         new VectorFunctionCoefficient(dim,
-                                       box1CurrentSource,
-                                       box1CurrentSourceRevDiff));
-      current_coeff.addCoefficient(1, move(temp_coeff));
-   }
-   {
-      std::unique_ptr<mfem::VectorCoefficient> temp_coeff(
-         new VectorFunctionCoefficient(dim,
-                                       box2CurrentSource,
-                                       box2CurrentSourceRevDiff));
-      current_coeff.addCoefficient(2, move(temp_coeff));
-   }
-
-   CurrentLoad load(fes, current_coeff);
-
-   MISOLoad ml(load);
-
-   auto current_density = 1e6;
-   auto inputs = MISOInputs({
-      {"current_density", current_density}
-   });
-   setInputs(ml, inputs);
->>>>>>> 37fcab9f
+   MISOInputs inputs{{"current_density:test1", current_density}};
 
    mfem::Vector load_bar(getSize(load));
    for (int i = 0; i < load_bar.Size(); ++i)
@@ -235,7 +164,6 @@
    mfem::ND_FECollection fec(p, dim);
    mfem::ParFiniteElementSpace fes(&mesh, &fec);
 
-<<<<<<< HEAD
    adept::Stack diff_stack;
    std::map<std::string, FiniteElementState> fields;
    
@@ -262,28 +190,14 @@
       }
    })"_json;
    CurrentLoad load(diff_stack, fes, fields, options);
-=======
-   VectorFunctionCoefficient current_coeff(dim,
-                                           simpleCurrent,
-                                           simpleCurrentRevDiff);
-
-   CurrentLoad load(fes, current_coeff);
-   MISOLoad ml(load);
->>>>>>> 37fcab9f
 
    mfem::Vector mesh_coords_tv(mesh_coords.space().GetTrueVSize());
    mesh_coords.setTrueVec(mesh_coords_tv);
 
    auto current_density = 1e6;
-<<<<<<< HEAD
-   auto inputs = MachInputs({
+   auto inputs = MISOInputs({
       {"current_density:test", current_density},
       {"mesh_coords", mesh_coords_tv}
-=======
-   auto inputs = MISOInputs({
-      {"current_density", current_density},
-      {"mesh_coords", x_nodes.GetData()}
->>>>>>> 37fcab9f
    });
    setInputs(load, inputs);
 
