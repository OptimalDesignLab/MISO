#include <random>

#include "catch.hpp"
#include "mfem.hpp"
#include "nlohmann/json.hpp"

#include "coefficient.hpp"
#include "material_library.hpp"

#include "electromag_test_data.hpp"

namespace
{

using namespace mfem;

double func(const Vector &x)
{
  return (x(0) + x(1) + x(2));
}

void funcRevDiff(const Vector &x, const double Q_bar, Vector &x_bar)
{
   x_bar.SetSize(3);
   x_bar = Q_bar;
}

void vectorFunc(const Vector &x, Vector &y)
{
   y.SetSize(3);
   y(0) = x(0)*x(0) - x(1);
   y(1) = x(0) * exp(x(1));
   y(2) = x(2)*x(0) - x(1);
}

void vectorFuncRevDiff(const Vector &x, const Vector &v_bar, Vector &x_bar)
{
   x_bar(0) = v_bar(0) * 2*x(0) + v_bar(1) * exp(x(1)) + v_bar(2)*x(2);
   x_bar(1) = -v_bar(0) + v_bar(1) * x(0) * exp(x(1)) - v_bar(2); 
   x_bar(2) = v_bar(2) * x(0); 
}

void vectorFunc2(const Vector &x, Vector &y)
{
   y.SetSize(3);
   y(0) = sin(x(0))*x(2)*x(2);
   y(1) = x(1) - x(0)*x(2);
   y(2) = sin(x(1))*exp(x(2));
}

void vectorFunc2RevDiff(const Vector &x, const Vector &v_bar, Vector &x_bar)
{
   x_bar(0) = cos(x(0))*x(2)*x(2)*v_bar(0) - x(2)*v_bar(1);
   x_bar(1) = v_bar(1) + cos(x(1))*exp(x(2))*v_bar(2); 
   x_bar(2) = 2*sin(x(0))*x(2)*v_bar(0) - x(0)*v_bar(1) + sin(x(1))*exp(x(2))*v_bar(2);
}

std::string one_tet_mesh_str = 
   "MFEM mesh v1.0\n\n"
   "dimension\n"
   "3\n\n"
   "elements\n"
   "1\n"
   "1 4 0 1 2 3\n\n"
   "boundary\n"
   "4\n"
   "1 2 0 1 2\n"
   "2 2 0 1 3\n"
   "3 2 1 2 3\n"
   "4 2 0 2 3\n\n"
   "vertices\n"
   "4\n\n"
   "nodes\n"
   "FiniteElementSpace\n"
   "FiniteElementCollection: H1_3D_P1\n"
   "VDim: 3\n"
   "Ordering: 1\n\n"
   "0 0 0\n"
   "1 0 0\n"
   "0 1 0\n"
   "0 0 1\n";

std::string two_tet_mesh_str = 
   "MFEM mesh v1.0\n\n"
   "dimension\n"
   "3\n\n"
   "elements\n"
   "2\n"
   "1 4 0 1 2 3\n"
   "2 4 1 2 3 4\n\n"
   "boundary\n"
   "7\n"
   "1 2 0 1 2\n"
   "2 2 0 1 3\n"
   "3 2 1 2 3\n"
   "4 2 0 2 3\n"
   "5 2 1 3 4\n"
   "6 2 1 2 4\n"
   "7 2 2 3 4\n\n"
   "vertices\n"
   "5\n\n"
   "nodes\n"
   "FiniteElementSpace\n"
   "FiniteElementCollection: H1_3D_P1\n"
   "VDim: 3\n"
   "Ordering: 1\n\n"
   "0 0 0\n"
   "1 0 0\n"
   "0 1 0\n"
   "0 0 1\n"
   "1 0 1\n";

std::default_random_engine gener;
std::uniform_real_distribution<double> uniform(-1.0,1.0);

}


TEST_CASE("MeshDependentVectorCoefficient::EvalRevDiff",
          "[MeshDependentVectorCoefficient]")
{
   using namespace mfem;
   // using namespace electromag_data;
   using namespace miso;

   constexpr double eps_fd = 1e-5;
   constexpr int dim = 3;

   std::stringstream meshStr;
   meshStr << two_tet_mesh_str;
   Mesh mesh(meshStr);

   /// Costruct coefficient
   VectorMeshDependentCoefficient coeff(dim);

   std::unique_ptr<mfem::VectorCoefficient> coeff1(
      new VectorFunctionCoefficient(dim, vectorFunc, vectorFuncRevDiff));
   std::unique_ptr<mfem::VectorCoefficient> coeff2(
      new VectorFunctionCoefficient(dim, vectorFunc2, vectorFunc2RevDiff));
   
   coeff.addCoefficient(1, move(coeff1));
   coeff.addCoefficient(2, move(coeff2));

   for (int p = 1; p <= 1; p++)
   {
      /// construct elements
      ND_FECollection fec(p, dim);
      FiniteElementSpace fes(&mesh, &fec);

      for (int j = 0; j < fes.GetNE(); j++)
      {

         const FiniteElement &el = *fes.GetFE(j);

         IsoparametricTransformation trans;
         mesh.GetElementTransformation(j, &trans);

         const IntegrationRule *ir = NULL;
         {
            int order = trans.OrderW() + 2 * el.GetOrder();
            ir = &IntRules.Get(el.GetGeomType(), order);
         }

         DenseMatrix &coords = trans.GetPointMat();
         DenseMatrix coords_bar(coords.Height(), coords.Width());

         // V_bar is the vector contrated with the derivative of the projection
         // the values are not important for this test
         Vector V_bar(dim);

         for (int i = 0; i < ir->GetNPoints(); i++)
         {
            for (int v = 0; v < V_bar.Size(); ++v)
            {
               V_bar(v) = uniform(gener);
            }

            const IntegrationPoint &ip = ir->IntPoint(i);

            trans.SetIntPoint(&ip);

            // reverse-mode differentiation of eval
            coords_bar = 0.0;
            coeff.EvalRevDiff(V_bar, trans, ip, coords_bar);

            // get the weighted derivatives using finite difference method
            for (int n = 0; n < coords.Width(); ++n)
            {
               for (int di = 0; di < coords.Height(); ++di)
               {

                  Vector vb(dim), vf(dim);

                  coords(di, n) += eps_fd;
                  coeff.Eval(vf, trans, ip);
                  coords(di, n) -= 2.0*eps_fd;
                  coeff.Eval(vb, trans, ip);

                  vf -= vb;
                  vf *= 1.0/(2.0*eps_fd);
                  coords(di, n) += eps_fd;
                  double v_bar_fd = V_bar * vf;

                  REQUIRE(coords_bar(di, n) == Approx(v_bar_fd));
               }
            }
         }
      }
   }
}

TEST_CASE("FunctionCoefficient::EvalRevDiff",
          "[FunctionCoefficient]")
{
   using namespace mfem;
   // using namespace electromag_data;
   using namespace miso;

   constexpr double eps_fd = 1e-5;
   constexpr int dim = 3;

   std::stringstream meshStr;
   meshStr << two_tet_mesh_str;
   Mesh mesh(meshStr);

   /// Costruct coefficient
   FunctionCoefficient coeff(func, funcRevDiff);

   for (int p = 1; p <= 1; p++)
   {
      /// construct elements
      H1_FECollection fec(p, dim);
      FiniteElementSpace fes(&mesh, &fec);

      for (int j = 0; j < fes.GetNE(); j++)
      {

         const FiniteElement &el = *fes.GetFE(j);

         IsoparametricTransformation trans;
         mesh.GetElementTransformation(j, &trans);

         const IntegrationRule *ir = NULL;
         {
            int order = trans.OrderW() + 2 * el.GetOrder();
            ir = &IntRules.Get(el.GetGeomType(), order);
         }

         DenseMatrix &coords = trans.GetPointMat();
         DenseMatrix coords_bar(coords.Height(), coords.Width());

         // V_bar is the vector contrated with the derivative of the projection
         // the values are not important for this test
         double Q_bar;

         for (int i = 0; i < ir->GetNPoints(); i++)
         {

            Q_bar = uniform(gener);

            const IntegrationPoint &ip = ir->IntPoint(i);

            trans.SetIntPoint(&ip);

            // reverse-mode differentiation of eval
            coords_bar = 0.0;
            coeff.EvalRevDiff(Q_bar, trans, ip, coords_bar);

            // get the weighted derivatives using finite difference method
            for (int n = 0; n < coords.Width(); ++n)
            {
               for (int di = 0; di < coords.Height(); ++di)
               {
                  coords(di, n) += eps_fd;
                  double vf = coeff.Eval(trans, ip);
                  coords(di, n) -= 2.0*eps_fd;
                  vf -= coeff.Eval(trans, ip);

                  vf *= 1.0/(2.0*eps_fd);
                  coords(di, n) += eps_fd;
                  double v_bar_fd = Q_bar * vf;

                  REQUIRE(coords_bar(di, n) == Approx(v_bar_fd));
               }
            }
         }
      }
   }
}

/** not maintaining anymore
TEST_CASE("SteinmetzCoefficient::EvalRevDiff",
          "[SteinmetzCoefficient]")
{
   using namespace mfem;
   // using namespace electromag_data;
   using namespace miso;

   constexpr double eps_fd = 1e-5;
   constexpr int dim = 3;

   // std::stringstream meshStr;
   // meshStr << two_tet_mesh_str;
   // Mesh mesh(meshStr);

   Mesh mesh(1, 2, 2, Element::TETRAHEDRON,
             true, 1.0, 1.0, 1.0, true);

   /// Costruct coefficient
   for (int p = 1; p <= 1; p++)
   {
      /// construct elements
      ND_FECollection fec(p, dim);
      FiniteElementSpace fes(&mesh, &fec);

      GridFunction A(&fes);
      VectorFunctionCoefficient pert(dim, electromag_data::randVectorState);
      A.ProjectCoefficient(pert);

      miso::SteinmetzCoefficient coeff(1, 2, 4, 0.5, 0.6, A);

      for (int j = 0; j < fes.GetNE(); j++)
      {
         const FiniteElement &el = *fes.GetFE(j);

         IsoparametricTransformation trans;
         mesh.GetElementTransformation(j, &trans);

         const IntegrationRule *ir = NULL;
         {
            int order = trans.OrderW() + 2 * el.GetOrder();
            ir = &IntRules.Get(el.GetGeomType(), order);
         }

         DenseMatrix &coords = trans.GetPointMat();
         DenseMatrix coords_bar(coords.Height(), coords.Width());

         for (int i = 0; i < ir->GetNPoints(); i++)
         {
            // Q_bar is the number multiplied by the derivative of the
            // projection, the values are not important
            double Q_bar = uniform(gener);
            const IntegrationPoint &ip = ir->IntPoint(i);

            trans.SetIntPoint(&ip);

            // reverse-mode differentiation of eval
            coords_bar = 0.0;
            coeff.EvalRevDiff(Q_bar, trans, ip, coords_bar);

            // get the weighted derivatives using finite difference method
            for (int n = 0; n < coords.Width(); ++n)
            {
               for (int di = 0; di < coords.Height(); ++di)
               {
                  coords(di, n) += eps_fd;
                  double vf = coeff.Eval(trans, ip);
                  coords(di, n) -= 2.0*eps_fd;
                  vf -= coeff.Eval(trans, ip);

                  vf *= 1.0/(2.0*eps_fd);
                  coords(di, n) += eps_fd;
                  double q_bar_fd = Q_bar * vf;

                  REQUIRE(coords_bar(di, n) == Approx(q_bar_fd));
               }
            }
         }
      }
   }
}
*/

/** not maintaining anymore
TEST_CASE("SteinmetzVectorDiffCoefficient::Eval",
          "[SteinmetzVectorDiffCoefficient]")
{
   using namespace mfem;
   using namespace miso;

   constexpr double eps_fd = 1e-5;
   constexpr int dim = 3;

   std::stringstream meshStr;
   meshStr << two_tet_mesh_str;
   Mesh mesh(meshStr);

   /// Costruct coefficient
   for (int p = 1; p <= 1; p++)
   {
      /// construct elements
      ND_FECollection fec(p, dim);
      FiniteElementSpace fes(&mesh, &fec);

      GridFunction A(&fes);
      VectorFunctionCoefficient pert(dim, electromag_data::randVectorState);
      A.ProjectCoefficient(pert);

      miso::SteinmetzCoefficient coeff(1, 2, 4, 0.5, 0.6, A);
      miso::SteinmetzVectorDiffCoefficient d_coeff(1, 2, 4, 0.5, 0.6, A);

      for (int j = 0; j < fes.GetNE(); j++)
      {

         const FiniteElement &el = *fes.GetFE(j);

         IsoparametricTransformation trans;
         mesh.GetElementTransformation(j, &trans);

         const IntegrationRule *ir = NULL;
         {
            int order = trans.OrderW() + 2 * el.GetOrder();
            ir = &IntRules.Get(el.GetGeomType(), order);
         }

         Vector A_bar(el.GetDof());

         for (int i = 0; i < ir->GetNPoints(); i++)
         {
            const IntegrationPoint &ip = ir->IntPoint(i);

            trans.SetIntPoint(&ip);
            Array<int> vdofs;
            Vector elfun;
            A.FESpace()->GetElementVDofs(trans.ElementNo, vdofs);
            A.GetSubVector(vdofs, elfun);

            Vector v(elfun.Size());
            for (int k = 0; k < elfun.Size(); k++)
            {
               v(k) = uniform(gener);
            }

            // reverse-mode differentiation of eval
            A_bar = 0.0;
            d_coeff.Eval(A_bar, trans, ip);
            double A_bar_v = A_bar * v;

            // get the weighted derivatives using finite difference method
            elfun.Add(eps_fd, v);
            A.SetSubVector(vdofs, elfun);
            double vf = coeff.Eval(trans, ip);
            elfun.Add(-2.0*eps_fd, v);
            A.SetSubVector(vdofs, elfun);
            vf -= coeff.Eval(trans, ip);

            vf *= 1.0/(2.0*eps_fd);
            elfun.Add(eps_fd, v);
            A.SetSubVector(vdofs, elfun);

            double q_bar_fd = vf;

            REQUIRE(A_bar_v == Approx(q_bar_fd));
         }
      }
   }
}
*/

TEST_CASE("NonlinearReluctivityCoefficient::EvalStateDeriv",
          "[NonlinearReluctivityCoefficient]")
{
   using namespace mfem;
   using namespace miso;

   constexpr double eps_fd = 1e-5;
   constexpr int dim = 3;

   std::stringstream meshStr;
   meshStr << two_tet_mesh_str;
   Mesh mesh(meshStr);

   /// Costruct coefficient
   for (int p = 1; p <= 1; p++)
   {
      /// construct elements
      ND_FECollection fec(p, dim);
      FiniteElementSpace fes(&mesh, &fec);

      GridFunction A(&fes);
      VectorFunctionCoefficient pert(dim, [](const Vector &x, Vector &A)
      {
         A(0) = -0.5*x(1);
         A(1) = 1.79*x(0);
         A(2) = 0.0;
      });
      A.ProjectCoefficient(pert);


      auto b = material_library["hiperco50"]["B"].get<std::vector<double>>();
      auto h = material_library["hiperco50"]["H"].get<std::vector<double>>();
      // auto b = material_library["team13"]["B"].get<std::vector<double>>();
      // auto h = material_library["team13"]["H"].get<std::vector<double>>();
<<<<<<< HEAD
      mach::NonlinearReluctivityCoefficient coeff(b, h);
=======
      miso::ReluctivityCoefficient coeff(b, h);
>>>>>>> 37fcab9f

      for (int j = 0; j < fes.GetNE(); j++)
      {

         const FiniteElement &el = *fes.GetFE(j);

         IsoparametricTransformation trans;
         mesh.GetElementTransformation(j, &trans);

         const IntegrationRule *ir = NULL;
         {
            int order = trans.OrderW() + 2 * el.GetOrder();
            ir = &IntRules.Get(el.GetGeomType(), order);
         }

         for (int i = 0; i < ir->GetNPoints(); i++)
         {
            const IntegrationPoint &ip = ir->IntPoint(i);

            trans.SetIntPoint(&ip);
            Vector b_vec;
            A.GetCurl(trans, b_vec);

            auto b_mag = b_vec.Norml2();

            double dnudB = coeff.EvalStateDeriv(trans, ip, b_mag);

            double dnudB_fd = -coeff.Eval(trans, ip, b_mag - eps_fd);
            dnudB_fd += coeff.Eval(trans, ip, b_mag + eps_fd);
            dnudB_fd /= (2* eps_fd);

            // std::cout << "dnudB: " << dnudB << "\n";
            // std::cout << "dnudB_fd: " << dnudB_fd << "\n";
            REQUIRE(dnudB == Approx(dnudB_fd));
         }
      }
   }
}<|MERGE_RESOLUTION|>--- conflicted
+++ resolved
@@ -1,4 +1,5 @@
 #include <random>
+#include <vector>
 
 #include "catch.hpp"
 #include "mfem.hpp"
@@ -8,6 +9,13 @@
 #include "material_library.hpp"
 
 #include "electromag_test_data.hpp"
+
+#include "reluctivity_coefficient.hpp"
+#include "conductivity_coefficient.hpp"
+#include "cal2_kh_coefficient.hpp"
+#include "cal2_ke_coefficient.hpp"
+#include "pm_demag_constraint_coeff.hpp"
+#include "remnant_flux_coefficient.hpp"
 
 namespace
 {
@@ -54,6 +62,34 @@
    x_bar(1) = v_bar(1) + cos(x(1))*exp(x(2))*v_bar(2); 
    x_bar(2) = 2*sin(x(0))*x(2)*v_bar(0) - x(0)*v_bar(1) + sin(x(1))*exp(x(2))*v_bar(2);
 }
+
+// String used to define a single element mesh, with a c-shaped quad element
+std::string mesh_str =
+   "MFEM mesh v1.0"                    "\n\n"
+   "dimension"                           "\n"
+   "2"                                 "\n\n"
+   "elements"                            "\n"
+   "1"                                   "\n"
+   "1 3 0 1 2 3"                       "\n\n"
+   "boundary"                            "\n"
+   "0"                                 "\n\n"
+   "vertices"                            "\n"
+   "4"                                 "\n\n"
+   "nodes"                               "\n"
+   "FiniteElementSpace"                  "\n"
+   "FiniteElementCollection: Quadratic"  "\n"
+   "VDim: 2"                             "\n"
+   "Ordering: 1"                         "\n"
+   "0 0"                                 "\n"
+   "0 2"                                 "\n"
+   "0 6"                                 "\n"
+   "0 8"                                 "\n"
+   "0 1"                                 "\n"
+   "-6 4"                                "\n"
+   "0 7"                                 "\n"
+   "-8 4"                                "\n"
+   "-7 4"                                "\n";
+
 
 std::string one_tet_mesh_str = 
    "MFEM mesh v1.0\n\n"
@@ -209,6 +245,98 @@
    }
 }
 
+TEST_CASE("ScalarVectorProductCoefficient::EvalStateDeriv")
+{
+   
+}
+
+TEST_CASE("ScalarVectorProductCoefficient::EvalRevDiff")
+{
+   using namespace mfem;
+   using namespace miso;
+
+   constexpr double eps_fd = 1e-5;
+   constexpr int dim = 3;
+
+   // Create quadratic mesh with single C-shaped quadrilateral
+   std::stringstream meshStr;
+   meshStr << one_tet_mesh_str;
+   Mesh mesh(meshStr);
+
+   FunctionCoefficient scalar(func, funcRevDiff);
+   VectorFunctionCoefficient vec(dim, vectorFunc, vectorFuncRevDiff);
+
+   /// Costruct coefficient
+   miso::ScalarVectorProductCoefficient coeff(scalar, vec);
+
+   for (int p = 1; p <= 4; p++)
+   {
+      /// construct elements
+      H1_FECollection fec(p, dim);
+      FiniteElementSpace fes(&mesh, &fec);
+
+      for (int j = 0; j < fes.GetNE(); j++)
+      {
+
+         const FiniteElement &el = *fes.GetFE(j);
+
+         IsoparametricTransformation trans;
+         mesh.GetElementTransformation(j, &trans);
+
+         const IntegrationRule *ir = NULL;
+         {
+            int order = trans.OrderW() + 2 * el.GetOrder();
+            ir = &IntRules.Get(el.GetGeomType(), order);
+         }
+
+         DenseMatrix &coords = trans.GetPointMat();
+         DenseMatrix coords_bar(coords.Height(), coords.Width());
+
+         // V_bar is the vector contrated with the derivative of the projection
+         // the values are not important for this test
+         Vector V_bar(dim);
+
+         for (int i = 0; i < ir->GetNPoints(); i++)
+         {
+            for (int v = 0; v < V_bar.Size(); ++v)
+            {
+               V_bar(v) = uniform(gener);
+            }
+
+            const IntegrationPoint &ip = ir->IntPoint(i);
+
+            trans.SetIntPoint(&ip);
+
+            // reverse-mode differentiation of eval
+            coords_bar = 0.0;
+            coeff.EvalRevDiff(V_bar, trans, ip, 0.0, coords_bar);
+
+            // get the weighted derivatives using finite difference method
+            for (int n = 0; n < coords.Width(); ++n)
+            {
+               for (int di = 0; di < coords.Height(); ++di)
+               {
+
+                  Vector vb(dim), vf(dim);
+
+                  coords(di, n) += eps_fd;
+                  coeff.Eval(vf, trans, ip);
+                  coords(di, n) -= 2.0*eps_fd;
+                  coeff.Eval(vb, trans, ip);
+
+                  vf -= vb;
+                  vf *= 1.0/(2.0*eps_fd);
+                  coords(di, n) += eps_fd;
+                  double v_bar_fd = V_bar * vf;
+
+                  REQUIRE(coords_bar(di, n) == Approx(v_bar_fd));
+               }
+            }
+         }
+      }
+   }
+}
+
 TEST_CASE("FunctionCoefficient::EvalRevDiff",
           "[FunctionCoefficient]")
 {
@@ -457,18 +585,25 @@
 }
 */
 
-TEST_CASE("NonlinearReluctivityCoefficient::EvalStateDeriv",
-          "[NonlinearReluctivityCoefficient]")
+void printVector(const std::vector<double> &vector)
+{
+   for (int k = 0; k < vector.size(); ++k)
+   {
+      std::cout << vector[k] << ", ";
+   }
+}
+
+TEST_CASE("ReluctivityCoefficient lognu vs bh")
 {
    using namespace mfem;
    using namespace miso;
-
-   constexpr double eps_fd = 1e-5;
-   constexpr int dim = 3;
 
    std::stringstream meshStr;
    meshStr << two_tet_mesh_str;
    Mesh mesh(meshStr);
+
+   const int dim = mesh.SpaceDimension();
+
 
    /// Costruct coefficient
    for (int p = 1; p <= 1; p++)
@@ -477,27 +612,59 @@
       ND_FECollection fec(p, dim);
       FiniteElementSpace fes(&mesh, &fec);
 
-      GridFunction A(&fes);
-      VectorFunctionCoefficient pert(dim, [](const Vector &x, Vector &A)
-      {
-         A(0) = -0.5*x(1);
-         A(1) = 1.79*x(0);
-         A(2) = 0.0;
-      });
-      A.ProjectCoefficient(pert);
-
-
-      auto b = material_library["hiperco50"]["B"].get<std::vector<double>>();
-      auto h = material_library["hiperco50"]["H"].get<std::vector<double>>();
-      // auto b = material_library["team13"]["B"].get<std::vector<double>>();
-      // auto h = material_library["team13"]["H"].get<std::vector<double>>();
-<<<<<<< HEAD
-      mach::NonlinearReluctivityCoefficient coeff(b, h);
-=======
-      miso::ReluctivityCoefficient coeff(b, h);
->>>>>>> 37fcab9f
-
-      for (int j = 0; j < fes.GetNE(); j++)
+                     // "cps": [5.4094, 4.5222, 3.8259, 3.7284, 5.1554, 11.1488, 13.0221, 13.5798, 13.5808, 13.5814],
+
+      const auto &lognu_options = R"(
+      {
+         "components": {
+            "test": {
+               "attrs": 1,
+               "material": {
+                  "name": "hiperco50",
+                  "reluctivity": {
+                     "model": "lognu",
+                     "cps": [5.40954787023781, 4.50729991768494, 3.82622972028510, 3.73337170624446, 5.16008222491274, 11.0710865890706, 12.6733270435251, 13.5870714039890, 13.5870714039890, 13.5870714039890],
+                     "knots": [0, 0, 0, 0, 0.754565031471487, 1.71725877985567, 2.14583020842710, 2.57440163699853, 3.00297306556996, 3.56974470521025, 6, 6, 6, 6],
+                     "degree": 3
+                  }
+               }
+            }
+         }
+      })"_json;
+      auto lognu_coeff = ReluctivityCoefficient(lognu_options, material_library);
+
+      const auto &bh_options = R"(
+      {
+         "components": {
+            "test": {
+               "attrs": 1,
+               "material": {
+                  "name": "hiperco50",
+                  "reluctivity": {
+                     "model": "bh"
+                  }
+               }
+            }
+         }
+      })"_json;      
+      auto bh_coeff = ReluctivityCoefficient(bh_options, material_library);
+
+      int npts = 1000;
+      std::vector<double> b_mags(npts);
+      double b_max = 10.0;
+      for (int i = 0; i < npts; ++i)
+      {
+         b_mags[i] = double(i) / double(npts) * b_max;
+      }
+
+      std::vector<double> lognu_nu(npts);
+      std::vector<double> lognu_dnudb(npts);
+
+      std::vector<double> bh_nu(npts);
+      std::vector<double> bh_dnudb(npts);
+
+      // for (int j = 0; j < fes.GetNE(); j++)
+      for (int j = 0; j < 1; j++)
       {
 
          const FiniteElement &el = *fes.GetFE(j);
@@ -511,26 +678,846 @@
             ir = &IntRules.Get(el.GetGeomType(), order);
          }
 
-         for (int i = 0; i < ir->GetNPoints(); i++)
+         // for (int i = 0; i < ir->GetNPoints(); i++)
+         for (int i = 0; i < 1; i++)
          {
             const IntegrationPoint &ip = ir->IntPoint(i);
 
             trans.SetIntPoint(&ip);
-            Vector b_vec;
-            A.GetCurl(trans, b_vec);
-
-            auto b_mag = b_vec.Norml2();
-
-            double dnudB = coeff.EvalStateDeriv(trans, ip, b_mag);
-
-            double dnudB_fd = -coeff.Eval(trans, ip, b_mag - eps_fd);
-            dnudB_fd += coeff.Eval(trans, ip, b_mag + eps_fd);
-            dnudB_fd /= (2* eps_fd);
-
-            // std::cout << "dnudB: " << dnudB << "\n";
-            // std::cout << "dnudB_fd: " << dnudB_fd << "\n";
-            REQUIRE(dnudB == Approx(dnudB_fd));
+
+            for (int k = 0; k < npts; ++k)
+            {
+               auto b_mag = b_mags[k];
+
+               lognu_nu[k] = lognu_coeff.Eval(trans, ip, b_mag);
+               lognu_dnudb[k] = lognu_coeff.EvalStateDeriv(trans, ip, b_mag);
+               bh_nu[k] = bh_coeff.Eval(trans, ip, b_mag);
+               bh_dnudb[k] = bh_coeff.EvalStateDeriv(trans, ip, b_mag);
+            }
+
+            /// Whenever want to see output, uncomment this section
+            /*
+            std::cout << "b = np.array([";
+            printVector(b_mags);
+            std::cout << "])\n";
+
+            std::cout << "lognu_nu = np.array([";
+            printVector(lognu_nu);
+            std::cout << "])\n";
+            std::cout << "lognu_dnudb = np.array([";
+            printVector(lognu_dnudb);
+            std::cout << "])\n";
+
+            std::cout << "bh_nu = np.array([";
+            printVector(bh_nu);
+            std::cout << "])\n";
+            std::cout << "bh_dnudb = np.array([np.";
+            printVector(bh_dnudb);
+            std::cout << "])\n";
+            */
          }
       }
    }
-}+}
+
+TEST_CASE("ConductivityCoefficient: Models vs. Desired")
+{
+   using namespace mfem;
+   using namespace miso;
+
+   std::stringstream meshStr;
+   meshStr << two_tet_mesh_str;
+   Mesh mesh(meshStr);
+
+   const int dim = mesh.SpaceDimension();
+
+
+   /// Construct coefficient
+   for (int p = 1; p <= 1; p++)
+   {
+      /// construct elements
+      ND_FECollection fec(p, dim);
+      FiniteElementSpace fes(&mesh, &fec);
+
+      const auto &TempDepSigma_options = R"(
+      {
+         "components": {
+            "test": {
+               "attrs": 1,
+               "material": {
+                  "name": "hiperco50",
+                  "conductivity": {
+                     "model": "linear",
+                     "sigma_T_ref": 5.6497e7,
+                     "T_ref": 293.15,
+                     "alpha_resistivity": 3.8e-3
+                  }
+               }
+            }
+         }
+      })"_json;
+      auto TempDepSigma_coeff = ConductivityCoefficient(TempDepSigma_options, material_library);
+
+      const auto &ConstantSigma_options = R"(
+      {
+         "components": {
+            "test": {
+               "attrs": 1,
+               "material": {
+                  "name": "hiperco50",
+                  "conductivity": {
+                     "model": "constant"
+                  }
+               }
+            }
+         }
+      })"_json;
+      auto ConstantSigma_coeff = ConductivityCoefficient(ConstantSigma_options, material_library);
+
+      const auto &OldSigma_options = R"(
+      {
+         "components": {
+            "test": {
+               "attrs": 1,
+               "material": {
+                  "name": "hiperco50",
+                  "sigma": 58.14e6
+               }
+            }
+         }
+      })"_json;
+      auto OldSigma_coeff = ConductivityCoefficient(OldSigma_options, material_library);
+
+      int npts = 201;
+      std::vector<double> temperatures(npts);
+      for (int i = 0; i < npts; ++i)
+      {
+         temperatures[i] = double(i);
+      }
+
+      std::vector<double> TempDepSigma_sigma(npts);
+      std::vector<double> TempDepSigma_dsigmadT(npts);
+
+      std::vector<double> ConstantSigma_sigma(npts);
+      std::vector<double> ConstantSigma_dsigmadT(npts);
+
+      std::vector<double> OldSigma_sigma(npts);
+      std::vector<double> OldSigma_dsigmadT(npts);
+
+      // for (int j = 0; j < fes.GetNE(); j++)
+      for (int j = 0; j < 1; j++)
+      {
+
+         const FiniteElement &el = *fes.GetFE(j);
+
+         IsoparametricTransformation trans;
+         mesh.GetElementTransformation(j, &trans);
+
+         const IntegrationRule *ir = NULL;
+         {
+            int order = trans.OrderW() + 2 * el.GetOrder();
+            ir = &IntRules.Get(el.GetGeomType(), order);
+         }
+
+         // for (int i = 0; i < ir->GetNPoints(); i++)
+         for (int i = 0; i < 1; i++)
+         {
+            const IntegrationPoint &ip = ir->IntPoint(i);
+
+            trans.SetIntPoint(&ip);
+
+            for (int k = 0; k < npts; ++k)
+            {
+               auto temperature = temperatures[k];
+
+               TempDepSigma_sigma[k] = TempDepSigma_coeff.Eval(trans, ip, temperature);
+               TempDepSigma_dsigmadT[k] = TempDepSigma_coeff.EvalStateDeriv(trans, ip, temperature);
+               ConstantSigma_sigma[k] = ConstantSigma_coeff.Eval(trans, ip, temperature);
+               ConstantSigma_dsigmadT[k] = ConstantSigma_coeff.EvalStateDeriv(trans, ip, temperature);
+               OldSigma_sigma[k] = OldSigma_coeff.Eval(trans, ip, temperature);
+               OldSigma_dsigmadT[k] = OldSigma_coeff.EvalStateDeriv(trans, ip, temperature);
+            }
+
+            /// Whenever want to see output, uncomment this section
+            /*
+            std::cout << "temperatures = np.array([";
+            printVector(temperatures);
+            std::cout << "])\n";
+
+            std::cout << "TempDepSigma_sigma = np.array([";
+            printVector(TempDepSigma_sigma);
+            std::cout << "])\n";
+            std::cout << "TempDepSigma_dsigmadT = np.array([";
+            printVector(TempDepSigma_dsigmadT);
+            std::cout << "])\n";
+
+            std::cout << "ConstantSigma_sigma = np.array([";
+            printVector(ConstantSigma_sigma);
+            std::cout << "])\n";
+            std::cout << "ConstantSigma_dsigmadT = np.array([";
+            printVector(ConstantSigma_dsigmadT);
+            std::cout << "])\n";
+
+            std::cout << "OldSigma_sigma = np.array([";
+            printVector(OldSigma_sigma);
+            std::cout << "])\n";
+            std::cout << "OldSigma_dsigmadT = np.array([";
+            printVector(OldSigma_dsigmadT);
+            std::cout << "])\n";
+            */
+         }
+      }
+   }
+}
+
+///Adding in low-level Steinmetz test to make sure retrieves parameters correctly from new Core Loss JSON structure
+///NOTE: Started this test, but don't believe it is necessary. Tested with a simple cout in coefficient.cpp shows deals with the new structure fine.
+// TEST_CASE("Steinmetz Coefficients with new Core Loss JSON Structure")
+// {
+//    using namespace mfem;
+//    using namespace miso;
+
+//    std::stringstream meshStr;
+//    meshStr << two_tet_mesh_str;
+//    Mesh mesh(meshStr);
+
+//    const int dim = mesh.SpaceDimension();
+   
+//    /// Construct Steinmetz coefficients
+//    for (int p = 1; p <= 1; p++)
+//    {
+//       /// construct elements
+//       ND_FECollection fec(p, dim);
+//       FiniteElementSpace fes(&mesh, &fec);
+
+//       ///TODO: Ensure these options are being used (rather than material library)
+//       const auto &Steinmetz_options = R"(
+//       {
+//          "components": {
+//             "test": {
+//                "attrs": 1,
+//                "material": {
+//                   "name": "hiperco50",
+//                   "core_loss": {
+//                      "model": "steinmetz",
+//                      "ks": 0.0044,
+//                      "alpha": 1.286,
+//                      "beta": 1.76835
+//                   }
+//                }
+//             }
+//          }
+//       })"_json;
+
+//       // auto rho = std::make_unique<miso::MeshDependentCoefficient>(constructMaterialCoefficient("rho", Steinmetz_options["components"], Steinmetz_options["components"]["materials"]));
+//       // auto k_s = std::make_unique<miso::MeshDependentCoefficient>(constructMaterialCoefficient("ks", Steinmetz_options["components"], Steinmetz_options["components"]["materials"]));
+//       // auto alpha = std::make_unique<miso::MeshDependentCoefficient>(constructMaterialCoefficient("alpha", Steinmetz_options["components"], Steinmetz_options["components"]["materials"]));
+//       // auto beta = std::make_unique<miso::MeshDependentCoefficient>(constructMaterialCoefficient("beta", Steinmetz_options["components"], Steinmetz_options["components"]["materials"]));
+
+//       auto CAL2_kh_coeff = CAL2khCoefficient(CAL2_options, material_library);
+//       auto CAL2_ke_coeff = CAL2keCoefficient(CAL2_options, material_library);
+
+//       // for (int j = 0; j < fes.GetNE(); j++)
+//       for (int j = 0; j < 1; j++)
+//       {
+
+//          const FiniteElement &el = *fes.GetFE(j);
+
+//          IsoparametricTransformation trans;
+//          mesh.GetElementTransformation(j, &trans);
+
+//          const IntegrationRule *ir = NULL;
+//          {
+//             int order = trans.OrderW() + 2 * el.GetOrder();
+//             ir = &IntRules.Get(el.GetGeomType(), order);
+//          }
+
+//          // for (int i = 0; i < ir->GetNPoints(); i++)
+//          for (int i = 0; i < 1; i++)
+//          {
+//             const IntegrationPoint &ip = ir->IntPoint(i);
+
+//             trans.SetIntPoint(&ip);
+            
+//             auto rho = rho.Eval(trans, ip);
+//             double k_s = k_s.Eval(trans, ip);
+//             double alpha = alpha.Eval(trans, ip);
+//             double beta = beta.Eval(trans, ip);
+
+//             std::cout << "rho = " << rho << "\n";
+//             std::cout << "k_s = " << k_s << "\n";
+//             std::cout << "alpha = " << alpha << "\n";
+//             std::cout << "beta = " << beta << "\n";
+//          }
+//       }
+//    }
+// }
+
+TEST_CASE("CAL2 Coefficient: Models vs. Desired")
+{
+   using namespace mfem;
+   using namespace miso;
+
+   std::stringstream meshStr;
+   meshStr << two_tet_mesh_str;
+   Mesh mesh(meshStr);
+
+   const int dim = mesh.SpaceDimension();
+
+
+   /// Construct coefficient
+   for (int p = 1; p <= 1; p++)
+   {
+      /// construct elements
+      ND_FECollection fec(p, dim);
+      FiniteElementSpace fes(&mesh, &fec);
+
+      // Set the options in JSON format for the CAL2 coefficients
+      const auto &CAL2_options = R"(
+      {
+         "components": {
+            "test": {
+               "attrs": 1,
+               "material": {
+                  "name": "hiperco50",
+                  "core_loss": {
+                     "model": "CAL2",
+                     "T0": 293.15,
+                     "kh_T0": [1.0e-02, 2.0e-02, 3.0e-02, 4.0e-02],
+                     "ke_T0": [1.0e-07, 1.0e-06, 1.0e-05, 1.0e-04],
+                     "T1": 473.15,
+                     "kh_T1": [3.5e-02, 2.5e-02, 1.5e-02, 0.5e-02],
+                     "ke_T1": [1.0e-04, 1.0e-05, 1.0e-06, 1.0e-07]
+                  }
+               }
+            }
+         }
+      })"_json;
+
+      auto CAL2_kh_coeff = CAL2khCoefficient(CAL2_options, material_library);
+      auto CAL2_ke_coeff = CAL2keCoefficient(CAL2_options, material_library);
+
+      int npts = 50;
+      std::vector<double> temperatures(npts);
+      std::vector<double> max_fluxes(npts);
+      double frequency = 1000;
+      // Note, these cal2 coeffients are independent of frequency
+      // Temperature spans between 0 and about 200 degrees
+      // Max fluxes span between 0 and about 2 T
+      for (int i = 0; i < npts; ++i)
+      {
+         temperatures[i] = double(i)*(200/double(npts));
+         max_fluxes[i] = 2*(double(i)/8-floor(double(i)/8));
+      }
+
+      std::vector<double> CAL2_kh(npts);
+      std::vector<double> dCAL2_khdT(npts);
+      std::vector<double> dCAL2_khdf(npts);
+      std::vector<double> dCAL2_khdB_m(npts);
+      std::vector<double> d2CAL2_khdT2(npts);
+      std::vector<double> d2CAL2_khdf2(npts);
+      std::vector<double> d2CAL2_khdB_m2(npts);
+      std::vector<double> d2CAL2_khdTdf(npts);
+      std::vector<double> d2CAL2_khdTdB_m(npts);
+      std::vector<double> d2CAL2_khdfdB_m(npts);
+      std::vector<double> d2CAL2_khdfdT(npts);
+      std::vector<double> d2CAL2_khdB_mdT(npts);
+      std::vector<double> d2CAL2_khdB_mdf(npts);
+      
+      std::vector<double> CAL2_ke(npts);
+      std::vector<double> dCAL2_kedT(npts);
+      std::vector<double> dCAL2_kedf(npts);
+      std::vector<double> dCAL2_kedB_m(npts);
+      std::vector<double> d2CAL2_kedT2(npts);
+      std::vector<double> d2CAL2_kedf2(npts);
+      std::vector<double> d2CAL2_kedB_m2(npts);
+      std::vector<double> d2CAL2_kedTdf(npts);
+      std::vector<double> d2CAL2_kedTdB_m(npts);
+      std::vector<double> d2CAL2_kedfdB_m(npts);
+      std::vector<double> d2CAL2_kedfdT(npts);
+      std::vector<double> d2CAL2_kedB_mdT(npts);
+      std::vector<double> d2CAL2_kedB_mdf(npts);
+
+      // for (int j = 0; j < fes.GetNE(); j++)
+      for (int j = 0; j < 1; j++)
+      {
+
+         const FiniteElement &el = *fes.GetFE(j);
+
+         IsoparametricTransformation trans;
+         mesh.GetElementTransformation(j, &trans);
+
+         const IntegrationRule *ir = NULL;
+         {
+            int order = trans.OrderW() + 2 * el.GetOrder();
+            ir = &IntRules.Get(el.GetGeomType(), order);
+         }
+
+         // for (int i = 0; i < ir->GetNPoints(); i++)
+         for (int i = 0; i < 1; i++)
+         {
+            const IntegrationPoint &ip = ir->IntPoint(i);
+
+            trans.SetIntPoint(&ip);
+
+            for (int k = 0; k < npts; ++k)
+            {
+               auto temperature = temperatures[k];
+               auto max_flux = max_fluxes[k];
+
+               CAL2_kh[k] = CAL2_kh_coeff.Eval(trans, ip, temperature, frequency, max_flux);
+               dCAL2_khdT[k] = CAL2_kh_coeff.EvalDerivS1(trans, ip, temperature, frequency, max_flux);
+               dCAL2_khdf[k] = CAL2_kh_coeff.EvalDerivS2(trans, ip, temperature, frequency, max_flux);
+               dCAL2_khdB_m[k] = CAL2_kh_coeff.EvalDerivS3(trans, ip, temperature, frequency, max_flux);
+               d2CAL2_khdT2[k] = CAL2_kh_coeff.Eval2ndDerivS1(trans, ip, temperature, frequency, max_flux);
+               d2CAL2_khdf2[k] = CAL2_kh_coeff.Eval2ndDerivS2(trans, ip, temperature, frequency, max_flux);
+               d2CAL2_khdB_m2[k] = CAL2_kh_coeff.Eval2ndDerivS3(trans, ip, temperature, frequency, max_flux);
+               d2CAL2_khdTdf[k] = CAL2_kh_coeff.Eval2ndDerivS1S2(trans, ip, temperature, frequency, max_flux);
+               d2CAL2_khdTdB_m[k] = CAL2_kh_coeff.Eval2ndDerivS1S3(trans, ip, temperature, frequency, max_flux);
+               d2CAL2_khdfdB_m[k] = CAL2_kh_coeff.Eval2ndDerivS2S3(trans, ip, temperature, frequency, max_flux);
+               d2CAL2_khdfdT[k] = CAL2_kh_coeff.Eval2ndDerivS2S1(trans, ip, temperature, frequency, max_flux);
+               d2CAL2_khdB_mdT[k] = CAL2_kh_coeff.Eval2ndDerivS3S1(trans, ip, temperature, frequency, max_flux);
+               d2CAL2_khdB_mdf[k] = CAL2_kh_coeff.Eval2ndDerivS3S2(trans, ip, temperature, frequency, max_flux);
+
+               CAL2_ke[k] = CAL2_ke_coeff.Eval(trans, ip, temperature, frequency, max_flux);
+               dCAL2_kedT[k] = CAL2_ke_coeff.EvalDerivS1(trans, ip, temperature, frequency, max_flux);
+               dCAL2_kedf[k] = CAL2_ke_coeff.EvalDerivS2(trans, ip, temperature, frequency, max_flux);
+               dCAL2_kedB_m[k] = CAL2_ke_coeff.EvalDerivS3(trans, ip, temperature, frequency, max_flux);
+               d2CAL2_kedT2[k] = CAL2_ke_coeff.Eval2ndDerivS1(trans, ip, temperature, frequency, max_flux);
+               d2CAL2_kedf2[k] = CAL2_ke_coeff.Eval2ndDerivS2(trans, ip, temperature, frequency, max_flux);
+               d2CAL2_kedB_m2[k] = CAL2_ke_coeff.Eval2ndDerivS3(trans, ip, temperature, frequency, max_flux);
+               d2CAL2_kedTdf[k] = CAL2_ke_coeff.Eval2ndDerivS1S2(trans, ip, temperature, frequency, max_flux);
+               d2CAL2_kedTdB_m[k] = CAL2_ke_coeff.Eval2ndDerivS1S3(trans, ip, temperature, frequency, max_flux);
+               d2CAL2_kedfdB_m[k] = CAL2_ke_coeff.Eval2ndDerivS2S3(trans, ip, temperature, frequency, max_flux);
+               d2CAL2_kedfdT[k] = CAL2_ke_coeff.Eval2ndDerivS2S1(trans, ip, temperature, frequency, max_flux);
+               d2CAL2_kedB_mdT[k] = CAL2_ke_coeff.Eval2ndDerivS3S1(trans, ip, temperature, frequency, max_flux);
+               d2CAL2_kedB_mdf[k] = CAL2_ke_coeff.Eval2ndDerivS3S2(trans, ip, temperature, frequency, max_flux);
+            }
+
+            std::cout << "temperatures = np.array([";
+            printVector(temperatures);
+            std::cout << "])\n";
+
+            std::cout << "max_fluxes = np.array([";
+            printVector(max_fluxes);
+            std::cout << "])\n";
+
+            std::cout << "CAL2_kh = np.array([";
+            printVector(CAL2_kh);
+            std::cout << "])\n";
+
+            // Uncomment the below if want to see derivatives in terminal output
+            // std::cout << "dCAL2_khdT = np.array([";
+            // printVector(dCAL2_khdT);
+            // std::cout << "])\n";
+
+            // std::cout << "dCAL2_khdf = np.array([";
+            // printVector(dCAL2_khdf);
+            // std::cout << "])\n";
+
+            // std::cout << "dCAL2_khdB_m = np.array([";
+            // printVector(dCAL2_khdB_m);
+            // std::cout << "])\n";
+
+            // std::cout << "d2CAL2_khdT2 = np.array([";
+            // printVector(d2CAL2_khdT2);
+            // std::cout << "])\n";
+
+            // std::cout << "d2CAL2_khdf2 = np.array([";
+            // printVector(d2CAL2_khdf2);
+            // std::cout << "])\n";
+
+            // std::cout << "d2CAL2_khdB_m2 = np.array([";
+            // printVector(d2CAL2_khdB_m2);
+            // std::cout << "])\n";
+
+            // std::cout << "d2CAL2_khdTdf = np.array([";
+            // printVector(d2CAL2_khdTdf);
+            // std::cout << "])\n";
+
+            // std::cout << "d2CAL2_khdTdB_m = np.array([";
+            // printVector(d2CAL2_khdTdB_m);
+            // std::cout << "])\n";
+
+            // std::cout << "d2CAL2_khdfdB_m = np.array([";
+            // printVector(d2CAL2_khdfdB_m);
+            // std::cout << "])\n";
+
+            // std::cout << "d2CAL2_khdfdT = np.array([";
+            // printVector(d2CAL2_khdfdT);
+            // std::cout << "])\n";
+
+            // std::cout << "d2CAL2_khdB_mdT = np.array([";
+            // printVector(d2CAL2_khdB_mdT);
+            // std::cout << "])\n";
+
+            // std::cout << "d2CAL2_khdB_mdf = np.array([";
+            // printVector(d2CAL2_khdB_mdf);
+            // std::cout << "])\n";
+
+            std::cout << "CAL2_ke = np.array([";
+            printVector(CAL2_ke);
+            std::cout << "])\n";
+
+            // Uncomment the below if want to see derivatives in terminal output
+            // std::cout << "dCAL2_kedT = np.array([";
+            // printVector(dCAL2_kedT);
+            // std::cout << "])\n";
+
+            // std::cout << "dCAL2_kedf = np.array([";
+            // printVector(dCAL2_kedf);
+            // std::cout << "])\n";
+
+            // std::cout << "dCAL2_kedB_m = np.array([";
+            // printVector(dCAL2_kedB_m);
+            // std::cout << "])\n";
+
+            // std::cout << "d2CAL2_kedT2 = np.array([";
+            // printVector(d2CAL2_kedT2);
+            // std::cout << "])\n";
+
+            // std::cout << "d2CAL2_kedf2 = np.array([";
+            // printVector(d2CAL2_kedf2);
+            // std::cout << "])\n";
+
+            // std::cout << "d2CAL2_kedB_m2 = np.array([";
+            // printVector(d2CAL2_kedB_m2);
+            // std::cout << "])\n";
+
+            // std::cout << "d2CAL2_kedTdf = np.array([";
+            // printVector(d2CAL2_kedTdf);
+            // std::cout << "])\n";
+
+            // std::cout << "d2CAL2_kedTdB_m = np.array([";
+            // printVector(d2CAL2_kedTdB_m);
+            // std::cout << "])\n";
+
+            // std::cout << "d2CAL2_kedfdB_m = np.array([";
+            // printVector(d2CAL2_kedfdB_m);
+            // std::cout << "])\n";
+
+            // std::cout << "d2CAL2_kedfdT = np.array([";
+            // printVector(d2CAL2_kedfdT);
+            // std::cout << "])\n";
+
+            // std::cout << "d2CAL2_kedB_mdT = np.array([";
+            // printVector(d2CAL2_kedB_mdT);
+            // std::cout << "])\n";
+
+            // std::cout << "d2CAL2_kedB_mdf = np.array([";
+            // printVector(d2CAL2_kedB_mdf);
+            // std::cout << "])\n";
+         }
+      }
+   }
+}
+
+TEST_CASE("PMDemagConstraint Coefficient")
+{
+   using namespace mfem;
+   using namespace miso;
+
+   std::stringstream meshStr;
+   meshStr << two_tet_mesh_str;
+   Mesh mesh(meshStr);
+
+   const int dim = mesh.SpaceDimension();
+
+
+   /// Construct coefficient
+   for (int p = 1; p <= 1; p++)
+   {
+      /// construct elements
+      ND_FECollection fec(p, dim);
+      FiniteElementSpace fes(&mesh, &fec);
+
+      // Set the options in JSON format for the CAL2 coefficients
+      const auto &pm_demag_options = R"(
+      {
+         "components": {
+            "test": {
+               "attrs": 1,
+               "material": {
+                  "name": "Nd2Fe14B",
+                  "Demag": {
+                     "T0": 293.15,
+                     "alpha_B_r": -0.12,
+                     "B_r_T0": 1.39,
+                     "alpha_H_ci": -0.57,
+                     "H_ci_T0": -1273.0,
+                     "alpha_B_knee": 0.005522656,
+                     "beta_B_knee": -1.4442405898,
+                     "alpha_H_knee": 5.548346445,
+                     "beta_H_knee": -2571.4027913402
+                  }
+               }
+            }
+         }
+      })"_json;
+
+      auto PMDemagConstraint_coeff = PMDemagConstraintCoefficient(pm_demag_options, material_library);
+
+      int npts = 6;
+      std::vector<double> C_BT(npts);
+      std::vector<double> dC_BTdB(npts);
+      std::vector<double> dC_BTdT(npts);
+      std::vector<double> d2C_BTdB2(npts);
+      std::vector<double> d2C_BTdT2(npts);
+      std::vector<double> d2C_BTdBdT(npts);
+      std::vector<double> d2C_BTdTdB(npts);
+      // Assortment of temperatures and frequencies chosen to map to each region of the visualized constraint equation in B-T space
+      // With flux_densities={0.2, 1.0, 2.0, 0.1, 0.7, 1.8}; and temperatures={90.0, 80.0, 120.0, 40.0, 50.0, 20.0};
+      // expect to get C_BT={-148.197, 165.436, 725.237, 46.739, -12.416, -1788.199}
+      std::vector<double> flux_densities={0.2, 1.0, 2.0, 0.1, 0.7, 1.8};  
+      // std::vector<double> temperatures={90.0, 80.0, 120.0, 40.0, 50.0, 20.0};
+      std::vector<double> temperatures={90.0+273.15, 80.0+273.15, 120.0+273.15, 40.0+273.15, 50.0+273.15, 20.0+273.15};
+       
+      for (int j = 0; j < 1; j++)
+      {
+
+         const FiniteElement &el = *fes.GetFE(j);
+
+         IsoparametricTransformation trans;
+         mesh.GetElementTransformation(j, &trans);
+
+         const IntegrationRule *ir = NULL;
+         {
+            int order = trans.OrderW() + 2 * el.GetOrder();
+            ir = &IntRules.Get(el.GetGeomType(), order);
+         }
+
+         for (int i = 0; i < 1; i++)
+         {
+            const IntegrationPoint &ip = ir->IntPoint(i);
+
+            trans.SetIntPoint(&ip);
+
+            for (int k = 0; k < npts; ++k)
+            {
+               auto flux_density = flux_densities[k];
+               auto temperature = temperatures[k];
+
+               C_BT[k] = PMDemagConstraint_coeff.Eval(trans, ip, flux_density, temperature);
+               dC_BTdB[k] = PMDemagConstraint_coeff.EvalDerivS1(trans, ip, flux_density, temperature);
+               dC_BTdT[k] = PMDemagConstraint_coeff.EvalDerivS2(trans, ip, flux_density, temperature);
+               d2C_BTdB2[k] = PMDemagConstraint_coeff.Eval2ndDerivS1(trans, ip, flux_density, temperature);
+               d2C_BTdT2[k] = PMDemagConstraint_coeff.Eval2ndDerivS2(trans, ip, flux_density, temperature);
+               d2C_BTdBdT[k] = PMDemagConstraint_coeff.Eval2ndDerivS1S2(trans, ip, flux_density, temperature);
+               d2C_BTdTdB[k] = PMDemagConstraint_coeff.Eval2ndDerivS2S1(trans, ip, flux_density, temperature);
+            }
+
+            std::cout << "flux densities = np.array([";
+            printVector(flux_densities);
+            std::cout << "])\n";
+
+            std::cout << "temperatures = np.array([";
+            printVector(temperatures);
+            std::cout << "])\n";
+
+            std::cout << "C_BT = np.array([";
+            printVector(C_BT);
+            std::cout << "])\n";
+
+            // Uncomment the below if want to see derivatives in terminal output
+            // std::cout << "dC_BTdB = np.array([";
+            // printVector(dC_BTdB);
+            // std::cout << "])\n";
+            
+            // std::cout << "dC_BTdT = np.array([";
+            // printVector(dC_BTdT);
+            // std::cout << "])\n";
+
+            // std::cout << "d2C_BTdB2 = np.array([";
+            // printVector(d2C_BTdB2);
+            // std::cout << "])\n";
+
+            // std::cout << "d2C_BTdT2 = np.array([";
+            // printVector(d2C_BTdT2);
+            // std::cout << "])\n";
+            
+            // std::cout << "d2C_BTdBdT = np.array([";
+            // printVector(d2C_BTdBdT);
+            // std::cout << "])\n";
+            
+            // std::cout << "d2C_BTdTdB = np.array([";
+            // printVector(d2C_BTdTdB);
+            // std::cout << "])\n";
+         }
+      }
+   }
+}
+
+TEST_CASE("Remnant Flux Coefficient")
+{
+   using namespace mfem;
+   using namespace miso;
+
+   std::stringstream meshStr;
+   meshStr << two_tet_mesh_str;
+   Mesh mesh(meshStr);
+
+   const int dim = mesh.SpaceDimension();
+
+
+   /// Construct coefficient
+   for (int p = 1; p <= 1; p++)
+   {
+      /// construct elements
+      ND_FECollection fec(p, dim);
+      FiniteElementSpace fes(&mesh, &fec);
+
+      // Set the options in JSON format for the CAL2 coefficients
+      const auto materials_material = R"(
+      {
+         "mu_r": 1.04,
+         "B_r": 1.390,
+         "alpha_B_r": -0.12,
+         "T_ref": 293.15,
+         "rho": 7500,
+         "cv": 502.08,
+         "kappa": 9,
+         "max-temp": 583.15,
+         "ks": 500,
+         "beta": 0.0,
+         "alpha": 0.0,
+         "Demag": {
+            "T0": 293.15,
+            "alpha_B_r": -0.12,
+            "B_r_T0": 1.39,
+            "alpha_H_ci": -0.57,
+            "H_ci_T0": -1273.0,
+            "alpha_B_knee": 0.005522656,
+            "beta_B_knee": 0.064272862,
+            "alpha_H_knee": 5.548346445,
+            "beta_H_knee": -1055.87196
+         }
+      }
+      )"_json;
+
+      auto B_r_coeff = RemnantFluxCoefficient(materials_material);
+
+      int npts = 50;
+      std::vector<double> temperatures(npts);
+      // Temperature spans between 0 and about 200 degrees
+      for (int i = 0; i < npts; ++i)
+      {
+         temperatures[i] = double(i)*(200/double(npts));
+      }
+
+      std::vector<double> B_r(npts);
+
+      // for (int j = 0; j < fes.GetNE(); j++)
+      for (int j = 0; j < 1; j++)
+      {
+
+         const FiniteElement &el = *fes.GetFE(j);
+
+         IsoparametricTransformation trans;
+         mesh.GetElementTransformation(j, &trans);
+
+         const IntegrationRule *ir = NULL;
+         {
+            int order = trans.OrderW() + 2 * el.GetOrder();
+            ir = &IntRules.Get(el.GetGeomType(), order);
+         }
+
+         // for (int i = 0; i < ir->GetNPoints(); i++)
+         for (int i = 0; i < 1; i++)
+         {
+            const IntegrationPoint &ip = ir->IntPoint(i);
+
+            trans.SetIntPoint(&ip);
+
+            for (int k = 0; k < npts; ++k)
+            {
+               auto temperature = temperatures[k];
+
+               B_r[k] = B_r_coeff.Eval(trans, ip, temperature);
+               
+            }
+
+            std::cout << "temperatures = np.array([";
+            printVector(temperatures);
+            std::cout << "])\n";
+
+            std::cout << "B_r = np.array([";
+            printVector(B_r);
+            std::cout << "])\n";
+         }
+      }
+   }
+}
+
+// TEST_CASE("NonlinearReluctivityCoefficient::EvalStateDeriv",
+//           "[NonlinearReluctivityCoefficient]")
+// {
+//    using namespace mfem;
+//    using namespace miso;
+
+//    constexpr double eps_fd = 1e-5;
+//    constexpr int dim = 3;
+
+//    std::stringstream meshStr;
+//    meshStr << two_tet_mesh_str;
+//    Mesh mesh(meshStr);
+
+//    /// Costruct coefficient
+//    for (int p = 1; p <= 1; p++)
+//    {
+//       /// construct elements
+//       ND_FECollection fec(p, dim);
+//       FiniteElementSpace fes(&mesh, &fec);
+
+//       GridFunction A(&fes);
+//       VectorFunctionCoefficient pert(dim, [](const Vector &x, Vector &A)
+//       {
+//          A(0) = -0.5*x(1);
+//          A(1) = 1.79*x(0);
+//          A(2) = 0.0;
+//       });
+//       A.ProjectCoefficient(pert);
+
+
+//       auto b = material_library["hiperco50"]["B"].get<std::vector<double>>();
+//       auto h = material_library["hiperco50"]["H"].get<std::vector<double>>();
+//       // auto b = material_library["team13"]["B"].get<std::vector<double>>();
+//       // auto h = material_library["team13"]["H"].get<std::vector<double>>();
+//       miso::NonlinearReluctivityCoefficient coeff(b, h);
+
+//       for (int j = 0; j < fes.GetNE(); j++)
+//       {
+
+//          const FiniteElement &el = *fes.GetFE(j);
+
+//          IsoparametricTransformation trans;
+//          mesh.GetElementTransformation(j, &trans);
+
+//          const IntegrationRule *ir = NULL;
+//          {
+//             int order = trans.OrderW() + 2 * el.GetOrder();
+//             ir = &IntRules.Get(el.GetGeomType(), order);
+//          }
+
+//          for (int i = 0; i < ir->GetNPoints(); i++)
+//          {
+//             const IntegrationPoint &ip = ir->IntPoint(i);
+
+//             trans.SetIntPoint(&ip);
+//             Vector b_vec;
+//             A.GetCurl(trans, b_vec);
+
+//             auto b_mag = b_vec.Norml2();
+
+//             double dnudB = coeff.EvalStateDeriv(trans, ip, b_mag);
+
+//             double dnudB_fd = -coeff.Eval(trans, ip, b_mag - eps_fd);
+//             dnudB_fd += coeff.Eval(trans, ip, b_mag + eps_fd);
+//             dnudB_fd /= (2* eps_fd);
+
+//             // std::cout << "dnudB: " << dnudB << "\n";
+//             // std::cout << "dnudB_fd: " << dnudB_fd << "\n";
+//             REQUIRE(dnudB == Approx(dnudB_fd));
+//          }
+//       }
+//    }
+// }