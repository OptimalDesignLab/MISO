#include <random>
#include "catch.hpp"
#include "mfem.hpp"
#include "euler_test_data.hpp"
#include "navier_stokes_integ.hpp"
#include "navier_stokes_fluxes.hpp"

using namespace std;

TEMPLATE_TEST_CASE_SIG("ESViscousIntegrator::applyScalingJacState", "[ESViscousIntegrator]",
                       ((int dim), dim), 1, 2, 3)
{
   using namespace euler_data;
   double delta = 1e-5;
   int num_states = dim + 2;
   double Re_num = 1;
   double Pr_num = 1;
   double mu = -1;
   // construct state vec
   mfem::Vector q(num_states);
   mfem::Vector x(num_states - 2);
   q(0) = rho;
   q(dim + 1) = rhoe;
   for (int di = 0; di < dim; ++di)
   {
      q(di + 1) = rhou[di];
      x(di) = 0;
   }
   // spatial derivatives of entropy variables
   mfem::DenseMatrix delw(delw_data, dim + 2, dim);
   // Create the AD stack, and the integrator
   adept::Stack diff_stack;
   miso::ESViscousIntegrator<dim> esviscousinteg(diff_stack, Re_num, Pr_num, mu);
   // calculate the jacobian w.r.t q
   for (int di = 0; di < dim; ++di)
   {
      DYNAMIC_SECTION("Apply scaling jacobian w.r.t state is correct for di = " << di)
      {
         mfem::DenseMatrix mat_vec_jac(num_states);
         esviscousinteg.applyScalingJacState(di, x, q, delw, mat_vec_jac);
         //mat_vec_jac.Print();
         // loop over each state variable and check column of mat_vec_jac...
         for (int i = 0; i < num_states; ++i)
         {
            mfem::Vector q_plus(q), q_minus(q);
            mfem::Vector mat_vec_plus(num_states), mat_vec_minus(num_states);
            q_plus(i) += delta;
            q_minus(i) -= delta;
            esviscousinteg.applyScaling(di, x, q_plus, delw, mat_vec_plus);
            esviscousinteg.applyScaling(di, x, q_minus, delw, mat_vec_minus);
            mfem::Vector mat_vec_fd(num_states);
            mat_vec_fd = 0.0;
            subtract(mat_vec_plus, mat_vec_minus, mat_vec_fd);
            mat_vec_fd /= 2.0 * delta;
            // compare with explicit Jacobian
            for (int j = 0; j < num_states; j++)
            {
               REQUIRE(mat_vec_jac(j, i) == Approx(mat_vec_fd(j)));
            }
         }
      }
   }
}

TEMPLATE_TEST_CASE_SIG("ESViscousIntegrator::applyScalingJacDw", "[ESViscousIntegrator]",
                       ((int dim), dim), 1, 2, 3)
{
   using namespace euler_data;
   double delta = 1e-5;
   int num_states = dim + 2;
   double Re_num = 1;
   double Pr_num = 1;
   double mu = -1;
   // construct state vec
   mfem::Vector q(num_states);
   mfem::Vector v(num_states);
   mfem::Vector x(num_states - 2);
   q(0) = rho;
   q(dim + 1) = rhoe;
   for (int di = 0; di < dim; ++di)
   {
      q(di + 1) = rhou[di];
      x(di) = 0;
   }
   for (int di = 0; di < dim + 2; ++di)
   {
      v(di) = vec_pert[di];
   }
   // spatial derivatives of entropy variables
   mfem::DenseMatrix delw(delw_data, dim + 2, dim);
   // Create the AD stack, and the integrator
   adept::Stack diff_stack;
   miso::ESViscousIntegrator<dim> esviscousinteg(diff_stack, Re_num, Pr_num, mu);
   // calculate the jacobian w.r.t q
   for (int di = 0; di < dim; ++di)
   {
      DYNAMIC_SECTION("Apply scaling jacobian w.r.t Dw is correct for di = " << di)
      {
         std::vector<mfem::DenseMatrix> mat_vec_jac(dim);
         for (int d = 0; d < dim; ++d)
         {
            mat_vec_jac[d].SetSize(num_states);
         }
         // get jacobian from adept
         esviscousinteg.applyScalingJacDw(di, x, q, delw, mat_vec_jac);
         // matrix perturbation reshaped into vector
         mfem::Vector v_vec(vec_pert, num_states);
         for (int d = 0; d < dim; ++d)
         {
            mfem::Vector mat_vec_jac_v(num_states);
            mat_vec_jac[d].Mult(v_vec, mat_vec_jac_v);
            // perturb one column of delw everytime
            mfem::DenseMatrix delw_plus(delw), delw_minus(delw);
            for (int s = 0; s < num_states; ++s)
            {
               delw_plus.GetColumn(d)[s] += v(s) * delta;
               delw_minus.GetColumn(d)[s] -= v(s) * delta;
            }
            // get finite-difference jacobian
            mfem::Vector mat_vec_plus(num_states), mat_vec_minus(num_states);
            esviscousinteg.applyScaling(di, x, q, delw_plus, mat_vec_plus);
            esviscousinteg.applyScaling(di, x, q, delw_minus, mat_vec_minus);
            mfem::Vector mat_vec_jac_v_fd(num_states);
            subtract(mat_vec_plus, mat_vec_minus, mat_vec_jac_v_fd);
            mat_vec_jac_v_fd /= 2.0 * delta;
            // compare with explicit Jacobian
            for (int s = 0; s < num_states; s++)
            {
               REQUIRE(mat_vec_jac_v(s) == Approx(mat_vec_jac_v_fd(s)));
            }
         } // d loop
      }    // section
   }       // di loop
} // test case

TEMPLATE_TEST_CASE_SIG("Noslip Jacobian", "[NoSlipAdiabaticWallBC]",
                       ((int dim), dim), 2, 3)
{
   using namespace euler_data;
   double delta = 1e-5;
   int num_states = dim + 2;
   double Re_num = 1;
   double Pr_num = 1;
   double mu = -1;
   double jac = 1;
   // construct state vec
   mfem::Vector q(num_states);
   mfem::Vector q_ref(num_states);
   mfem::Vector nrm(dim);
   for (int di = 0; di < dim; ++di)
   {
      nrm(di) = dir[di];
   }
   q(0) = rho;
   q(dim + 1) = rhoe;
   q_ref(0) = rhou[0];
   q_ref(dim + 1) = rhou[dim - 1];
   for (int di = 0; di < dim; ++di)
   {
      q(di + 1) = rhou[di];
      q_ref(di + 1) = 0.0;
   }
   // random delw matrix
   // spatial derivatives of entropy variables
   mfem::DenseMatrix delw(delw_data, dim + 2, dim);
   // dummy const vector x for calcFlux - unused
   const mfem::Vector x(nrm);
   /// finite element or SBP operators
   std::unique_ptr<mfem::FiniteElementCollection> fec;
   // Create the AD stack, and the integrator
   adept::Stack diff_stack;

<<<<<<< HEAD
   for (int p = 0; p <= 1; ++p)
=======
   fec.reset(new mfem::SBPCollection(1, dim));
   miso::NoSlipAdiabaticWallBC<dim> noslipadiabatic(diff_stack, fec.get(),
                                                    Re_num, Pr_num, q_ref, mu);

   SECTION("jacobian of no slip adiabatic wall w.r.t state is correct")
>>>>>>> 37fcab9f
   {
      fec.reset(new mfem::SBPCollection(p, dim));
      mach::NoSlipAdiabaticWallBC<dim> noslipadiabatic(diff_stack, fec.get(),
                                                      Re_num, Pr_num, q_ref, mu);

      DYNAMIC_SECTION("jacobian of no slip adiabatic wall w.r.t state failed for degree p = " << p)
      {
         mfem::DenseMatrix mat_vec_jac(num_states);
         noslipadiabatic.calcFluxJacState(x, nrm, jac, q, delw, mat_vec_jac);
         //mat_vec_jac.Print();
         // loop over each state variable and check column of mat_vec_jac...
         for (int i = 0; i < num_states; ++i)
         {
            mfem::Vector q_plus(q), q_minus(q);
            mfem::Vector mat_vec_plus(num_states), mat_vec_minus(num_states);
            q_plus(i) += delta;
            q_minus(i) -= delta;
            noslipadiabatic.calcFlux(x, nrm, jac, q_plus, delw, mat_vec_plus);
            noslipadiabatic.calcFlux(x, nrm, jac, q_minus, delw, mat_vec_minus);
            mfem::Vector mat_vec_fd(num_states);
            mat_vec_fd = 0.0;
            subtract(mat_vec_plus, mat_vec_minus, mat_vec_fd);
            mat_vec_fd /= 2.0 * delta;
            // compare with explicit Jacobian
            for (int j = 0; j < num_states; j++)
            {
               REQUIRE(mat_vec_jac(j, i) == Approx(mat_vec_fd(j)));
            }
         }
      }
      DYNAMIC_SECTION("jacobian of no slip dual flux w.r.t state is incorrect for degree p = " << p)
      {
         std::vector<mfem::DenseMatrix> mat_vec_jac(dim);
         for (int d = 0; d < dim; ++d)
         {
            mat_vec_jac[d].SetSize(num_states);
         }
         noslipadiabatic.calcFluxDvJacState(x, nrm, q, mat_vec_jac);
         //mat_vec_jac.Print();
         // loop over each state variable and check column of mat_vec_jac...
         for (int i = 0; i < num_states; ++i)
         {
            mfem::Vector q_plus(q), q_minus(q);
            mfem::DenseMatrix flux_mat_plus(num_states, dim);
            mfem::DenseMatrix flux_mat_minus(num_states, dim);
            q_plus(i) += delta;
            q_minus(i) -= delta;
            noslipadiabatic.calcFluxDv(x, nrm, q_plus, flux_mat_plus);
            noslipadiabatic.calcFluxDv(x, nrm, q_minus, flux_mat_minus);
            mfem::DenseMatrix flux_mat_fd(num_states, dim);
            flux_mat_fd = 0.0;
            mfem::Add(flux_mat_plus, flux_mat_minus, -1.0, flux_mat_fd);
            flux_mat_fd *= 1.0/(2.0 * delta);
            // compare with explicit Jacobian
            for (int d = 0; d < dim; ++d)
            {
               for (int j = 0; j < num_states; j++)
               {
                  REQUIRE(mat_vec_jac[d](j, i) == Approx(flux_mat_fd(j, d)));
               }
            }
         }
      }      
   }

}

TEMPLATE_TEST_CASE_SIG("Noslip Jacobian w.r.t Dw ", "[NoSlipAdiabaticWallBC]",
                       ((int dim), dim), 2, 3)
{
   using namespace euler_data;
   double delta = 1e-5;
   int num_states = dim + 2;
   double Re_num = 1;
   double Pr_num = 1;
   double mu = -1;
   double jac = 1;
   // construct state vec
   mfem::Vector q(num_states);
   mfem::Vector q_ref(num_states);
   mfem::Vector nrm(dim);
   mfem::Vector v(num_states);
   for (int di = 0; di < dim; ++di)
   {
      nrm(di) = dir[di];
   }
   q(0) = rho;
   q(dim + 1) = rhoe;
   q_ref(0) = rhou[0];
   q_ref(dim + 1) = rhou[dim - 1];
   for (int di = 0; di < dim; ++di)
   {
      q(di + 1) = rhou[di];
      q_ref(di + 1) = 0.0;
   }
   for (int di = 0; di < dim + 2; ++di)
   {
      v(di) = vec_pert[di];
   }
   // spatial derivatives of entropy variables
   mfem::DenseMatrix delw(delw_data, dim + 2, dim);
   // dummy const vector x for calcFlux - unused
   const mfem::Vector x(nrm);
   /// finite element or SBP operators
   std::unique_ptr<mfem::FiniteElementCollection> fec;
   // Create the AD stack, and the integrator
   adept::Stack diff_stack;
<<<<<<< HEAD
   for (int p = 0; p <= 1; ++p)
=======
   fec.reset(new mfem::SBPCollection(1, dim));
   miso::NoSlipAdiabaticWallBC<dim> noslipadiabatic(diff_stack, fec.get(),
                                                    Re_num, Pr_num, q_ref, mu);

   SECTION("jacobian of no slip adiabatic wall w.r.t Dw is correct")
>>>>>>> 37fcab9f
   {
      fec.reset(new mfem::SBPCollection(p, dim));
      mach::NoSlipAdiabaticWallBC<dim> noslipadiabatic(diff_stack, fec.get(),
                                                      Re_num, Pr_num, q_ref, mu);

      DYNAMIC_SECTION("jacobian of no slip adiabatic wall w.r.t Dw failed for degree p = " << p)
      {
         std::vector<mfem::DenseMatrix> mat_vec_jac(dim);
         for (int d = 0; d < dim; ++d)
         {
            mat_vec_jac[d].SetSize(num_states);
         }
         noslipadiabatic.calcFluxJacDw(x, nrm, jac, q, delw, mat_vec_jac);
         // loop over each state variable and check column of mat_vec_jac...
         // matrix perturbation reshaped into vector
         mfem::Vector v_vec(vec_pert, num_states);
         for (int d = 0; d < dim; ++d)
         {
            mfem::Vector mat_vec_jac_v(num_states);
            mat_vec_jac[d].Mult(v_vec, mat_vec_jac_v);
            // perturb one column of delw everytime
            mfem::DenseMatrix delw_plus(delw), delw_minus(delw);
            for (int s = 0; s < num_states; ++s)
            {
               delw_plus.GetColumn(d)[s] += v(s) * delta;
               delw_minus.GetColumn(d)[s] -= v(s) * delta;
            }
            mfem::Vector mat_vec_plus(num_states), mat_vec_minus(num_states);
            noslipadiabatic.calcFlux(x, nrm, jac, q, delw_plus, mat_vec_plus);
            noslipadiabatic.calcFlux(x, nrm, jac, q, delw_minus, mat_vec_minus);
            mfem::Vector mat_vec_fd(num_states);
            mat_vec_fd = 0.0;
            subtract(mat_vec_plus, mat_vec_minus, mat_vec_fd);
            mat_vec_fd /= 2.0 * delta;
            // compare with explicit Jacobian
            for (int s = 0; s < num_states; ++s)
            {
               REQUIRE(mat_vec_jac_v(s) == Approx(mat_vec_fd(s)));
            }
         } // d loop
      }    // section      
   }
} // test case

TEMPLATE_TEST_CASE_SIG("Slip wall Jacobian states", "[ViscousSlipWallBC]",
                       ((int dim), dim), 2, 3)
{
   using namespace euler_data;
   double delta = 1e-5;
   int num_states = dim + 2;
   double Re_num = 1;
   double Pr_num = 1;
   double mu = 1;
   double jac = 1;
   // construct state vec
   mfem::Vector q(num_states);
   mfem::Vector q_ref(num_states);
   mfem::Vector nrm(dim);
   for (int di = 0; di < dim; ++di)
   {
      nrm(di) = dir[di];
   }
   q(0) = rho;
   q(dim + 1) = rhoe;
   q_ref(0) = rhou[0];
   q_ref(dim + 1) = rhou[dim - 1];
   for (int di = 0; di < dim; ++di)
   {
      q(di + 1) = rhou[di];
      q_ref(di + 1) = 0.0;
   }
   // random delw matrix
   // spatial derivatives of entropy variables
   mfem::DenseMatrix delw(delw_data, dim + 2, dim);
   // dummy const vector x for calcFlux - unused
   const mfem::Vector x(nrm);
   /// finite element or SBP operators
   std::unique_ptr<mfem::FiniteElementCollection> fec;
   // Create the AD stack, and the integrator
   adept::Stack diff_stack;
<<<<<<< HEAD
   for (int p = 0; p <= 1; p++)
=======
   fec.reset(new mfem::SBPCollection(1, dim));
   miso::ViscousSlipWallBC<dim> viscousslipwall(diff_stack, fec.get(), Re_num,
                                                Pr_num, mu);

   SECTION("jacobian of Viscous Slip Wall BC w.r.t state is correct")
>>>>>>> 37fcab9f
   {
      fec.reset(new mfem::SBPCollection(p, dim));
      mach::ViscousSlipWallBC<dim> viscousslipwall(diff_stack, fec.get(), Re_num,
                                                   Pr_num, mu);

      DYNAMIC_SECTION("jacobian of Viscous Slip Wall BC w.r.t state failed for degree p = " << p)
      {
         mfem::DenseMatrix mat_vec_jac(num_states);
         viscousslipwall.calcFluxJacState(x, nrm, jac, q, delw, mat_vec_jac);
         //mat_vec_jac.Print();
         // loop over each state variable and check column of mat_vec_jac...
         for (int i = 0; i < num_states; ++i)
         {
            mfem::Vector q_plus(q), q_minus(q);
            mfem::Vector mat_vec_plus(num_states), mat_vec_minus(num_states);
            q_plus(i) += delta;
            q_minus(i) -= delta;
            viscousslipwall.calcFlux(x, nrm, jac, q_plus, delw, mat_vec_plus);
            viscousslipwall.calcFlux(x, nrm, jac, q_minus, delw, mat_vec_minus);
            mfem::Vector mat_vec_fd(num_states);
            mat_vec_fd = 0.0;
            subtract(mat_vec_plus, mat_vec_minus, mat_vec_fd);
            mat_vec_fd /= 2.0 * delta;
            // compare with explicit Jacobian
            for (int j = 0; j < num_states; j++)
            {
               REQUIRE(mat_vec_jac(j, i) == Approx(mat_vec_fd(j)));
            }
         }
      }      
   }
}

TEMPLATE_TEST_CASE_SIG("Viscous inflow Jacobian", "[ViscousInflowBC]",
                       ((int dim), dim), 2, 3)
{
   using namespace euler_data;
   double delta = 1e-5;
   int num_states = dim + 2;
   double Re_num = 1;
   double Pr_num = 1;
   double mu = 1;
   double jac = 1;
   // construct state vec
   mfem::Vector q(num_states);
   mfem::Vector q_in(num_states);
   mfem::Vector nrm(dim);
   for (int di = 0; di < dim; ++di)
   {
      nrm(di) = dir[di];
   }
   q(0) = rho;
   q(dim + 1) = rhoe;
   q_in(0) = rho2;        //1.2;
   q_in(dim + 1) = rhoe2; //1;
   for (int di = 0; di < dim; ++di)
   {
      q(di + 1) = rhou[di];
      q_in(di + 1) = rhou2[di]; //1;
   }
   // random delw matrix
   // spatial derivatives of entropy variables
   mfem::DenseMatrix delw(delw_data, dim + 2, dim);
   // dummy const vector x for calcFlux - unused
   const mfem::Vector x(nrm);
   /// finite element or SBP operators
   std::unique_ptr<mfem::FiniteElementCollection> fec;
   // Create the AD stack, and the integrator
   adept::Stack diff_stack;
<<<<<<< HEAD
   for (int p = 0; p <= 1; ++p)
=======
   fec.reset(new mfem::SBPCollection(1, dim));
   miso::ViscousInflowBC<dim> viscousinflow(diff_stack, fec.get(), Re_num,
                                            Pr_num, q_in, mu);

   SECTION("jacobian of viscous inflow bc w.r.t state is correct")
>>>>>>> 37fcab9f
   {
      fec.reset(new mfem::SBPCollection(p, dim));
      mach::ViscousInflowBC<dim> viscousinflow(diff_stack, fec.get(), Re_num,
                                             Pr_num, q_in, mu);

      DYNAMIC_SECTION("jacobian of viscous inflow bc w.r.t state failed for degree p = " << p)
      {
         mfem::DenseMatrix mat_vec_jac(num_states);
         viscousinflow.calcFluxJacState(x, nrm, jac, q, delw, mat_vec_jac);
         // loop over each state variable and check column of mat_vec_jac...
         for (int i = 0; i < num_states; ++i)
         {
            mfem::Vector q_plus(q), q_minus(q);
            mfem::Vector mat_vec_plus(num_states), mat_vec_minus(num_states);
            q_plus(i) += delta;
            q_minus(i) -= delta;
            viscousinflow.calcFlux(x, nrm, jac, q_plus, delw, mat_vec_plus);
            viscousinflow.calcFlux(x, nrm, jac, q_minus, delw, mat_vec_minus);
            mfem::Vector mat_vec_fd(num_states);
            mat_vec_fd = 0.0;
            subtract(mat_vec_plus, mat_vec_minus, mat_vec_fd);
            mat_vec_fd /= 2.0 * delta;
            // compare with explicit Jacobian
            for (int j = 0; j < num_states; j++)
            {
               REQUIRE(mat_vec_jac(j, i) == Approx(mat_vec_fd(j)));
            }
         }
      }      
   }
}

TEMPLATE_TEST_CASE_SIG("Viscous outflow Jacobian", "[ViscousOutflowBC]",
                       ((int dim), dim), 2, 3)
{
   using namespace euler_data;
   double delta = 1e-5;
   int num_states = dim + 2;
   double Re_num = 1;
   double Pr_num = 1;
   double mu = 1;
   double jac = 1;
   // construct state vec
   mfem::Vector q(num_states);
   mfem::Vector q_out(num_states);
   mfem::Vector nrm(dim);
   for (int di = 0; di < dim; ++di)
   {
      nrm(di) = dir[di];
   }
   q(0) = rho;
   q(dim + 1) = rhoe;
   q_out(0) = rho2;        //1.2;
   q_out(dim + 1) = rhoe2; //1;
   for (int di = 0; di < dim; ++di)
   {
      q(di + 1) = rhou[di];
      q_out(di + 1) = rhou2[di]; //1;
   }
   // random delw matrix
   // spatial derivatives of entropy variables
   mfem::DenseMatrix delw(delw_data, dim + 2, dim);
   // dummy const vector x for calcFlux - unused
   const mfem::Vector x(nrm);
   /// finite element or SBP operators
   std::unique_ptr<mfem::FiniteElementCollection> fec;
   // Create the AD stack, and the integrator
   adept::Stack diff_stack;
<<<<<<< HEAD
   for (int p = 0; p <= 1; ++p)
=======
   fec.reset(new mfem::SBPCollection(1, dim));
   miso::ViscousOutflowBC<dim> viscousoutflow(diff_stack, fec.get(), Re_num,
                                              Pr_num, q_out, mu);

   SECTION("jacobian of viscous outflow bc w.r.t state is correct")
>>>>>>> 37fcab9f
   {
      fec.reset(new mfem::SBPCollection(p, dim));
      mach::ViscousOutflowBC<dim> viscousoutflow(diff_stack, fec.get(), Re_num,
                                                Pr_num, q_out, mu);

      DYNAMIC_SECTION("jacobian of viscous outflow bc w.r.t state failed for degree p = " << p)
      {
         mfem::DenseMatrix mat_vec_jac(num_states);
         viscousoutflow.calcFluxJacState(x, nrm, jac, q, delw, mat_vec_jac);
         // loop over each state variable and check column of mat_vec_jac...
         for (int i = 0; i < num_states; ++i)
         {
            mfem::Vector q_plus(q), q_minus(q);
            mfem::Vector mat_vec_plus(num_states), mat_vec_minus(num_states);
            q_plus(i) += delta;
            q_minus(i) -= delta;
            viscousoutflow.calcFlux(x, nrm, jac, q_plus, delw, mat_vec_plus);
            viscousoutflow.calcFlux(x, nrm, jac, q_minus, delw, mat_vec_minus);
            mfem::Vector mat_vec_fd(num_states);
            mat_vec_fd = 0.0;
            subtract(mat_vec_plus, mat_vec_minus, mat_vec_fd);
            mat_vec_fd /= 2.0 * delta;
            // compare with explicit Jacobian
            for (int j = 0; j < num_states; j++)
            {
               REQUIRE(mat_vec_jac(j, i) == Approx(mat_vec_fd(j)));
            }
         }
      }      
   }
}

TEMPLATE_TEST_CASE_SIG("Viscous farfield Jacobian", "[ViscousFarFieldBC]",
                       ((int dim), dim), 2, 3)
{
   using namespace euler_data;
   double delta = 1e-5;
   int num_states = dim + 2;
   double Re_num = 1;
   double Pr_num = 1;
   double mu = 1;
   double jac = 1;
   // construct state vec
   mfem::Vector q(num_states);
   mfem::Vector qfs(num_states);
   mfem::Vector nrm(dim);
   for (int di = 0; di < dim; ++di)
   {
      nrm(di) = dir[di];
   }
   q(0) = rho;
   q(dim + 1) = rhoe;
   qfs(0) = rho2;        //1.2;
   qfs(dim + 1) = rhoe2; //1;
   for (int di = 0; di < dim; ++di)
   {
      q(di + 1) = rhou[di];
      qfs(di + 1) = rhou2[di]; //1;
   }
   // random delw matrix
   // spatial derivatives of entropy variables
   mfem::DenseMatrix delw(delw_data, dim + 2, dim);
   // dummy const vector x for calcFlux - unused
   const mfem::Vector x(nrm);
   /// finite element or SBP operators
   std::unique_ptr<mfem::FiniteElementCollection> fec;
   // Create the AD stack, and the integrator
   adept::Stack diff_stack;
<<<<<<< HEAD
   for (int p = 0; p <= 1; ++p)
=======
   fec.reset(new mfem::SBPCollection(1, dim));
   miso::ViscousFarFieldBC<dim> viscousfarfield(diff_stack, fec.get(), Re_num,
                                                Pr_num, qfs, mu);

   SECTION("jacobian of viscous farfield bc w.r.t state is correct")
>>>>>>> 37fcab9f
   {
      fec.reset(new mfem::SBPCollection(p, dim));
      mach::ViscousFarFieldBC<dim> viscousfarfield(diff_stack, fec.get(), Re_num,
                                                   Pr_num, qfs, mu);

      DYNAMIC_SECTION("jacobian of viscous farfield bc w.r.t state failed for degree p = " << p)
      {
         mfem::DenseMatrix mat_vec_jac(num_states);
         viscousfarfield.calcFluxJacState(x, nrm, jac, q, delw, mat_vec_jac);
         // loop over each state variable and check column of mat_vec_jac...
         for (int i = 0; i < num_states; ++i)
         {
            mfem::Vector q_plus(q), q_minus(q);
            mfem::Vector mat_vec_plus(num_states), mat_vec_minus(num_states);
            q_plus(i) += delta;
            q_minus(i) -= delta;
            viscousfarfield.calcFlux(x, nrm, jac, q_plus, delw, mat_vec_plus);
            viscousfarfield.calcFlux(x, nrm, jac, q_minus, delw, mat_vec_minus);
            mfem::Vector mat_vec_fd(num_states);
            mat_vec_fd = 0.0;
            subtract(mat_vec_plus, mat_vec_minus, mat_vec_fd);
            mat_vec_fd /= 2.0 * delta;
            // compare with explicit Jacobian
            for (int j = 0; j < num_states; j++)
            {
               REQUIRE(mat_vec_jac(j, i) == Approx(mat_vec_fd(j)));
            }
         }
      }      
   }
}

TEMPLATE_TEST_CASE_SIG("Viscous Exact BC Jacobian", "[VisExactBC]",
                       ((int dim), dim), 2)
{
   // Simple function to act as the exact solution
   auto exact = [](const mfem::Vector &x, mfem::Vector &q) {
      q(0) = 0.9856566615165173;
      q(1) = 0.09595562550099601;
      q(2) = -0.030658751626551423;
      q(3) = 2.061597236955558;
   };

   using namespace euler_data;
   double delta = 1e-5;
   int num_states = dim + 2;
   double Re_num = 1;
   double Pr_num = 1;
   double mu = 1;
   double jac = 1;
   // construct state vec
   mfem::Vector q(num_states);
   mfem::Vector nrm(dim);
   for (int di = 0; di < dim; ++di)
   {
      nrm(di) = dir[di];
   }
   q(0) = rho;
   q(dim + 1) = rhoe;
   for (int di = 0; di < dim; ++di)
   {
      q(di + 1) = rhou[di];
   }
   // random delw matrix
   // spatial derivatives of entropy variables
   mfem::DenseMatrix delw(delw_data, dim + 2, dim);
   // dummy const vector x for calcFlux - unused
   const mfem::Vector x(nrm);
   /// finite element or SBP operators
   std::unique_ptr<mfem::FiniteElementCollection> fec;
   // Create the AD stack, and the integrator
   adept::Stack diff_stack;
   fec.reset(new mfem::SBPCollection(1, dim));
   miso::ViscousExactBC<dim> viscousexact(diff_stack, fec.get(), Re_num,
                                          Pr_num, exact, mu);

   SECTION("jacobian of viscous farfield bc w.r.t state is correct")
   {
      mfem::DenseMatrix mat_vec_jac(num_states);
      viscousexact.calcFluxJacState(x, nrm, jac, q, delw, mat_vec_jac);
      // loop over each state variable and check column of mat_vec_jac...
      for (int i = 0; i < num_states; ++i)
      {
         mfem::Vector q_plus(q), q_minus(q);
         mfem::Vector mat_vec_plus(num_states), mat_vec_minus(num_states);
         q_plus(i) += delta;
         q_minus(i) -= delta;
         viscousexact.calcFlux(x, nrm, jac, q_plus, delw, mat_vec_plus);
         viscousexact.calcFlux(x, nrm, jac, q_minus, delw, mat_vec_minus);
         mfem::Vector mat_vec_fd(num_states);
         mat_vec_fd = 0.0;
         subtract(mat_vec_plus, mat_vec_minus, mat_vec_fd);
         mat_vec_fd /= 2.0 * delta;
         // compare with explicit Jacobian
         for (int j = 0; j < num_states; j++)
         {
            REQUIRE(mat_vec_jac(j, i) == Approx(mat_vec_fd(j)));
         }
      }
   }
}

// TODO: add dim = 1, 3 once 3d sbp operators implemented
TEMPLATE_TEST_CASE_SIG("Surface force gradients", "[Surface Force]",
                       ((int dim), dim), 2, 3)
{
   using namespace euler_data;
   // copy the data into mfem vectors for convenience
   double delta = 1e-5;
   double jac = 2.0; // mapping Jacobian determinant
   mfem::Vector nrm(dim);
   for (int di = 0; di < dim; ++di)
   {
      nrm(di) = dir[di];
   }
   mfem::Vector q(dim + 2);
   q(0) = rho;
   q(dim + 1) = rhoe;
   for (int di = 0; di < dim; ++di)
   {
      q(di + 1) = rhou[di];
   }
   // random delw matrix
   // spatial derivatives of entropy variables
   mfem::DenseMatrix delw(delw_data, dim + 2, dim);

   mfem::Vector drag_dir(dim);
   drag_dir = 0.0;
   double aoa_fs = 5.0 * M_PI / 180;
   double Re = 1.0;
   double Pr = 0.72;
   mfem::Vector q_ref(q);
   if (dim == 1)
   {
      drag_dir(0) = 1.0;
   }
   else if (dim == 2)
   {
      drag_dir(0) = cos(aoa_fs);
      drag_dir(1) = sin(aoa_fs);
   }
   else
   {
      drag_dir(0) = cos(aoa_fs);
      drag_dir(1) = sin(aoa_fs);
      drag_dir(2) = 0.0;
   }

   // dummy const vector x for calcBndryFun and calcBndryFunJacState - unused
   const mfem::Vector x(nrm);

   // create the perturbation vector
   mfem::Vector v(dim + 2);
   for (int i = 0; i < dim + 2; i++)
   {
      v(i) = vec_pert[i];
   }

   // Define the SBP elements and finite-element space, and integrator
   std::unique_ptr<mfem::FiniteElementCollection> fec;
   adept::Stack diff_stack;
<<<<<<< HEAD
=======
   fec.reset(new mfem::SBPCollection(1, dim));
   miso::SurfaceForce<dim> force(diff_stack, fec.get(), dim + 2, Re, Pr,
                                 q_ref, drag_dir);
>>>>>>> 37fcab9f

   for (int p = 0; p <= 1; ++p)
   {
      fec.reset(new mfem::SBPCollection(p, dim));
      mach::SurfaceForce<dim> force(diff_stack, fec.get(), dim + 2, Re, Pr,
                                    q_ref, drag_dir);

      DYNAMIC_SECTION("Gradient of surface force w.r.t q ... for degree p = " << p)
      {
         // get derivative information from AD functions
         mfem::Vector dJdu_ad(dim + 2);
         force.calcBndryFunJacState(x, nrm, jac, q, delw, dJdu_ad);
         double dJdu_dot_v_ad = mfem::InnerProduct(dJdu_ad, v);

         // FD approximation
         mfem::Vector q_plus(q);
         mfem::Vector q_minus(q);
         q_plus.Add(delta, v);
         q_minus.Add(-delta, v);

         double dJdu_dot_v_fd = force.calcBndryFun(x, nrm, jac, q_plus, delw);
         dJdu_dot_v_fd -= force.calcBndryFun(x, nrm, jac, q_minus, delw);
         dJdu_dot_v_fd /= 2 * delta;

         // compare
         REQUIRE(dJdu_dot_v_ad == Approx(dJdu_dot_v_fd).margin(1e-10));
      }

      DYNAMIC_SECTION("Gradient of surface force w.r.t Dw ... degree p = " << p)
      {
         // get derivative information from AD functions
         mfem::DenseMatrix dJdDw_ad(dim + 2, dim);
         force.calcBndryFunJacDw(x, nrm, jac, q, delw, dJdDw_ad);
         mfem::Vector mat_vec_ad(dim);
         dJdDw_ad.MultTranspose(v, mat_vec_ad);

         // loop over each dimension and check against mat_vec_ad
         for (int d = 0; d < dim; ++d)
         {
            // perturb one column of delw everytime
            mfem::DenseMatrix delw_plus(delw), delw_minus(delw);
            for (int s = 0; s < dim + 2; ++s)
            {
               delw_plus.GetColumn(d)[s] += v(s) * delta;
               delw_minus.GetColumn(d)[s] -= v(s) * delta;
            }
            double mat_vec_fd = force.calcBndryFun(x, nrm, jac, q, delw_plus);
            mat_vec_fd -= force.calcBndryFun(x, nrm, jac, q, delw_minus);
            mat_vec_fd /= 2.0 * delta;

            // compare
            REQUIRE(mat_vec_ad(d) == Approx(mat_vec_fd).margin(1e-10));
         } // d loop
      }    // section
   }
}<|MERGE_RESOLUTION|>--- conflicted
+++ resolved
@@ -170,18 +170,10 @@
    // Create the AD stack, and the integrator
    adept::Stack diff_stack;
 
-<<<<<<< HEAD
    for (int p = 0; p <= 1; ++p)
-=======
-   fec.reset(new mfem::SBPCollection(1, dim));
-   miso::NoSlipAdiabaticWallBC<dim> noslipadiabatic(diff_stack, fec.get(),
-                                                    Re_num, Pr_num, q_ref, mu);
-
-   SECTION("jacobian of no slip adiabatic wall w.r.t state is correct")
->>>>>>> 37fcab9f
    {
       fec.reset(new mfem::SBPCollection(p, dim));
-      mach::NoSlipAdiabaticWallBC<dim> noslipadiabatic(diff_stack, fec.get(),
+      miso::NoSlipAdiabaticWallBC<dim> noslipadiabatic(diff_stack, fec.get(),
                                                       Re_num, Pr_num, q_ref, mu);
 
       DYNAMIC_SECTION("jacobian of no slip adiabatic wall w.r.t state failed for degree p = " << p)
@@ -286,18 +278,10 @@
    std::unique_ptr<mfem::FiniteElementCollection> fec;
    // Create the AD stack, and the integrator
    adept::Stack diff_stack;
-<<<<<<< HEAD
    for (int p = 0; p <= 1; ++p)
-=======
-   fec.reset(new mfem::SBPCollection(1, dim));
-   miso::NoSlipAdiabaticWallBC<dim> noslipadiabatic(diff_stack, fec.get(),
-                                                    Re_num, Pr_num, q_ref, mu);
-
-   SECTION("jacobian of no slip adiabatic wall w.r.t Dw is correct")
->>>>>>> 37fcab9f
    {
       fec.reset(new mfem::SBPCollection(p, dim));
-      mach::NoSlipAdiabaticWallBC<dim> noslipadiabatic(diff_stack, fec.get(),
+      miso::NoSlipAdiabaticWallBC<dim> noslipadiabatic(diff_stack, fec.get(),
                                                       Re_num, Pr_num, q_ref, mu);
 
       DYNAMIC_SECTION("jacobian of no slip adiabatic wall w.r.t Dw failed for degree p = " << p)
@@ -375,19 +359,11 @@
    std::unique_ptr<mfem::FiniteElementCollection> fec;
    // Create the AD stack, and the integrator
    adept::Stack diff_stack;
-<<<<<<< HEAD
    for (int p = 0; p <= 1; p++)
-=======
-   fec.reset(new mfem::SBPCollection(1, dim));
-   miso::ViscousSlipWallBC<dim> viscousslipwall(diff_stack, fec.get(), Re_num,
-                                                Pr_num, mu);
-
-   SECTION("jacobian of Viscous Slip Wall BC w.r.t state is correct")
->>>>>>> 37fcab9f
    {
       fec.reset(new mfem::SBPCollection(p, dim));
-      mach::ViscousSlipWallBC<dim> viscousslipwall(diff_stack, fec.get(), Re_num,
-                                                   Pr_num, mu);
+      miso::ViscousSlipWallBC<dim> viscousslipwall(diff_stack, fec.get(), 
+                                                   Re_num, Pr_num, mu);
 
       DYNAMIC_SECTION("jacobian of Viscous Slip Wall BC w.r.t state failed for degree p = " << p)
       {
@@ -453,19 +429,11 @@
    std::unique_ptr<mfem::FiniteElementCollection> fec;
    // Create the AD stack, and the integrator
    adept::Stack diff_stack;
-<<<<<<< HEAD
    for (int p = 0; p <= 1; ++p)
-=======
-   fec.reset(new mfem::SBPCollection(1, dim));
-   miso::ViscousInflowBC<dim> viscousinflow(diff_stack, fec.get(), Re_num,
-                                            Pr_num, q_in, mu);
-
-   SECTION("jacobian of viscous inflow bc w.r.t state is correct")
->>>>>>> 37fcab9f
    {
       fec.reset(new mfem::SBPCollection(p, dim));
-      mach::ViscousInflowBC<dim> viscousinflow(diff_stack, fec.get(), Re_num,
-                                             Pr_num, q_in, mu);
+      miso::ViscousInflowBC<dim> viscousinflow(diff_stack, fec.get(), Re_num,
+                                               Pr_num, q_in, mu);
 
       DYNAMIC_SECTION("jacobian of viscous inflow bc w.r.t state failed for degree p = " << p)
       {
@@ -530,19 +498,11 @@
    std::unique_ptr<mfem::FiniteElementCollection> fec;
    // Create the AD stack, and the integrator
    adept::Stack diff_stack;
-<<<<<<< HEAD
    for (int p = 0; p <= 1; ++p)
-=======
-   fec.reset(new mfem::SBPCollection(1, dim));
-   miso::ViscousOutflowBC<dim> viscousoutflow(diff_stack, fec.get(), Re_num,
-                                              Pr_num, q_out, mu);
-
-   SECTION("jacobian of viscous outflow bc w.r.t state is correct")
->>>>>>> 37fcab9f
    {
       fec.reset(new mfem::SBPCollection(p, dim));
-      mach::ViscousOutflowBC<dim> viscousoutflow(diff_stack, fec.get(), Re_num,
-                                                Pr_num, q_out, mu);
+      miso::ViscousOutflowBC<dim> viscousoutflow(diff_stack, fec.get(), Re_num,
+                                                 Pr_num, q_out, mu);
 
       DYNAMIC_SECTION("jacobian of viscous outflow bc w.r.t state failed for degree p = " << p)
       {
@@ -607,19 +567,11 @@
    std::unique_ptr<mfem::FiniteElementCollection> fec;
    // Create the AD stack, and the integrator
    adept::Stack diff_stack;
-<<<<<<< HEAD
    for (int p = 0; p <= 1; ++p)
-=======
-   fec.reset(new mfem::SBPCollection(1, dim));
-   miso::ViscousFarFieldBC<dim> viscousfarfield(diff_stack, fec.get(), Re_num,
-                                                Pr_num, qfs, mu);
-
-   SECTION("jacobian of viscous farfield bc w.r.t state is correct")
->>>>>>> 37fcab9f
    {
       fec.reset(new mfem::SBPCollection(p, dim));
-      mach::ViscousFarFieldBC<dim> viscousfarfield(diff_stack, fec.get(), Re_num,
-                                                   Pr_num, qfs, mu);
+      miso::ViscousFarFieldBC<dim> viscousfarfield(diff_stack, fec.get(),
+                                                   Re_num, Pr_num, qfs, mu);
 
       DYNAMIC_SECTION("jacobian of viscous farfield bc w.r.t state failed for degree p = " << p)
       {
@@ -777,17 +729,11 @@
    // Define the SBP elements and finite-element space, and integrator
    std::unique_ptr<mfem::FiniteElementCollection> fec;
    adept::Stack diff_stack;
-<<<<<<< HEAD
-=======
-   fec.reset(new mfem::SBPCollection(1, dim));
-   miso::SurfaceForce<dim> force(diff_stack, fec.get(), dim + 2, Re, Pr,
-                                 q_ref, drag_dir);
->>>>>>> 37fcab9f
 
    for (int p = 0; p <= 1; ++p)
    {
       fec.reset(new mfem::SBPCollection(p, dim));
-      mach::SurfaceForce<dim> force(diff_stack, fec.get(), dim + 2, Re, Pr,
+      miso::SurfaceForce<dim> force(diff_stack, fec.get(), dim + 2, Re, Pr,
                                     q_ref, drag_dir);
 
       DYNAMIC_SECTION("Gradient of surface force w.r.t q ... for degree p = " << p)
