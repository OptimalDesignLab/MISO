--- conflicted
+++ resolved
@@ -46,54 +46,11 @@
    REQUIRE(core_loss == Approx(15.5341269187));
 }
 
-<<<<<<< HEAD
-// Adding CAL2 Core Loss Integrator test here (can always make a new/separate test file)
-TEST_CASE("CAL2CoreLossIntegrator::GetElementEnergy")
-=======
 TEST_CASE("SteinmetzLossIntegratorFreqSens::GetElementEnergy")
->>>>>>> a9171b5b
 {
    using namespace mfem;
    using namespace electromag_data;
 
-<<<<<<< HEAD
-   const int p = 1;
-   const int dim = 2;
-   // if (dim==2)
-   // {
-   // Option 1: Generate an 8 element mesh in 2D
-
-   int num_edge = 2;
-   auto mesh = Mesh::MakeCartesian2D(num_edge, num_edge,
-                                    Element::TRIANGLE);
-   mesh.EnsureNodes();
-   
-   // Create the finite element collection and finite element space for the current order
-   H1_FECollection fec(p, dim);
-   FiniteElementSpace fes(&mesh, &fec);
-   // }
-   // else if (dim==3)
-   // {
-   // // Option 2: Generate a 3D unit cube mesh
-   
-   // int num_edge = 3;
-   // auto smesh = Mesh::MakeCartesian3D(num_edge, num_edge, num_edge,
-   //                                        Element::TETRAHEDRON,
-   //                                        1.0, 1.0, 1.0, true);
-
-   // ParMesh mesh(MPI_COMM_WORLD, smesh); 
-   // mesh.EnsureNodes();
-
-   // L2_FECollection fec(p, dim); // Stick with L2 elements or use other FEs? 
-   // ParFiniteElementSpace fes(&mesh, &fec);
-   // }
-
-   // extract mesh nodes and get their finite-element space
-   auto &x_nodes = *mesh.GetNodes();
-   auto &mesh_fes = *x_nodes.FESpace();
-
-   mfem::NonlinearForm functional(&fes);
-=======
    double delta = 1e-5;
 
    // generate a 8 element mesh
@@ -353,7 +310,48 @@
    }
 }
 
->>>>>>> a9171b5b
+// Adding CAL2 Core Loss Integrator test here (can always make a new/separate test file)
+TEST_CASE("CAL2CoreLossIntegrator::GetElementEnergy")
+{
+   using namespace mfem;
+   using namespace electromag_data;
+
+   const int p = 1;
+   const int dim = 2;
+   // if (dim==2)
+   // {
+   // Option 1: Generate an 8 element mesh in 2D
+
+   int num_edge = 2;
+   auto mesh = Mesh::MakeCartesian2D(num_edge, num_edge,
+                                    Element::TRIANGLE);
+   mesh.EnsureNodes();
+
+   // Create the finite element collection and finite element space for the current order
+   H1_FECollection fec(p, dim);
+   FiniteElementSpace fes(&mesh, &fec);
+   // }
+   // else if (dim==3)
+   // {
+   // // Option 2: Generate a 3D unit cube mesh
+   
+   // int num_edge = 3;
+   // auto smesh = Mesh::MakeCartesian3D(num_edge, num_edge, num_edge,
+   //                                        Element::TETRAHEDRON,
+   //                                        1.0, 1.0, 1.0, true);
+
+   // ParMesh mesh(MPI_COMM_WORLD, smesh); 
+   // mesh.EnsureNodes();
+
+   // L2_FECollection fec(p, dim); // Stick with L2 elements or use other FEs? 
+   // ParFiniteElementSpace fes(&mesh, &fec);
+   // }
+
+   // extract mesh nodes and get their finite-element space
+   auto &x_nodes = *mesh.GetNodes();
+   auto &mesh_fes = *x_nodes.FESpace();
+
+   mfem::NonlinearForm functional(&fes);
 
    // Define CAL2_kh (similar methodology to SigmaCoefficient from test_electromag_integ)
    double T0 = 20;
