--- conflicted
+++ resolved
@@ -104,7 +104,6 @@
     }
 }
 
-<<<<<<< HEAD
 void FreeStreamState2D(mfem::Vector &q_ref, double mach_fs, double aoa_fs) 
 {
    q_ref = 0.0;
@@ -112,7 +111,8 @@
    q_ref(1) = q_ref(0)*mach_fs*cos(aoa_fs);
    q_ref(2) = q_ref(0)*mach_fs*sin(aoa_fs);
    q_ref(3) = 1/(1.4*0.4) + 0.5*mach_fs*mach_fs;
-=======
+}
+
 double randBaselinePert(const mfem::Vector &x)
 {
     const double scale = 0.01;
@@ -122,7 +122,6 @@
 double randState(const mfem::Vector &x)
 {
     return 2.0 * uniform_rand(gen) - 1.0;
->>>>>>> 91437593
 }
 
 } // namespace euler_data