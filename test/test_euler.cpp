--- conflicted
+++ resolved
@@ -249,20 +249,17 @@
       // compare
       REQUIRE(Jac_v_ad(0) == Approx(Jac_v_fd(0)));
    }
-<<<<<<< HEAD
 }
-=======
-
-}
-
+
+// TODO: add dim = 1, 3 once 3d sbp operators implemented
 TEMPLATE_TEST_CASE_SIG( "Slip Wall Flux", "[Slip Wall]",
-                        ((int dim), dim), 1, 2, 3 )
+                        ((int dim), dim), 2 )
 {
    #include "euler_test_data.hpp"
 
    // copy the data into mfem vectors for convenience
    double delta = 1e-5;
-   mfem::Vector q(dim+2);
+
    mfem::Vector nrm(dim);
    for (int di = 0; di < dim; ++di)
    {
@@ -270,30 +267,30 @@
    }
    mfem::Vector nrm_plus(nrm);
    mfem::Vector nrm_minus(nrm);
+
+   mfem::Vector q(dim+2);
    q(0) = rho;
    q(dim+1) = rhoe;
-   for (int di = 0; di < dim+2; ++di)
+   for (int di = 0; di < dim; ++di)
    {
       q(di+1) = rhou[di];
    }
    mfem::Vector q_plus(q);
    mfem::Vector q_minus(q);
    // dummy const vector x for calcFlux - unused
-   const mfem::Vector x = nrm;
+   const mfem::Vector x(nrm);
 
    /// finite element or SBP operators
-   mfem::FiniteElementCollection *fec;
-
+   std::unique_ptr<mfem::FiniteElementCollection> fec;
    adept::Stack diff_stack;
    // mach::SlipWallBC<dim> slip_wall;
 
    const int max_degree = 4;
-   for (int p = 0; p < max_degree; ++p)
-   {
-      // Define the SBP elements and finite-element space; eventually, we will want
-      fec = new mfem::SBPCollection(p, dim);
-      // fec.reset(new mfem::SBPCollection(p, dim));
-      mach::SlipWallBC<dim> slip_wall(diff_stack, fec);
+   for (int p = 1; p <= max_degree; ++p)
+   {
+      // Define the SBP elements and finite-element space
+      fec.reset(new mfem::SBPCollection(p, dim));
+      mach::SlipWallBC<dim> slip_wall(diff_stack, fec.get());
 
       DYNAMIC_SECTION( "Jacobian of slip wall flux w.r.t state is correct" )
       {
@@ -321,9 +318,12 @@
          jac_v_fd = (flux_plus - flux_minus) / (2*delta);
 
          // compare
-         mfem::Vector diff(dim+2);
-         diff = jac_v_ad - jac_v_fd;
-         REQUIRE(diff.Norml2() == Approx(0.0).margin(abs_tol));
+         for (int i = 0; i < dim+2; ++i)
+         {
+            std::cout << "jac_v_ad = " << jac_v_ad(i) << std::endl;
+            std::cout << "jac_v_fd = " << jac_v_fd(i) << std::endl;
+            REQUIRE( jac_v_ad(i) == Approx(jac_v_fd(i)) );
+         }
       }
 
       DYNAMIC_SECTION( "Jacobian of slip wall flux w.r.t dir is correct" )
@@ -338,13 +338,13 @@
          nrm_minus.Add(-delta, v);
 
          // get derivative information from AD functions and form product
-         mfem::DenseMatrix jac_ad(dim, dim);
+         mfem::DenseMatrix jac_ad(dim+2, dim);
          mfem::Vector jac_v_ad(dim+2);
          slip_wall.calcFluxJacDir(x, nrm, q, jac_ad);
          jac_ad.Mult(v, jac_v_ad);
       
          // FD approximation
-         mfem::Vector jac_v_fd(dim);
+         mfem::Vector jac_v_fd(dim+2);
          mfem::Vector flux_plus(dim+2);
          mfem::Vector flux_minus(dim+2);
          slip_wall.calcFlux(x, nrm_plus, q, flux_plus);
@@ -352,10 +352,10 @@
          jac_v_fd = (flux_plus - flux_minus) / (2*delta);
 
          // compare
-         mfem::Vector diff(dim);
-         diff = jac_v_ad - jac_v_fd;
-         REQUIRE(diff.Norml2() == Approx(0.0).margin(abs_tol));
+         for (int i = 0; i < dim; ++i)
+         {
+            REQUIRE( jac_v_ad(i) == Approx(jac_v_fd(i)) );
+         }
       }
    }
 }
->>>>>>> 3864f306
