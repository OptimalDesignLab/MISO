--- conflicted
+++ resolved
@@ -479,33 +479,21 @@
    }
 }
 
-<<<<<<< HEAD
-TEST_CASE("DyadicFluxIntegrator::AssembleElementGrad", "[DyadicIntegrator]")
-=======
 TEST_CASE("SlipWallBC::AssembleElementGrad", "[SlipWallBC]")
->>>>>>> 9f8e094b
 {
    using namespace mfem;
    using namespace euler_data;
 
    const int dim = 2;  // templating is hard here because mesh constructors
    int num_state = dim + 2;
-<<<<<<< HEAD
-   static adept::Stack diff_stack;
-=======
-   adept::Stack diff_stack;
->>>>>>> 9f8e094b
+   adept::Stack diff_stack;
    double delta = 1e-5;
 
    // generate a 2 element mesh
    int num_edge = 1;
    std::unique_ptr<Mesh> mesh(new Mesh(num_edge, num_edge, Element::TRIANGLE,
                               true /* gen. edges */, 1.0, 1.0, true));
-<<<<<<< HEAD
-   for (int p = 1; p <= 4; ++p)
-=======
    for (int p = 1; p <= 1; ++p)
->>>>>>> 9f8e094b
    {
       DYNAMIC_SECTION( "...for degree p = " << p )
       {
@@ -515,20 +503,12 @@
             mesh.get(), fec.get(), num_state, Ordering::byVDIM));
                          
          NonlinearForm res(fes.get());
-<<<<<<< HEAD
-         res.AddDomainIntegrator(new mach::IsmailRoeIntegrator<2>(diff_stack));
-
-         // initialize state; here we randomly perturb a constant state
-         GridFunction q(fes.get());
-         VectorFunctionCoefficient pert(num_state, randBaselinePert<2>);
-=======
          res.AddBdrFaceIntegrator(new mach::SlipWallBC<dim>(diff_stack,
                                                             fec.get()));
 
          // initialize state; here we randomly perturb a constant state
          GridFunction q(fes.get());
          VectorFunctionCoefficient pert(num_state, randBaselinePert<dim>);
->>>>>>> 9f8e094b
          q.ProjectCoefficient(pert);
 
          // initialize the vector that the Jacobian multiplies
@@ -537,11 +517,7 @@
          v.ProjectCoefficient(v_rand);
 
          // evaluate the Jacobian and compute its product with v
-<<<<<<< HEAD
-         Operator& Jac = res.GetGradient(q);
-=======
          Operator &Jac = res.GetGradient(q);
->>>>>>> 9f8e094b
          GridFunction jac_v(fes.get());
          Jac.Mult(v, jac_v);
 
@@ -560,4 +536,62 @@
          }
       }
    }
+}
+
+TEST_CASE("DyadicFluxIntegrator::AssembleElementGrad", "[DyadicIntegrator]")
+{
+   using namespace mfem;
+   using namespace euler_data;
+
+   const int dim = 2;  // templating is hard here because mesh constructors
+   int num_state = dim + 2;
+   adept::Stack diff_stack;
+   double delta = 1e-5;
+
+   // generate a 2 element mesh
+   int num_edge = 1;
+   std::unique_ptr<Mesh> mesh(new Mesh(num_edge, num_edge, Element::TRIANGLE,
+                              true /* gen. edges */, 1.0, 1.0, true));
+   for (int p = 1; p <= 4; ++p)
+   {
+      DYNAMIC_SECTION( "...for degree p = " << p )
+      {
+         std::unique_ptr<FiniteElementCollection> fec(
+            new SBPCollection(p, dim));
+         std::unique_ptr<FiniteElementSpace> fes(new FiniteElementSpace(
+            mesh.get(), fec.get(), num_state, Ordering::byVDIM));
+                         
+         NonlinearForm res(fes.get());
+         res.AddDomainIntegrator(new mach::IsmailRoeIntegrator<2>(diff_stack));
+
+         // initialize state; here we randomly perturb a constant state
+         GridFunction q(fes.get());
+         VectorFunctionCoefficient pert(num_state, randBaselinePert<2>);
+         q.ProjectCoefficient(pert);
+
+         // initialize the vector that the Jacobian multiplies
+         GridFunction v(fes.get());
+         VectorFunctionCoefficient v_rand(num_state, randState);
+         v.ProjectCoefficient(v_rand);
+
+         // evaluate the Jacobian and compute its product with v
+         Operator& Jac = res.GetGradient(q);
+         GridFunction jac_v(fes.get());
+         Jac.Mult(v, jac_v);
+
+         // now compute the finite-difference approximation...
+         GridFunction q_pert(q), r(fes.get()), jac_v_fd(fes.get());
+         q_pert.Add(-delta, v);
+         res.Mult(q_pert, r);
+         q_pert.Add(2*delta, v);
+         res.Mult(q_pert, jac_v_fd);
+         jac_v_fd -= r;
+         jac_v_fd /= (2*delta);
+
+         for (int i = 0; i < jac_v.Size(); ++i)
+         {
+            REQUIRE( jac_v(i) == Approx(jac_v_fd(i)) );
+         }
+      }
+   }
 }