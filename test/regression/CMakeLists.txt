function(create_tests source_list data_files)
   foreach(X ${source_list})
      add_executable("${X}.bin" "${X}.cpp" regression_test_main.cpp ${data_files})
      add_dependencies(build_tests "${X}.bin")
      target_link_libraries("${X}.bin" PRIVATE mach Catch)
      target_include_directories("${X}.bin" PRIVATE "${CMAKE_SOURCE_DIR}")
      add_test(NAME "${X}" COMMAND "${X}.bin") 
      # configure_file("${X}_options.json" "${X}_options.json" COPYONLY)
   endforeach()
endfunction(create_tests)

# for all targets created in this file, include the main dir (containing mach.hpp)
#include_directories(BEFORE ${PROJECT_SOURCE_DIR})

# group together all regression tests
set(REGRESSION_TEST_SRCS
   test_steady_vortex
   test_navier_stokes_mms
   test_thermal_cube
   test_steady_thermal_cube
   test_mach_inputs
   test_magnetostatic_box
   test_meshmovement_box
   test_meshmovement_annulus
   test_joule_box
<<<<<<< HEAD
   test_ac_loss
=======
   test_magnetostatic_box_new
>>>>>>> 9d30738a
)

create_tests("${REGRESSION_TEST_SRCS}" regression_data.cpp)

if (MFEM_USE_EGADS)
   add_subdirectory(egads)
endif (MFEM_USE_EGADS)<|MERGE_RESOLUTION|>--- conflicted
+++ resolved
@@ -23,11 +23,8 @@
    test_meshmovement_box
    test_meshmovement_annulus
    test_joule_box
-<<<<<<< HEAD
    test_ac_loss
-=======
    test_magnetostatic_box_new
->>>>>>> 9d30738a
 )
 
 create_tests("${REGRESSION_TEST_SRCS}" regression_data.cpp)
