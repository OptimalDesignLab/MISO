#include <fstream>
#include <iostream>

#include "catch.hpp"
#include "nlohmann/json.hpp"
#include "mfem.hpp"

#include "magnetostatic.hpp"

using namespace std;
using namespace mfem;
using namespace mach;

// Provide the options explicitly for regression tests
auto options = R"(
{
   "silent": false,
   "print-options": false,
   "problem": "box",
   "space-dis": {
      "basis-type": "nedelec",
      "degree": 1
   },
   "time-dis": {
      "steady": true,
      "steady-abstol": 1e-10,
      "steady-reltol": 1e-10,
      "ode-solver": "PTC",
      "t-final": 100,
      "dt": 1,
      "max-iter": 5
   },
   "lin-solver": {
      "type": "hypregmres",
      "printlevel": 0,
      "maxiter": 100,
      "abstol": 1e-14,
      "reltol": 1e-14
   },
   "lin-prec": {
      "type": "hypreams",
      "printlevel": 0
   },
   "nonlin-solver": {
      "type": "newton",
      "printlevel": 3,
      "maxiter": 15,
      "reltol": 1e-10,
      "abstol": 1e-9
   },
   "components": {
      "attr1": {
         "material": "box1",
         "attr": 1,
         "linear": true
      },
      "attr2": {
         "material": "box2",
         "attr": 2,
         "linear": true
      }
   },
   "problem-opts": {
      "fill-factor": 1.0,
      "current_density": 1.0,
      "current": {
         "box1": [1],
         "box2": [2]
      }
   },
   "outputs": {
      "co-energy": {}
   },
   "bcs": {
      "essential": "all"
   }
})"_json;

/// \brief Exact solution for magnetic vector potential
/// \param[in] x - coordinate of the point at which the state is needed
/// \param[out] A - magnetic vector potential
void aexact(const Vector &x, Vector& A);

/// \brief Exact solution for magnetic flux density
/// \param[in] x - coordinate of the point at which the state is needed
/// \param[out] B - magnetic flux density
void bexact(const Vector &x, Vector& B);

/// Generate mesh 
/// \param[in] nxy - number of nodes in the x and y directions
/// \param[in] nz - number of nodes in the z direction
std::unique_ptr<Mesh> buildMesh(int nxy,
                                int nz);

TEST_CASE("Magnetostatic Box Solver Regression Test",
          "[Magnetostatic-Box]")
{
   // define the appropriate exact solution error
   std::vector<std::vector<double>> target_error = {
      // nxy = 2,    nxy = 4,      nyx = 8,      nyx = 16,     nxy = 32
      {0.1909560005, 0.0714431496, 0.0254173455, 0.0089731459, 0.0031667063}, // p = 1
      {0.0503432775, 0.0103611278, 0.0022325345, 0.0005048188, 0.0001186963}, // p = 2
      {0.0056063669, 0.0006908125, 8.56636e-05,  1.0664e-05,   1.33025e-06},  // p = 3
      {0.0,          0.0,          0.0,          0.0,          0.0}           // p = 4
   };

   /// TODO:
   std::vector<std::vector<double>> target_energy = {
      {0.0456124231, 0.0, 0.0, 0.0},
      {0.05807012599, 0.0, 0.0, 0.0},
      {0.05629189119, 0.0, 0.0, 0.0},
      {0.05625, 0.0, 0.0, 0.0}
   };

   /// number of elements in Z direction
   auto nz = 2;

   for (int order = 1; order <= 4; ++order)
   {
      options["space-dis"]["degree"] = order;
      int nxy = 1;
      for (int ref = 1; ref <= 1; ++ref)
      {  
         nxy *= 2;
         DYNAMIC_SECTION("...for order " << order << " and mesh sizing nxy = " << nxy)
         {
            // construct the solver, set the initial condition, and solve
            unique_ptr<Mesh> smesh = buildMesh(nxy, nz);
            auto solver = createSolver<MagnetostaticSolver>(options, move(smesh));

            auto state = solver->getNewField();
            solver->setFieldValue(*state, aexact);
            MachInputs inputs {
               {"state", state->GetData()}
            };
            solver->solveForState(inputs, *state);

            // auto fields = solver->getFields();

            // // Compute error and check against appropriate target
            // mfem::VectorFunctionCoefficient bEx(3, bexact);
            // double l2_error = fields[1]->ComputeL2Error(bEx);
            // std::cout << "\n\nl2 error in B: " << l2_error << "\n\n\n";
            // REQUIRE(l2_error == Approx(target_error[order-1][ref - 1]).margin(1e-10));

<<<<<<< HEAD
            // Compute co-energy and check against target
=======
>>>>>>> 05f9615c
            solver->createOutput("energy");
            double energy = solver->calcOutput("energy", inputs);
            std::cout.precision(10);
            std::cout << "energy: " << energy << "\n";
            REQUIRE(energy == Approx(target_energy[order-1][ref - 1]).margin(1e-10));
         }
      }
   }
}

void aexact(const Vector &x, Vector& A)
{
   // A.SetSize(3);
   // A = 0.0;
   // double y = x(1) - .5;
   // if ( x(1) <= .5)
   // {
   //    A(2) = y*y*y; 
   //    // A(2) = y*y; 
   // }
   // else 
   // {
   //    A(2) = -y*y*y;
   //    // A(2) = -y*y;
   // }

   int dim = x.Size();
   int dimc = (dimc == 3) ? 3 : 1;
   A.SetSize(dimc);
   double y = x(1) - .5;

   if (dimc == 1)
   {
      if ( x(1) <= .5)
      {
         A = y*y*y; 
      }
      else 
      {
         A = -y*y*y;
      }
   }
   else
   {
      A = 0.0;
      if ( x(1) <= .5)
      {
         A(2) = y*y*y; 
      }
      else 
      {
         A(2) = -y*y*y;
      }
   }
}

void bexact(const Vector &x, Vector& B)
{
   B.SetSize(3);
   B = 0.0;
   double y = x(1) - .5;
   if ( x(1) <= .5)
   {
      B(0) = 3*y*y; 
      // B(0) = 2*y; 
   }
   else 
   {
      B(0) = -3*y*y;
      // B(0) = -2*y;
   }	
}

unique_ptr<Mesh> buildMesh(int nxy, int nz)
{
   // generate a simple tet mesh
   std::unique_ptr<Mesh> mesh(
      // new Mesh(Mesh::MakeCartesian3D(nxy, nxy, nz,
      //                                Element::TETRAHEDRON,
      //                                1.0, 1.0, (double)nz / (double)nxy, true)));
      new Mesh(Mesh::MakeCartesian2D(nxy, nxy,
                                     Element::TRIANGLE, true,
                                     1.0, 1.0, true)));

   // assign attributes to top and bottom sides
   for (int i = 0; i < mesh->GetNE(); ++i)
   {
      Element *elem = mesh->GetElement(i);

      Array<int> verts;
      elem->GetVertices(verts);

      bool below = true;
      for (int i = 0; i < verts.Size(); ++i)
      {
         auto vtx = mesh->GetVertex(verts[i]);
         if (vtx[1] <= 0.5)
         {
            below = below & true;
         }
         else
         {
            below = below & false;
         }
      }
      if (below)
      {
         elem->SetAttribute(1);
      }
      else
      {
         elem->SetAttribute(2);
      }
   }
   return mesh;
}<|MERGE_RESOLUTION|>--- conflicted
+++ resolved
@@ -143,10 +143,6 @@
             // std::cout << "\n\nl2 error in B: " << l2_error << "\n\n\n";
             // REQUIRE(l2_error == Approx(target_error[order-1][ref - 1]).margin(1e-10));
 
-<<<<<<< HEAD
-            // Compute co-energy and check against target
-=======
->>>>>>> 05f9615c
             solver->createOutput("energy");
             double energy = solver->calcOutput("energy", inputs);
             std::cout.precision(10);
