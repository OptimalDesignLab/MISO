--- conflicted
+++ resolved
@@ -4,23 +4,24 @@
 #include "nlohmann/json.hpp"
 #include "mfem.hpp"
 
-#include "mach_input.hpp"
+#include "miso_input.hpp"
 #include "thermal.hpp"
 
-<<<<<<< HEAD
-using namespace mach;
-=======
-using namespace std;
+using namespace miso;
 using namespace mfem;
-using namespace miso;
->>>>>>> 37fcab9f
+
+/// Generate mesh - from test_magnetostatic_box
+/// \param[in] nxy - number of nodes in the x and y directions
+/// \param[in] nz - number of nodes in the z direction
+std::unique_ptr<mfem::Mesh> buildMesh(int nxy,
+                                int nz);
 
 TEST_CASE("ThermalSolver Box Regression Test")
 {
    auto options = R"(
    {
       "space-dis": {
-         "basis-type": "h1",
+         "basis-type": "dg",
          "degree": 3
       },
       "lin-solver": {
@@ -31,6 +32,7 @@
          "reltol": 1e-14
       },
       "lin-prec": {
+         "type": "hypreboomeramg",
          "printlevel": 0
       },
       "nonlin-solver": {
@@ -42,8 +44,11 @@
       },
       "components": {
          "box": {
-            "material": "box1",
-            "attr": 1
+            "attrs": [1],
+            "material": {
+               "name": "box1",
+               "kappa": 1
+            }
          }
       },
       "bcs": {
@@ -91,7 +96,7 @@
                return sin(x(0));
             }, state);
 
-            MachInputs inputs{
+            MISOInputs inputs{
                {"h", 1.0},
                {"fluid_temp", 1.0}
             };
@@ -127,6 +132,7 @@
          "reltol": 1e-14
       },
       "lin-prec": {
+         "type": "hypreboomeramg",
          "printlevel": 0
       },
       "nonlin-solver": {
@@ -138,66 +144,576 @@
       },
       "components": {
          "box": {
-            "material": "box1",
-            "attr": 1
+            "attrs": [1],
+            "material": {
+               "name": "box1",
+               "kappa": 1
+            }
          }
       },
       "bcs": {
-         "essential": [3, 5]
       }
    })"_json;
 
+   // define the target state solution error
+   std::vector<std::vector<double>> h1_strong_target_error = {
+      // nxy = 2, nxy = 4, nyx = 8, nyx = 16, nxy = 32
+      {0.0080687153, 0.0014263608, 0.0002521474, 0.0000445738, 0.0}, // p = 1
+      {0.0, 0.0, 0.0, 0.0, 0.0}, // p = 2
+   };
+
+   std::vector<std::vector<double>> h1_weak_target_error = {
+      // nxy = 2, nxy = 4, nyx = 8, nyx = 16, nxy = 32
+      {0.0069394428, 0.0013382178, 0.0002444395, 0.0000438794, 0.0}, // p = 1
+      {0.0, 0.0, 0.0, 0.0, 0.0}, // p = 2
+   };
+
+   std::vector<std::vector<double>> dg_weak_target_error = {
+      // nxy = 2, nxy = 4, nyx = 8, nyx = 16, nxy = 32
+      {0.0065339248, 0.0008618944, 0.000117883, 0.0000170136, 0.0}, // p = 1
+      {0.0, 0.0, 0.0, 0.0, 0.0}, // p = 2
+   };
+
+   /// number of elements in Z direction
+   auto nz = 2;
+
+   for (int dg = 0; dg < 2; ++dg)
+   {
+      if (dg)
+      {
+         options["space-dis"]["basis-type"] = "dg";
+      }
+      for (int wk_bdr = 0; wk_bdr < 2; ++wk_bdr)
+      {
+         if (wk_bdr)
+         {
+            options["bcs"] = R"({"weak-essential": [3, 5]})"_json;
+         }
+         else
+         {
+            if (dg)
+            {
+               continue;
+            }
+            options["bcs"] = R"({"essential": [3, 5]})"_json;
+         }
+
+         for (int order = 1; order <= 1; ++order)
+         {
+            options["space-dis"]["degree"] = order;
+            int nxy = 2;
+            for (int ref = 1; ref <= 4; ++ref)
+            {  
+               nxy *= 2;
+               DYNAMIC_SECTION("...for " << (dg ? "DG" : "H1") << " with " << (wk_bdr ? "weak" : "strong") << " Dirichlet BCs, for order " << order << " and mesh sizing nxy = " << nxy)
+               {
+                  // construct the solver, set the initial condition, and solve
+                  auto smesh = std::unique_ptr<mfem::Mesh>(
+                        new mfem::Mesh(
+                           mfem::Mesh::MakeCartesian3D(
+                              nxy, nxy, nz,
+                              mfem::Element::TETRAHEDRON,
+                              1.0, 1.0, (double)nz / (double)nxy, true)));
+                           // mfem::Mesh::MakeCartesian2D(
+                           //    nxy, nxy, mfem::Element::TRIANGLE)));
+
+                  ThermalSolver solver(MPI_COMM_WORLD, options, std::move(smesh));
+                  mfem::Vector state(solver.getStateSize());
+
+                  auto &fes = solver.getState().space();
+                  mfem::ParLinearForm load(&fes);
+                  mfem::FunctionCoefficient force([](const mfem::Vector &p)
+                  {
+                     return -2;
+                  });
+                  load.AddDomainIntegrator(new mfem::DomainLFIntegrator(force));
+                  load.Assemble();
+                  mfem::Vector load_tv(fes.GetTrueVSize());
+                  load.ParallelAssemble(load_tv);
+
+                  if (options["space-dis"]["basis-type"] == "h1" &&
+                     options["bcs"].contains("essential"))
+                  {
+                     mfem::Array<int> ess_bdr(fes.GetParMesh()->bdr_attributes.Max());
+                     getMFEMBoundaryArray(options["bcs"]["essential"], ess_bdr);
+
+                     mfem::Array<int> ess_tdof_list;
+                     fes.GetEssentialTrueDofs(ess_bdr, ess_tdof_list);
+                     load_tv.SetSubVector(ess_tdof_list, 0.0);
+                  }
+
+                  /// Set initial conditions
+                  solver.setState([](const mfem::Vector &p)
+                  {
+                     auto x = p(0);
+                     auto y = p(1);
+                     auto tol = 0.25;
+                     if (fabs(x - 1.0) < tol || fabs(x) < tol)
+                     {
+                        return pow(x, 2);
+                     }
+                     return 100.0;
+                  }, state);
+
+                  MISOInputs inputs{
+                     {"thermal_load", load_tv}
+                  };
+                  ///TODO: Remove once done debugging
+                  // std::cout << "intial_state=np.array([";
+                  // for (int j = 0; j < state.Size(); j++) {std::cout << state.Elem(j) << ", ";}
+                  // std::cout << "])\n";
+                  // std::cout << "thermal_load=np.array([";
+                  // for (int j = 0; j < load_tv.Size(); j++) {std::cout << load_tv.Elem(j) << ", ";}
+                  // std::cout << "])\n";
+                  
+                  solver.solveForState(inputs, state);
+
+                  ///TODO: Remove once done debugging
+                  // std::cout << "solved_state=np.array([";
+                  // for (int j = 0; j < state.Size(); j++) {std::cout << state.Elem(j) << ", ";}
+                  // std::cout << "])\n";
+
+                  /// Compute state error and check against target error
+                  double error = solver.calcStateError([](const mfem::Vector &p)
+                  {
+                     auto x = p(0);
+                     return pow(x, 2);
+                  }, state);
+
+                  std::cout.precision(10);
+                  std::cout << "error: " << error << "\n";
+
+                  double target_error = infinity();
+                  if (dg)
+                  {
+                     target_error = dg_weak_target_error[order-1][ref-1];
+                  }
+                  else
+                  {
+                     if (wk_bdr)
+                     {
+                        target_error = h1_weak_target_error[order-1][ref-1];
+                     }
+                     else
+                     {
+                        target_error = h1_strong_target_error[order-1][ref-1];
+                     }
+
+                  }
+                  REQUIRE(error == Approx(target_error).margin(1e-10));
+               }
+            }
+         }
+      }
+   }
+}
+
+// // Adding new simple thermal test case to try to test the thermal load produced by losses
+// ///TODO: Come back to after MMS Loss
+// TEST_CASE("ThermalSolver Square Box Regression Test - Thermal Load from Losses")
+// {
+//    std::cout << "TEST_CASE(\"ThermalSolver Box Regression Test - Thermal Load from Losses\")...............................\n";
+
+//    // ThermalSolver Box Regression Test as a starting point, adding in load
+//    auto acdcloss_options = R"(
+//    {
+//       "space-dis": {
+//          "basis-type": "h1",
+//          "degree": 1
+//       },
+//       "lin-solver": {
+//          "type": "pcg",
+//          "printlevel": 1,
+//          "maxiter": 100,
+//          "abstol": 1e-14,
+//          "reltol": 1e-14
+//       },
+//       "lin-prec": {
+//          "printlevel": 0
+//       },
+//       "nonlin-solver": {
+//          "type": "newton",
+//          "printlevel": 2,
+//          "maxiter": 1,
+//          "reltol": 1e-10,
+//          "abstol": 1e-10
+//       },
+//       "components": {
+//          "windings": {
+//             "attrs": [1],
+//             "material": {
+//                "name": "copperwire",
+//                "conductivity":{
+//                   "model" : "linear",
+//                   "sigma_T_ref": 5.6497e7,
+//                   "T_ref": 293.15,
+//                   "alpha_resistivity": 3.8e-3
+//                }           
+//             }
+//          }
+//       },
+//       "current": {
+//          "phase" : {
+//             "z": [1]
+//          }
+//       },
+//       "bcs": {
+//          "convection": [1,3]
+//       }
+//    })"_json;
+//    auto coreloss_options = R"(
+//    {
+//       "space-dis": {
+//          "basis-type": "h1",
+//          "degree": 1
+//       },
+//       "lin-solver": {
+//          "type": "pcg",
+//          "printlevel": 1,
+//          "maxiter": 100,
+//          "abstol": 1e-14,
+//          "reltol": 1e-14
+//       },
+//       "lin-prec": {
+//          "printlevel": 0
+//       },
+//       "nonlin-solver": {
+//          "type": "newton",
+//          "printlevel": 2,
+//          "maxiter": 1,
+//          "reltol": 1e-10,
+//          "abstol": 1e-10
+//       },
+//       "components": {
+//          "stator": {
+//             "attrs": [1],
+//             "material": {
+//                "name": "hiperco50",
+//                "core_loss" : {
+//                   "model": "CAL2",
+//                   "T0": 293.15,
+//                   "kh_T0": [5.97783049251564E-02, -6.58569751792524E-02, 3.52052785575931E-02, -6.54762513683037E-03],
+//                   "ke_T0": [3.83147202762929E-05, -4.19965038193089E-05, 2.09788988466414E-05, -3.88567697029196E-06],
+//                   "T1": 423.15,
+//                   "kh_T1": [5.78728253280150E-02, -7.94684973286488E-02, 5.09165213772802E-02, -1.11117379956941E-02],
+//                   "ke_T1": [3.20525407302126E-05, -1.43502199723297E-05, -3.74786590271071E-06, 2.68517704958978E-06]
+//                }
+//             }
+//          }
+//       },
+//       "bcs": {
+//          "convective": [1,3]
+//       },
+//       "UseCAL2forCoreLoss": true
+//    })"_json;
+
+//    // Set the options for the losses being considered
+//    auto options = acdcloss_options;
+//    // auto options = coreloss_options;
+
+//    ///TODO: Adjust the target errors once get a sense of how the previous test target errors were construed
+//    // define the target state solution error
+//    std::vector<std::vector<double>> target_error = {
+//       // nxy = 2, nxy = 4, nyx = 8, nyx = 16, nxy = 32
+//       {0.0,     0.0,     0.0,      0.0,      0.0}, // p = 1
+//       {0.0,     0.0,     0.0,      0.0,      0.0}, // p = 2
+//       {0.0,     0.0,     0.0,      0.0,      0.0}, // p = 3
+//       {0.0,     0.0,     0.0,      0.0,      0.0}  // p = 4
+//    };
+
+//    /// number of elements in Z direction (not needed for square)
+//    auto nz = 2;
+
+//    ///TODO: Change back to: (int order = 1; order <= 2; ++order)
+//    for (int order = 1; order <= 2; ++order)
+//    {
+//       options["space-dis"]["degree"] = order;
+//       int nxy = 1;
+//       ///TODO: Change back to: (int ref = 1; ref <= 2; ++ref)
+//       for (int ref = 1; ref <= 2; ++ref)
+//       {  
+//          nxy *= 2;
+//          DYNAMIC_SECTION("...for order " << order << " and mesh sizing nxy = " << nxy)
+//          {
+//             // construct the solver, set the initial condition, and solve
+//             // Using a 2D square mesh
+//             auto smesh = std::unique_ptr<mfem::Mesh>(
+//                   new mfem::Mesh(
+//                      // mfem::Mesh::MakeCartesian3D(
+//                      //    nxy, nxy, nz,
+//                      //    mfem::Element::TETRAHEDRON,
+//                      //    1.0, 1.0, (double)nz / (double)nxy, true)));
+//                      mfem::Mesh::MakeCartesian2D(
+//                         nxy, nxy, mfem::Element::TRIANGLE, false, 1.0, 1.0)));
+
+//             // Set up the thermal solver
+//             ThermalSolver solver(MPI_COMM_WORLD, options, std::move(smesh));
+//             mfem::Vector temperature_state_vector(solver.getStateSize()); // set the temperature state vector
+
+//             /// Set initial conditions (set the temperature field)
+//             solver.setState([](const mfem::Vector &x)
+//             {
+//                return 293.15; // prescibed temperature field
+//             }, temperature_state_vector);
+
+//             // Set up the magnetostatic solver. Will need it to compute the heat sources
+//             // Have to use buildMesh here because setting the third argument to smesh or std::move(smesh) resulted in build or run errors
+//             auto EMmesh = std::unique_ptr<mfem::Mesh>(
+//                   new mfem::Mesh(
+//                      // mfem::Mesh::MakeCartesian3D(
+//                      //    nxy, nxy, nz,
+//                      //    mfem::Element::TETRAHEDRON,
+//                      //    1.0, 1.0, (double)nz / (double)nxy, true)));
+//                      mfem::Mesh::MakeCartesian2D(
+//                         nxy, nxy, mfem::Element::TRIANGLE, false, 1.0, 1.0)));
+//             MagnetostaticSolver MagSolver(MPI_COMM_WORLD, options, std::move(EMmesh));
+            
+//             ///TODO: Solve the EM problem first
+//             // auto &state = MagSolver.getState();
+//             // mfem::Vector mag_state_tv(MagSolver.getStateSize());
+//             // // MagSolver.setState(aexact, mag_state_tv);
+//             // MagSolver.solveForState(mag_state_tv);
+//             // ///TODO: Remove once done debugging
+//             // std::cout << "solved_mag_state=np.array([";
+//             // for (int j = 0; j < mag_state_tv.Size(); j++) {std::cout << mag_state_tv.Elem(j) << ", ";}
+//             // std::cout << "])\n";
+
+//             ///TODO: Resume here. Build up code, run, and try to get peak flux that can be used for AC (and pseudo-coupling)
+
+//             /// Assemble the load_tv
+//             mfem::Vector load_tv(MagSolver.getStateSize());
+//             MISOInputs MagSolverMISOInputs{
+//                {"temperature", temperature_state_vector},
+//                {"wire_length", 1.0},
+//                {"rms_current", 22.0}, //sqrt(1.0/sqrt(2.0))},
+//                {"strand_radius", 0.0007995}, //sqrt(1/M_PI)},
+//                {"strands_in_hand", 1.0},
+//                {"frequency", 1000.0},
+//                {"max_flux_magnitude:stator", 2.0}
+//             }; 
+//             // Call upon magnetostatic file to get the load_vec
+//             MagSolver.createOutput("heat_source", options);
+//             MagSolver.calcOutput("heat_source", MagSolverMISOInputs, load_tv);
+//             MagSolver.createOutput("dc_loss", options);
+//             double DC_loss=MagSolver.calcOutput("dc_loss", MagSolverMISOInputs);
+//             std::cout << "miso output DC_loss=" << DC_loss << "\n";
+
+//             ///TODO: Remove once done debugging
+//             std::cout << "load_tv.Size() = " << load_tv.Size() << "\n";
+//             std::cout << "load_tv.Min() = " << load_tv.Min() << "\n";
+//             std::cout << "load_tv.Max() = " << load_tv.Max() << "\n";
+//             std::cout << "load_tv.Sum() = " << load_tv.Sum() << "\n";
+
+//             // Set the inputs for the convection BC integrator and add in the thermal load coming from the EMHeatSourceOutput
+//             MISOInputs inputs{
+//                {"h", 1.0},
+//                {"fluid_temp", 293.15},
+//                {"thermal_load", load_tv}
+//             };
+
+//             // // Now that losses are computed, set the state
+//             // solver.setState([](const mfem::Vector &p)
+//             // {
+//             //    auto x = p(0);
+//             //    auto y = p(1);
+//             //    // auto tol = 1e-10;
+//             //    // if (fabs(x - 1.0) < tol || fabs(y - 1.0) < tol|| fabs(x) < tol || fabs(y) < tol )
+//             //    // {
+//             //    //    return pow(x, 2);
+//             //    // }
+//             //    // return 0.0;
+//             //    return 0.5*6.03321*std::pow(x,2);
+//             // }, temperature_state_vector);
+
+//             ///TODO: Remove once done debugging
+//             std::cout << "intial_state=np.array([";
+//             for (int j = 0; j < temperature_state_vector.Size(); j++) {std::cout << temperature_state_vector.Elem(j) << ", ";}
+//             std::cout << "])\n";
+//             std::cout << "thermal_load=np.array([";
+//             for (int j = 0; j < load_tv.Size(); j++) {std::cout << load_tv.Elem(j) << ", ";}
+//             std::cout << "])\n";
+
+//             // Solve for the state (temperatures)
+//             solver.solveForState(inputs, temperature_state_vector);
+//             std::cout << "solved_state=np.array([";
+//             for (int j = 0; j < temperature_state_vector.Size(); j++) {std::cout << temperature_state_vector.Elem(j) << ", ";}
+//             std::cout << "])\n";
+
+//             // Compute the thermal output for the thermal flux (should be equal to 2*area in this case)
+//             MISOInputs ThermalOutputMISOInputs{
+//                {"state", temperature_state_vector}
+//             }; 
+//             std::vector<int> attrs = {1, 2, 3, 4};
+//             solver.createOutput("thermal_flux", {{"attributes", attrs}});
+//             double ThermalFlux = solver.calcOutput("thermal_flux", ThermalOutputMISOInputs);
+//             std::cout << "From miso output, the ThermalFlux = " << ThermalFlux << "\n";
+
+
+//             ///TODO: Determine if this is right
+
+//             // /// Compute state error and check against target error
+//             // double error = solver.calcStateError([](const mfem::Vector &x)
+//             // {
+//             //    return 20.0;
+//             // }, state);
+
+//             // std::cout.precision(10);
+//             // std::cout << "error: " << error << "\n";
+//             ///TODO: Once content with test, bring back the assertion
+//             // REQUIRE(error == Approx(target_error[order-1][ref - 1]).margin(1e-10));
+//          }
+//       }
+//    }
+// }
+
+
+/// NOTE: This test is good, just don't need the output currently
+/*
+TEST_CASE("MMS Loss -> Test BoundaryNormalIntegrator")
+{
+   auto options = R"(
+   {
+      "space-dis": {
+         "basis-type": "h1",
+         "degree": 1
+      },
+      "lin-solver": {
+         "type": "pcg",
+         "printlevel": 1,
+         "maxiter": 100,
+         "abstol": 1e-14,
+         "reltol": 1e-14
+      },
+      "lin-prec": {
+         "printlevel": 0
+      },
+      "nonlin-solver": {
+         "type": "newton",
+         "printlevel": 2,
+         "maxiter": 1,
+         "reltol": 1e-10,
+         "abstol": 1e-10
+      },
+      "components": {
+         "windings": {
+            "attrs": [1],
+            "material": {
+               "name": "copperwire",
+               "conductivity":{
+                  "model" : "linear",
+                  "sigma_T_ref": 5.6497e7,
+                  "T_ref": 293.15,
+                  "alpha_resistivity": 3.8e-3
+               },
+               "kappa": 1           
+            }
+         }
+      },
+      "current": {
+         "phase" : {
+            "z": [1]
+         }
+      },
+      "bcs": {
+         "essential": [1, 2, 3, 4]
+      }
+   })"_json;
+
+   ///TODO: Adjust the target errors once get a sense of how the previous test target errors were construed
    // define the target state solution error
    std::vector<std::vector<double>> target_error = {
       // nxy = 2, nxy = 4, nyx = 8, nyx = 16, nxy = 32
-      {0.0080687153, 0.0014263608, 0.0002521474, 0.0, 0.0}, // p = 1
-      {0.0, 0.0, 0.0, 0.0, 0.0}, // p = 2
+      {0.0,     0.0,     0.0,      0.0,      0.0}, // p = 1
+      {0.0,     0.0,     0.0,      0.0,      0.0}, // p = 2
+      {0.0,     0.0,     0.0,      0.0,      0.0}, // p = 3
+      {0.0,     0.0,     0.0,      0.0,      0.0}  // p = 4
    };
-
-   /// number of elements in Z direction
-   auto nz = 2;
 
    for (int order = 1; order <= 2; ++order)
    {
       options["space-dis"]["degree"] = order;
-      int nxy = 2;
-      for (int ref = 1; ref <= 3; ++ref)
+      int nxy = 1;
+      double x_length = 1.0;
+      double y_length = 1.0;
+      ///TODO: Change back to: (int ref = 1; ref <= 2; ++ref)
+      for (int ref = 1; ref <= 2; ++ref)
       {  
          nxy *= 2;
          DYNAMIC_SECTION("...for order " << order << " and mesh sizing nxy = " << nxy)
          {
             // construct the solver, set the initial condition, and solve
+            // Using a 2D square mesh
             auto smesh = std::unique_ptr<mfem::Mesh>(
                   new mfem::Mesh(
-                     mfem::Mesh::MakeCartesian3D(
-                        nxy, nxy, nz,
-                        mfem::Element::TETRAHEDRON,
-                        1.0, 1.0, (double)nz / (double)nxy, true)));
-                     // mfem::Mesh::MakeCartesian2D(
-                     //    nxy, nxy, mfem::Element::TRIANGLE)));
-
+                     // mfem::Mesh::MakeCartesian3D(
+                     //    nxy, nxy, nz,
+                     //    mfem::Element::TETRAHEDRON,
+                     //    1.0, 1.0, (double)nz / (double)nxy, true)));
+                     mfem::Mesh::MakeCartesian2D(
+                        nxy, nxy, mfem::Element::TRIANGLE, false, x_length, y_length)));
+
+            // Set up the thermal solver
             ThermalSolver solver(MPI_COMM_WORLD, options, std::move(smesh));
-            mfem::Vector state(solver.getStateSize());
-
-            auto &fes = solver.getState().space();
-            mfem::ParLinearForm load(&fes);
-            mfem::FunctionCoefficient force([](const mfem::Vector &p)
+            mfem::Vector init_temperature_field_for_losses(solver.getStateSize()); // the temperatures that will be used to compute the losses/heat sources
+            mfem::Vector temperature_state_vector(solver.getStateSize()); // set the temperature state vector
+
+            /// Set initial conditions (set the temperature field)
+            // Set initial temperature distribution to allow for the pseudo DC loss forcing function to be 2 in conjunction with the manufactured miso inputs
+            solver.setState([](const mfem::Vector &p)
             {
-               return -2;
-            });
-            load.AddDomainIntegrator(new mfem::DomainLFIntegrator(force));
-            load.Assemble();
-            mfem::Vector load_tv(fes.GetTrueVSize());
-            load.ParallelAssemble(load_tv);
-
-            mfem::Array<int> ess_bdr(fes.GetParMesh()->bdr_attributes.Max());
-            getMFEMBoundaryArray(options["bcs"]["essential"], ess_bdr);
-
-            mfem::Array<int> ess_tdof_list;
-            fes.GetEssentialTrueDofs(ess_bdr, ess_tdof_list);
-            load_tv.SetSubVector(ess_tdof_list, 0.0);
-
-            /// Set initial conditions
+               // auto x = p(0);
+               // auto y = p(1);
+               // auto tol = 1e-10;
+               // if (fabs(x - 1.0) < tol || fabs(y - 1.0) < tol|| fabs(x) < tol || fabs(y) < tol )
+               // {
+               //    return pow(x, 2);
+               // }
+               // Want sigma to be 1: sigma=sigma_T_ref/(1+alpha_T_ref*(T-T_ref))=1
+               // Using root finder: T=14867404446.9177
+               return 14867404446.9177;
+            }, init_temperature_field_for_losses);
+
+            // Set up the magnetostatic solver. Will need it to compute the heat sources
+            // Have to use buildMesh here because setting the third argument to smesh or std::move(smesh) resulted in build or run errors
+            auto EMmesh = std::unique_ptr<mfem::Mesh>(
+                  new mfem::Mesh(
+                     // mfem::Mesh::MakeCartesian3D(
+                     //    nxy, nxy, nz,
+                     //    mfem::Element::TETRAHEDRON,
+                     //    1.0, 1.0, (double)nz / (double)nxy, true)));
+                     mfem::Mesh::MakeCartesian2D(
+                        nxy, nxy, mfem::Element::TRIANGLE, false, x_length, y_length)));
+            MagnetostaticSolver MagSolver(MPI_COMM_WORLD, options, std::move(EMmesh));
+            
+            /// Assemble the load_tv
+            ///TODO: Set Miso Inputs manufactured to produce a value of loss in DCLFDI of 2
+            mfem::Vector load_tv(MagSolver.getStateSize());
+            MISOInputs MagSolverMISOInputs{
+               {"temperature", init_temperature_field_for_losses},
+               {"wire_length", 2.0},
+               {"rms_current", sqrt(1.0/sqrt(2.0))},
+               {"strand_radius", sqrt(1/M_PI)},
+               {"strands_in_hand", 1.0},
+            }; 
+            // Call upon magnetostatic file to get the load_vec
+            MagSolver.createOutput("heat_source", options);
+            MagSolver.calcOutput("heat_source", MagSolverMISOInputs, load_tv);
+            // MagSolver.createOutput("dc_loss", options);
+            // double DC_loss=MagSolver.calcOutput("dc_loss", MagSolverMISOInputs);
+            // std::cout << "DC_loss=" << DC_loss << "\n";
+
+            ///TODO: Remove once done debugging
+            std::cout << "load_tv.Size() = " << load_tv.Size() << "\n";
+            std::cout << "load_tv.Min() = " << load_tv.Min() << "\n";
+            std::cout << "load_tv.Max() = " << load_tv.Max() << "\n";
+            std::cout << "load_tv.Sum() = " << load_tv.Sum() << "\n";
+
+            // Set the inputs for the thermal solver
+            MISOInputs inputs{
+               {"thermal_load", load_tv}
+            };
+
+            // Set the temperature field back to the prescribed temperature distribution
             solver.setState([](const mfem::Vector &p)
             {
                auto x = p(0);
@@ -208,24 +724,99 @@
                   return pow(x, 2);
                }
                return 0.0;
-            }, state);
-
-            MachInputs inputs{
-               {"thermal_load", load_tv}
-            };
-            solver.solveForState(inputs, state);
+               return pow(x, 2);
+            }, temperature_state_vector);
+            auto initial_state = temperature_state_vector; // save this for comparison and error determining (temperature_state_vector gets overwritten with solution)
+
+            ///TODO: Remove once done debugging
+            std::cout << "intial_state=np.array([";
+            for (int j = 0; j < temperature_state_vector.Size(); j++) {std::cout << temperature_state_vector.Elem(j) << ", ";}
+            std::cout << "])\n";
+            std::cout << "thermal_load=np.array([";
+            for (int j = 0; j < load_tv.Size(); j++) {std::cout << load_tv.Elem(j) << ", ";}
+            std::cout << "])\n";
+
+            // Use thermal solver to solve for the temperature distribution
+            // It should be the prescibed temperature distribution of T=x(0)^2
+
+            // Solve for the state (temperatures)
+            solver.solveForState(inputs, temperature_state_vector);
+            std::cout << "solved_state=np.array([";
+            for (int j = 0; j < temperature_state_vector.Size(); j++) {std::cout << temperature_state_vector.Elem(j) << ", ";}
+            std::cout << "])\n";
+
+            // Check to ensure it lines up with prescibed temperature field
+            // std::cout << "error (solved_state-initial_state)=np.array([";
+            // for (int j = 0; j < temperature_state_vector.Size(); j++) {std::cout << temperature_state_vector.Elem(j)-initial_state.Elem(j) << ", ";}
+            // std::cout << "])\n";
+
+            // Compute the thermal output for the thermal flux (should be equal to 2*area in this case)
+            MISOInputs ThermalOutputMISOInputs{
+               {"state", temperature_state_vector}
+            }; 
+            std::vector<int> attrs = {1, 2, 3, 4};
+            solver.createOutput("thermal_flux", {{"attributes", attrs}});
+            double ThermalFlux = solver.calcOutput("thermal_flux", ThermalOutputMISOInputs);
+            std::cout << "From miso output, the ThermalFlux = " << ThermalFlux << "\n";
 
             /// Compute state error and check against target error
-            double error = solver.calcStateError([](const mfem::Vector &p)
-            {
-               auto x = p(0);
-               return pow(x, 2);
-            }, state);
-
-            std::cout.precision(10);
-            std::cout << "error: " << error << "\n";
-            REQUIRE(error == Approx(target_error[order-1][ref - 1]).margin(1e-10));
+            // double error = solver.calcStateError([](const mfem::Vector &p)
+            // {
+            //    auto x = p(0);
+            //    return pow(x, 2);
+            // }, temperature_state_vector);
+
+            // REQUIRE(ThermalFlux == Approx(2*x_length*y_length).margin(1e-4));
+            // REQUIRE(error == Approx(target_error[order-1][ref - 1]).margin(1e-10));
          }
       }
    }
+}
+*/
+
+// From test_magnetostatic_box
+std::unique_ptr<Mesh> buildMesh(int nxy, int nz)
+{
+   // generate a simple tet mesh
+   std::unique_ptr<mfem::Mesh> mesh(
+      // new Mesh(mfem::Mesh::MakeCartesian3D(nxy, nxy, nz,
+      //                                mfem::Element::TETRAHEDRON,
+      //                                1.0, 1.0, (double)nz / (double)nxy, true)));
+      new Mesh(Mesh::MakeCartesian2D(nxy, nxy,
+                                     Element::TRIANGLE, true,
+                                     1.0, 1.0, true)));
+
+   // assign attributes to top and bottom sides
+   for (int i = 0; i < mesh->GetNE(); ++i)
+   {
+      Element *elem = mesh->GetElement(i);
+
+      Array<int> verts;
+      elem->GetVertices(verts);
+
+      bool below = true;
+      for (int i = 0; i < verts.Size(); ++i)
+      {
+         auto *vtx = mesh->GetVertex(verts[i]);
+         if (vtx[1] <= 0.5)
+         {
+            below = below;
+         }
+         else
+         {
+            below = false;
+         }
+      }
+      if (below)
+      {
+         elem->SetAttribute(1);
+      }
+      else
+      {
+         elem->SetAttribute(2);
+      }
+   }
+   mesh->SetAttributes();
+
+   return mesh;
 }