/// Solve the steady isentropic vortex problem on a quarter annulus
#include <fstream>
#include <iostream>

#include "adept.h"
#include "catch.hpp"
#include "mfem.hpp"

#include "euler.hpp"

using namespace std;
using namespace mfem;
using namespace mach;

// Provide the options explicitly for regression tests
auto options = R"(
{
   "print-options": false,
   "flow-param": {
      "mach": 1.0,
      "aoa": 0.0
   },
   "space-dis": {
      "degree": 1,
      "lps-coeff": 1.0,
      "basis-type": "csbp"
   },
   "time-dis": {
      "steady": true,
      "steady-abstol": 1e-12,
      "steady-restol": 1e-10,
      "ode-solver": "PTC",
      "t-final": 100,
      "dt": 1e12,
      "cfl": 1.0,
      "res-exp": 2.0
   },
   "bcs": {
      "vortex": [1, 1, 1, 0],
      "slip-wall": [0, 0, 0, 1]
   },
   "nonlin-solver": {
      "printlevel": 0,
      "maxiter": 50,
      "reltol": 1e-1,
      "abstol": 1e-12
   },
   "petscsolver": {
      "ksptype": "gmres",
      "pctype": "lu",
      "abstol": 1e-15,
      "reltol": 1e-15,
      "maxiter": 100,
      "printlevel": 0
   },
   "lin-solver": {
      "printlevel": 0,
      "filllevel": 3,
      "maxiter": 100,
      "reltol": 1e-2,
      "abstol": 1e-12
   },
   "saveresults":false,
   "outputs":
   { 
      "drag": [0, 0, 0, 1]
   }
})"_json;

/// NOTE: Not sure how I'll iterate over order, etc.
bool entvarg;

/// \brief Exact conservative variables for the steady isentropic vortex
/// \param[in] x - coordinate of the point at which the state is needed
/// \param[out] q - conservative variables stored as a 4-vector
void qexact(const Vector &x, Vector& q);

/// \brief Exact entropy variables for the steady isentropic vortex
/// \param[in] x - coordinate of the point at which the state is needed
/// \param[out] w - entropy variables stored as a 4-vector
void wexact(const Vector &x, Vector& w);

/// Generate quarter annulus mesh 
/// \param[in] degree - polynomial degree of the mapping
/// \param[in] num_rad - number of nodes in the radial direction
/// \param[in] num_ang - number of nodes in the angular direction
std::unique_ptr<Mesh> buildQuarterAnnulusMesh(int degree, int num_rad,
                                              int num_ang);

TEMPLATE_TEST_CASE_SIG("Steady Vortex Solver Regression Test",
                       "[Euler-Vortex]", ((bool entvar), entvar), true, false)
{
   // define the appropriate exact solution based on entvar
   auto uexact = !entvar ? qexact : wexact;
   int mesh_degree = options["space-dis"]["degree"].get<int>() + 1;
   std::vector<double> target_error;
<<<<<<< HEAD
   std::vector<double> target_drag;
   if (entvar)
   {
      target_error = {0.0690131081, 0.0224304871, 0.0107753424, 0.0064387612};
      target_drag = {-0.7355357753, -0.717524391, -0.7152446356, -0.7146853447};
   }
   else
   {
      target_error = {0.0700148195, 0.0260625842, 0.0129909277, 0.0079317615};
      target_drag = {-0.7355357753, -0.717524391, -0.7152446356, -0.7146853447};
=======
   std::vector<double> target_drag_error;
   if (entvar)
   {
      target_error = {0.0901571779707352, 0.0311496716090168,
                      0.0160317976193675, 0.0098390277746438};
      target_drag_error = {0.0149959859366922, 0.00323047181284186,
                           0.00103944525942667, 0.000475003178886935};
      // target_error = {0.0690131081, 0.0224304871, 0.0107753424, 0.0064387612};
   }
   else
   {
      target_error = {0.0901571779707358, 0.0311496716080777,
                      0.0160317976193642, 0.00983902777464837};
      target_drag_error = {0.0149959859366923, 0.00323047181325709,
                           0.00103944525936905, 0.000475003178874278};
      // target_error = {0.0700148195, 0.0260625842, 0.0129909277, 0.0079317615};
>>>>>>> a7e62085
   }

   for (int nx = 1; nx <= 4; ++nx)
   {
      DYNAMIC_SECTION("...for mesh sizing nx = " << nx)
      {
         // construct the solver, set the initial condition, and solve
         unique_ptr<Mesh> smesh = buildQuarterAnnulusMesh(mesh_degree, nx, nx);
         auto solver = createSolver<EulerSolver<2,entvar>>(options,
                                                           move(smesh));
         solver->setInitialCondition(uexact);
         if (!entvar && nx == 2)
            solver->printSolution("steady_vtx");
         solver->solveForState();

         // Compute error and check against appropriate target:
         // Using calcConservativeVarsL2Error, we should have the same error 
         // for both entvar=true and entvar=false
         double l2_error = (static_cast<EulerSolver<2, entvar>&>(*solver)
                            .calcConservativeVarsL2Error(uexact, 0));
         //double l2_error = solver->calcL2Error(uexact, 0);
         double drag_error = fabs(solver->calcOutput("drag") - (-1 /mach::euler::gamma));
         REQUIRE(l2_error == Approx(target_error[nx - 1]).margin(1e-10));

         // Compute drag and check against target
         double drag = solver->calcOutput("drag");
         REQUIRE(drag == Approx(target_drag[nx-1]).margin(1e-10));
      }
   }
}

// exact solution for conservative variables
void qexact(const Vector &x, Vector& q)
{
   q.SetSize(4);
   double ri = 1.0;
   double Mai = 0.5; //0.95 
   double rhoi = 2.0;
   double prsi = 1.0/euler::gamma;
   double rinv = ri/sqrt(x(0)*x(0) + x(1)*x(1));
   double rho = rhoi*pow(1.0 + 0.5*euler::gami*Mai*Mai*(1.0 - rinv*rinv),
                         1.0/euler::gami);
   double Ma = sqrt((2.0/euler::gami)*( ( pow(rhoi/rho, euler::gami) ) * 
                    (1.0 + 0.5*euler::gami*Mai*Mai) - 1.0 ) );
   double theta;
   if (x(0) > 1e-15)
   {
      theta = atan(x(1)/x(0));
   }
   else
   {
      theta = M_PI/2.0;
   }
   double press = prsi* pow( (1.0 + 0.5*euler::gami*Mai*Mai) / 
                 (1.0 + 0.5*euler::gami*Ma*Ma), euler::gamma/euler::gami);
   double a = sqrt(euler::gamma*press/rho);

   q(0) = rho;
   q(1) = -rho*a*Ma*sin(theta);
   q(2) = rho*a*Ma*cos(theta);
   q(3) = press/euler::gami + 0.5*rho*a*a*Ma*Ma;
}

void wexact(const Vector &x, Vector& w)
{
   w.SetSize(4);
   Vector q(4);
   qexact(x, q);
   calcEntropyVars<double, 2>(q.GetData(), w.GetData());
}

unique_ptr<Mesh> buildQuarterAnnulusMesh(int degree, int num_rad, int num_ang)
{
   auto mesh_ptr = unique_ptr<Mesh>(new Mesh(num_rad, num_ang,
                                             Element::TRIANGLE, true /* gen. edges */,
                                             2.0, M_PI*0.5, true));
   // strategy:
   // 1) generate a fes for Lagrange elements of desired degree
   // 2) create a Grid Function using a VectorFunctionCoefficient
   // 4) use mesh_ptr->NewNodes(nodes, true) to set the mesh nodes
   
   // Problem: fes does not own fec, which is generated in this function's scope
   // Solution: the grid function can own both the fec and fes
   H1_FECollection *fec = new H1_FECollection(degree, 2 /* = dim */);
   FiniteElementSpace *fes = new FiniteElementSpace(mesh_ptr.get(), fec, 2,
                                                    Ordering::byVDIM);

   // This lambda function transforms from (r,\theta) space to (x,y) space
   auto xy_fun = [](const Vector& rt, Vector &xy)
   {
      xy(0) = (rt(0) + 1.0)*cos(rt(1)); // need + 1.0 to shift r away from origin
      xy(1) = (rt(0) + 1.0)*sin(rt(1));
   };
   VectorFunctionCoefficient xy_coeff(2, xy_fun);
   GridFunction *xy = new GridFunction(fes);
   xy->MakeOwner(fec);
   xy->ProjectCoefficient(xy_coeff);

   mesh_ptr->NewNodes(*xy, true);
   return mesh_ptr;
}<|MERGE_RESOLUTION|>--- conflicted
+++ resolved
@@ -94,18 +94,6 @@
    auto uexact = !entvar ? qexact : wexact;
    int mesh_degree = options["space-dis"]["degree"].get<int>() + 1;
    std::vector<double> target_error;
-<<<<<<< HEAD
-   std::vector<double> target_drag;
-   if (entvar)
-   {
-      target_error = {0.0690131081, 0.0224304871, 0.0107753424, 0.0064387612};
-      target_drag = {-0.7355357753, -0.717524391, -0.7152446356, -0.7146853447};
-   }
-   else
-   {
-      target_error = {0.0700148195, 0.0260625842, 0.0129909277, 0.0079317615};
-      target_drag = {-0.7355357753, -0.717524391, -0.7152446356, -0.7146853447};
-=======
    std::vector<double> target_drag_error;
    if (entvar)
    {
@@ -122,7 +110,6 @@
       target_drag_error = {0.0149959859366923, 0.00323047181325709,
                            0.00103944525936905, 0.000475003178874278};
       // target_error = {0.0700148195, 0.0260625842, 0.0129909277, 0.0079317615};
->>>>>>> a7e62085
    }
 
    for (int nx = 1; nx <= 4; ++nx)
@@ -144,12 +131,11 @@
          double l2_error = (static_cast<EulerSolver<2, entvar>&>(*solver)
                             .calcConservativeVarsL2Error(uexact, 0));
          //double l2_error = solver->calcL2Error(uexact, 0);
+         REQUIRE(l2_error == Approx(target_error[nx - 1]).margin(1e-10));
+
+         // Compute drag and check against target
          double drag_error = fabs(solver->calcOutput("drag") - (-1 /mach::euler::gamma));
-         REQUIRE(l2_error == Approx(target_error[nx - 1]).margin(1e-10));
-
-         // Compute drag and check against target
-         double drag = solver->calcOutput("drag");
-         REQUIRE(drag == Approx(target_drag[nx-1]).margin(1e-10));
+         REQUIRE(drag_error == Approx(target_drag_error[nx-1]).margin(1e-10));
       }
    }
 }
