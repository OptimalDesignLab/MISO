--- conflicted
+++ resolved
@@ -4,7 +4,7 @@
 
 #include "catch.hpp"
 
-#include "mach.hpp"
+#include "miso.hpp"
 
 using namespace std;
 using namespace mfem;
@@ -122,7 +122,7 @@
          FlowSolver<2, entvar> solver(MPI_COMM_WORLD, options, std::move(mesh));
          Vector state_tv(solver.getStateSize());
          solver.setState(uexact, state_tv);
-         MachInputs inputs({{"state", state_tv}});
+         MISOInputs inputs({{"state", state_tv}});
          solver.solveForState(inputs, state_tv);
 
          // Compute error and check against appropriate target:
@@ -131,19 +131,10 @@
          double l2_error = solver.calcConservativeVarsL2Error(uexact, 0);
          REQUIRE(l2_error == Approx(target_error[nx - 1]).margin(1e-10));
 
-<<<<<<< HEAD
          // Compute drag and check against target 
          solver.createOutput("drag", options["outputs"].at("drag"));
          double drag = solver.calcOutput("drag", inputs);
-         double drag_error = fabs(drag - (-1 /mach::euler::gamma));
-=======
-         // Compute drag and check against target
-         auto drag_opts = R"({ 
-            "boundaries": [0, 0, 0, 1]
-         })"_json;
-         solver->createOutput("drag", drag_opts);
-         double drag_error = fabs(solver->calcOutput("drag") - (-1 /miso::euler::gamma));
->>>>>>> 37fcab9f
+         double drag_error = fabs(drag - (-1 /miso::euler::gamma));
          REQUIRE(drag_error == Approx(target_drag_error[nx-1]).margin(1e-10));
       }
    }
