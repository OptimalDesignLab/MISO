#include "catch.hpp"
#include "mfem.hpp"
#include "nlohmann/json.hpp"

#include "magnetostatic.hpp"

<<<<<<< HEAD
using namespace mach;
=======
using namespace mfem;
using namespace miso;
>>>>>>> 37fcab9f

// Provide the options explicitly for regression tests
auto em_options = R"(
{
   "mesh": {
      "file": "data/coulomb1984.smb",
      "model-file": "data/coulomb1984.egads",
      "refine": 0
   },
   "space-dis": {
      "basis-type": "nedelec",
      "degree": 1
   },
   "time-dis": {
      "steady": true,
      "steady-abstol": 1e-12,
      "steady-reltol": 1e-10,
      "ode-solver": "PTC",
      "t-final": 100,
      "dt": 1e12,
      "max-iter": 10
   },
   "lin-solver": {
      "type": "minres",
      "printlevel": 1,
      "maxiter": 100,
      "abstol": 1e-14,
      "reltol": 1e-14
   },
   "lin-prec": {
      "type": "hypreams",
      "printlevel": 0
   },
   "nonlin-solver": {
      "type": "newton",
      "printlevel": 1,
      "maxiter": 50,
      "reltol": 1e-10,
      "abstol": 1e-12
   },
   "components": {
      "ring": {
         "material": "copperwire",
         "attrs": [1, 2],
         "linear": true
      }
   },
   "bcs": {
      "essential": [1, 3]
   },
   "current": {
      "test": {
         "ring": [1, 2]
      }
   }
})"_json;

/// exact force is 0.078 N
TEST_CASE("Force Regression Test Coulomb 1984 Paper")
{
   MagnetostaticSolver em_solver(MPI_COMM_WORLD, em_options, nullptr);
   mfem::Vector em_state(em_solver.getStateSize());
   em_state = 0.0; // initialize zero field

   auto current_density = 3e6;
<<<<<<< HEAD
   MachInputs inputs {
      {"current_density:test", current_density},
      {"state", em_state}
=======
   MISOInputs inputs {
      {"current_density", current_density},
      {"state", em_state->GetData()}
>>>>>>> 37fcab9f
   };
   em_solver.solveForState(inputs, em_state);

   em_solver.createOutput("energy");
   double energy = em_solver.calcOutput("energy", inputs);
   REQUIRE(energy == Approx(0.0142746123).margin(1e-10));

   nlohmann::json force_options = {
      {"attributes", {1}},
      {"axis", {0, 0, 1}}
   };
   em_solver.createOutput("force", force_options);

   double force = em_solver.calcOutput("force", inputs);
   REQUIRE(force == Approx(-0.0791988853).margin(1e-10));

   force_options["attributes"] = {2};
   em_solver.setOutputOptions("force", force_options);

   force = em_solver.calcOutput("force", inputs);
   REQUIRE(force == Approx(0.0781336686).margin(1e-10));

   nlohmann::json torque_options = {
      {"attributes", {1}},
      {"axis", {0, 0, 1}},
      {"about", {0.0, 0.0, 0.0}}
   };
   em_solver.createOutput("torque", torque_options);

   double torque = em_solver.calcOutput("torque", inputs);
   REQUIRE(torque == Approx(0.0000104977).margin(1e-10));
}<|MERGE_RESOLUTION|>--- conflicted
+++ resolved
@@ -4,12 +4,7 @@
 
 #include "magnetostatic.hpp"
 
-<<<<<<< HEAD
-using namespace mach;
-=======
-using namespace mfem;
 using namespace miso;
->>>>>>> 37fcab9f
 
 // Provide the options explicitly for regression tests
 auto em_options = R"(
@@ -33,9 +28,10 @@
       "max-iter": 10
    },
    "lin-solver": {
-      "type": "minres",
+      "type": "gmres",
       "printlevel": 1,
-      "maxiter": 100,
+      "maxiter": 200,
+      "kdim": 200,
       "abstol": 1e-14,
       "reltol": 1e-14
    },
@@ -44,9 +40,9 @@
       "printlevel": 0
    },
    "nonlin-solver": {
-      "type": "newton",
+      "type": "relaxednewton",
       "printlevel": 1,
-      "maxiter": 50,
+      "maxiter": 1,
       "reltol": 1e-10,
       "abstol": 1e-12
    },
@@ -75,15 +71,9 @@
    em_state = 0.0; // initialize zero field
 
    auto current_density = 3e6;
-<<<<<<< HEAD
-   MachInputs inputs {
+   MISOInputs inputs {
       {"current_density:test", current_density},
       {"state", em_state}
-=======
-   MISOInputs inputs {
-      {"current_density", current_density},
-      {"state", em_state->GetData()}
->>>>>>> 37fcab9f
    };
    em_solver.solveForState(inputs, em_state);
 
