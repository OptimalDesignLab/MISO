// #include <fstream>
// #include <iostream>
// #include <random>

// #include "catch.hpp"
// #include "nlohmann/json.hpp"
// #include "mfem.hpp"

// #include "thermal.hpp"

<<<<<<< HEAD
// using namespace mfem;
// using namespace mach;
=======
using namespace mfem;
using namespace miso;
>>>>>>> 37fcab9f

// // Provide the options explicitly for regression tests
// auto current_options = R"(
// {
//    "print-options": false,
//    "mesh": {
//       "file": "data/ring_pumi.smb",
//       "model-file": "data/ring_pumi.egads"
//    },
//    "space-dis": {
//       "basis-type": "H1",
//       "degree": 1
//    },
//    "time-dis": {
//       "steady": true,
//       "steady-abstol": 1e-8,
//       "steady-reltol": 1e-8,
//       "ode-solver": "PTC",
//       "dt": 1e3,
//       "max-iter": 10
//    },
//    "lin-prec": {
//       "type": "hypreboomeramg"
//    },
//    "lin-solver": {
//       "type": "hypregmres",
//       "reltol": 1e-10,
//       "abstol": 1e-8,
//       "printlevel": 3,
//       "maxiter": 500
//    },
//    "nonlin-solver": {
//       "type": "newton",
//       "printlevel": 3,
//       "maxiter": 50,
//       "reltol": 1e-10,
//       "abstol": 1e-8
//    },
//    "components": {
//       "ring": {
//          "material": "copperwire",
//          "attr": 3
//       },
//       "sphere": {
//          "material": "air",
//          "attrs": [1, 2]
//       }
//    },
//    "bcs": {
//       "essential": [1, 3, 4, 5]
//    },
//    "problem-opts": {
//       "keep-bndrys": [4, 5],
//       "fill-factor": 1.0,
//       "current_density": 100000,
//       "current": {
//          "z": [3] 
//       },
//       "rho-agg": 10,
//       "init-temp": 100.0
//    }
// })"_json;

//    // "bcs": {
//    //    "essential": [1, 3]
//    // },
//       // "convection-coeff": 30,
//       // "keep-bndrys": [4, 5],
//       // "convection": [3, 4, 5]

// // define the random-number generator; uniform between 0 and 1
// static std::default_random_engine gen(std::random_device{}());
// static std::uniform_real_distribution<double> uniform_rand(0.0, 1.0);

// double randBaselinePert(const Vector &x)
// {
//     const double scale = 0.01;
//     return 1.0 + scale * uniform_rand(gen);
// }

// double randState(const Vector &x)
// {
//     return 2.0 * uniform_rand(gen) - 1.0;
// }

// TEST_CASE("Thermal Solver Convection Ring Regression Test",
//           "[Thermal Steady Convection Ring]")
// {
//    auto temp0 = current_options["problem-opts"]["init-temp"].get<double>();
//    double target_error[] {
//       0.0133079447, 0.0
//    };

//    for (int order = 1; order <= 1; ++order)
//    {
//       current_options["space-dis"]["degree"] = order;
 
//       DYNAMIC_SECTION("...for order " << order)
//       {
//          // construct the solver, set the initial condition, and solve
//          auto solver = createSolver<ThermalSolver>(current_options, nullptr);
//          auto state = solver->getNewField();

//          solver->setFieldValue(*state, temp0);

//          // FunctionCoefficient rand_s(randState);
//          // state->ProjectCoefficient(rand_s);

//          solver->solveForState(*state);
//          // solver->checkJacobian(*state, randBaselinePert);

//          // double l2_error = solver->calcL2Error(state.get(), u0);
//          // std::cout << "l2_error: " << l2_error << "\n";
//          // REQUIRE(l2_error == Approx(target_error[order-1]).margin(1e-10));
//       }
//    }
// }<|MERGE_RESOLUTION|>--- conflicted
+++ resolved
@@ -8,13 +8,8 @@
 
 // #include "thermal.hpp"
 
-<<<<<<< HEAD
-// using namespace mfem;
-// using namespace mach;
-=======
 using namespace mfem;
 using namespace miso;
->>>>>>> 37fcab9f
 
 // // Provide the options explicitly for regression tests
 // auto current_options = R"(
