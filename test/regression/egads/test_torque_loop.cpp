#include "catch.hpp"
#include "mfem.hpp"
#include "nlohmann/json.hpp"

#include "magnetostatic.hpp"

<<<<<<< HEAD
using namespace mach;
=======
using namespace mfem;
using namespace miso;
>>>>>>> 37fcab9f

// Provide the options explicitly for regression tests
auto em_options = R"(
{
   "mesh": {
      "file": "data/torque_ring.smb",
      "model-file": "data/torque_ring.egads",
      "refine": 0
   },
   "space-dis": {
      "basis-type": "nedelec",
      "degree": 1
   },
   "time-dis": {
      "steady": true,
      "steady-abstol": 1e-9,
      "steady-reltol": 1e-6,
      "ode-solver": "PTC",
      "t-final": 100,
      "dt": 1e12,
      "max-iter": 10
   },
   "lin-solver": {
      "type": "minres",
      "printlevel": 0,
      "maxiter": 100,
      "abstol": 1e-14,
      "reltol": 1e-14
   },
   "lin-prec": {
      "type": "hypreams",
      "printlevel": 0
   },
   "nonlin-solver": {
      "type": "newton",
      "printlevel": 3,
      "maxiter": 50,
      "reltol": 1e-10,
      "abstol": 1e-12
   },
   "components": {
      "ring": {
         "material": "copperwire",
         "attr": 3,
         "linear": true
      }
   },
   "bcs": {
      "essential": [1, 3]
   },
   "current": {
      "test": {
         "ring": [3]
      }
   }
})"_json;

/// exact force is 0.078 N
TEST_CASE("Torque Loop Regression Test")
{
   MagnetostaticSolver em_solver(MPI_COMM_WORLD, em_options, nullptr);
   mfem::Vector em_state(em_solver.getStateSize());
   em_state = 0.0; // initialize zero field

   em_solver.setState([](const mfem::Vector &x, mfem::Vector &A)
   {
      A(0) = 0.5*x(2);
      A(1) = 0.0;
      A(2) = -0.5*x(0);
   }, em_state);

   // The volume of wire in the mesh is 1.24266e-07, but should be 1.97392e-7.
   // This results in a lower effective current running through the wire, so 
   // we increase current density to get to 10 A.
   // The volume is lower because of bad mesh resolution
   constexpr auto current_density = M_1_PI * 1e7 * 1.5884635222882089;

<<<<<<< HEAD
   MachInputs inputs {
      {"current_density:test", current_density},
      {"state", em_state}
=======
   MISOInputs inputs {
      {"current_density", current_density},
      {"fill-factor", 1.0},
      {"state", em_state->GetData()}
>>>>>>> 37fcab9f
   };
   em_solver.solveForState(inputs, em_state);

   nlohmann::json torque_options = {
      {"attributes", {3}},
      {"axis", {1.0, 0.0, 0.0}},
      {"about", {0.0, 0.0, 0.0}}
   };
   em_solver.createOutput("torque", torque_options);
   double torque = em_solver.calcOutput("torque", inputs);

   /// exact solution is -pi * 1e-3
   REQUIRE(torque == Approx(-0.0031583613).margin(1e-10));

}<|MERGE_RESOLUTION|>--- conflicted
+++ resolved
@@ -4,12 +4,7 @@
 
 #include "magnetostatic.hpp"
 
-<<<<<<< HEAD
-using namespace mach;
-=======
-using namespace mfem;
 using namespace miso;
->>>>>>> 37fcab9f
 
 // Provide the options explicitly for regression tests
 auto em_options = R"(
@@ -33,9 +28,10 @@
       "max-iter": 10
    },
    "lin-solver": {
-      "type": "minres",
+      "type": "gmres",
       "printlevel": 0,
-      "maxiter": 100,
+      "maxiter": 200,
+      "kdim": 200,
       "abstol": 1e-14,
       "reltol": 1e-14
    },
@@ -46,7 +42,7 @@
    "nonlin-solver": {
       "type": "newton",
       "printlevel": 3,
-      "maxiter": 50,
+      "maxiter": 1,
       "reltol": 1e-10,
       "abstol": 1e-12
    },
@@ -87,16 +83,9 @@
    // The volume is lower because of bad mesh resolution
    constexpr auto current_density = M_1_PI * 1e7 * 1.5884635222882089;
 
-<<<<<<< HEAD
-   MachInputs inputs {
+   MISOInputs inputs {
       {"current_density:test", current_density},
       {"state", em_state}
-=======
-   MISOInputs inputs {
-      {"current_density", current_density},
-      {"fill-factor", 1.0},
-      {"state", em_state->GetData()}
->>>>>>> 37fcab9f
    };
    em_solver.solveForState(inputs, em_state);
 
