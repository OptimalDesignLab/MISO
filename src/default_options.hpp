#ifndef MACH_DEFAULT_OPTIONS
#define MACH_DEFAULT_OPTIONS

#include "json.hpp"

namespace mach
{

/// Defines the default options for mach
///
/// This is placed in its own file because it is likely to grow large.  Also,
/// while it would have been nice to use a raw string here to define the default
/// options, this would not have permitted comments.
nlohmann::json default_options =
{
   {"model-file","mach.dmg"}, // model file name
<<<<<<< HEAD
   {"finite-element-dis", //options related to fe discretization
   {
      {"basis-type","cg"}
   }},
=======
    
   {"finite-element-dis", // options related to finite element discretization
   {
     {"basis-type", "cg"}, // default continuous galerkin
   }},     

>>>>>>> 755b9fa2
   {"space-dis", // options related to spatial discretization
   {
      {"degree", 1}, // default operator degree
      {"lps-coeff", 1.0} // scaling coefficient for local-proj stabilization
   }},
<<<<<<< HEAD

   {"steady", false}, // if true, solve a steady problem
   {"time-dis", // options related to unsteady time-marching
=======
      
   {"unsteady", // options related to unsteady time-marching
>>>>>>> 755b9fa2
   {
      {"ode-solver", "RK4"}, // type of ODE solver to use 
      {"const-cfl", false}, // if true, adapt dt to keep cfl constant
      {"t-final", 1.0}, // final time to simulate to
      {"dt", 0.01}, // time-step size when `const-cfl` is false
      {"cfl", 1.0} // target CFL number
   }},

   {"newton", // options related to root-finding algorithms
   {
   }},

   {"mesh", // options related to the mesh
   {
      {"file", "mach.mesh"}, // mesh file name
      {"refine", 0} // recursive uniform refinement; 0 = no refinement
   }},

   {"pumi-mesh", // options related to pumi-mesh
   {
      {"file","mach.smb"}, //mesh file name
      {"refine", 0} // recursive uniform refinement; 0 = no refinement
   }}
};

} // namespace mach

#endif<|MERGE_RESOLUTION|>--- conflicted
+++ resolved
@@ -14,32 +14,20 @@
 nlohmann::json default_options =
 {
    {"model-file","mach.dmg"}, // model file name
-<<<<<<< HEAD
-   {"finite-element-dis", //options related to fe discretization
-   {
-      {"basis-type","cg"}
-   }},
-=======
     
    {"finite-element-dis", // options related to finite element discretization
    {
      {"basis-type", "cg"}, // default continuous galerkin
    }},     
 
->>>>>>> 755b9fa2
    {"space-dis", // options related to spatial discretization
    {
       {"degree", 1}, // default operator degree
       {"lps-coeff", 1.0} // scaling coefficient for local-proj stabilization
    }},
-<<<<<<< HEAD
 
    {"steady", false}, // if true, solve a steady problem
    {"time-dis", // options related to unsteady time-marching
-=======
-      
-   {"unsteady", // options related to unsteady time-marching
->>>>>>> 755b9fa2
    {
       {"ode-solver", "RK4"}, // type of ODE solver to use 
       {"const-cfl", false}, // if true, adapt dt to keep cfl constant
