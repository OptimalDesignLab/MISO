--- conflicted
+++ resolved
@@ -107,7 +107,6 @@
     double *buffer,
     const mfem::ParFiniteElementSpace &fes);
 
-<<<<<<< HEAD
 /// \brief Convert std::vector containing decimal attribute identifies to
 /// binary array expected by mfem interfaces
 /// \param[in] vec_attributes - vector containing real number attribute IDs
@@ -117,7 +116,7 @@
 /// set to [0 1 0 1]
 void attrVecToArray(const std::vector<int> &vec_attributes,
                     mfem::Array<int> &attributes);
-=======
+
 /// \brief A helper type for uniform semantics over owning/non-owning pointers
 template <typename T>
 using MaybeOwningPointer = std::variant<T *, std::unique_ptr<T>>;
@@ -277,7 +276,6 @@
 /// \param[out] ess_bdr - binary array that marks essential boundaries
 void getEssentialBoundaries(const nlohmann::json &options,
                             mfem::Array<int> &ess_bdr);
->>>>>>> 9d30738a
 
 // /// The following are adapted from MFEM's pfem_extras.xpp
 // class DiscreteGradOperator : public mfem::ParDiscreteLinearOperator
