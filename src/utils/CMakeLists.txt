--- conflicted
+++ resolved
@@ -1,41 +1,25 @@
-<<<<<<< HEAD
-set(MACH_UTILITY_HEADERS
+set(MISO_UTILITY_HEADERS
    div_free_projector.hpp
    irrotational_projector.hpp
    kdtree.hpp
-   mach_types.hpp
+   miso_types.hpp
    l2_transfer_operator.hpp
    utilities.hpp
    utils.hpp
 )
 
-target_sources(mach
+target_sources(miso
    PUBLIC
-=======
-target_sources(miso
-   PRIVATE
->>>>>>> 37fcab9f
       div_free_projector.cpp
       irrotational_projector.cpp
-<<<<<<< HEAD
       l2_transfer_operator.cpp
-=======
-      irrotational_projector.hpp
-      kdtree.hpp
-      miso_types.hpp
-      utilities.hpp
->>>>>>> 37fcab9f
       utils.cpp
-      ${MACH_UTILITY_HEADERS}
+      ${MISO_UTILITY_HEADERS}
 )
 
-<<<<<<< HEAD
-add_public_headers_to_target(mach "${MACH_UTILITY_HEADERS}")
+add_public_headers_to_target(miso "${MISO_UTILITY_HEADERS}")
 
-target_include_directories(mach
-=======
 target_include_directories(miso
->>>>>>> 37fcab9f
    PUBLIC
      "$<BUILD_INTERFACE:${CMAKE_CURRENT_SOURCE_DIR}>"
      "$<INSTALL_INTERFACE:${CMAKE_INSTALL_INCLUDE_DIR}>"
