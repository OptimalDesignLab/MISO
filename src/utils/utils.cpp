#include <random>
#include <cmath>

#include "utils.hpp"

using namespace mfem;
using namespace std;

namespace miso
{
/// performs the Hadamard (elementwise) product: `v(i) = v1(i)*v2(i)`
void multiplyElementwise(const Vector &v1, const Vector &v2, Vector &v)
{
   MFEM_ASSERT(v1.Size() == v2.Size() && v1.Size() == v.Size(), "");
   for (int i = 0; i < v.Size(); ++i)
   {
      v(i) = v1(i) * v2(i);
   }
}

/// performs the Hadamard (elementwise) product: `a(i) *= b(i)`
void multiplyElementwise(const Vector &b, Vector &a)
{
   MFEM_ASSERT(a.Size() == b.Size(), "");
   for (int i = 0; i < a.Size(); ++i)
   {
      a(i) *= b(i);
   }
}

/// performs an elementwise division: `v(i) = v1(i)/v2(i)`
void divideElementwise(const Vector &v1, const Vector &v2, Vector &v)
{
   MFEM_ASSERT(v1.Size() == v2.Size() && v1.Size() == v.Size(), "");
   for (int i = 0; i < v.Size(); ++i)
   {
      v(i) = v1(i) / v2(i);
   }
}

/// performs elementwise inversion: `y(i) = 1/x(i)`
void invertElementwise(const Vector &x, Vector &y)
{
   MFEM_ASSERT(x.Size() == y.Size(), "");
   for (int i = 0; i < x.Size(); ++i)
   {
      y(i) = 1.0 / x(i);
   }
}

double squaredExponential(double len, const Vector &xc, const Vector &x)
{
   double prod2 = x * x - 2.0 * (x * xc) + xc * xc;  // avoid memory allocation
   return exp(-prod2 / pow(len, 2.0));
}

/// Handles print in parallel case
template <typename CharT, typename Traits>
class basic_oblackholestream : virtual public std::basic_ostream<CharT, Traits>
{
public:
   /// called when rank is not root, prints nothing
   explicit basic_oblackholestream()
    : std::basic_ostream<CharT, Traits>(nullptr)
   { }
};  // end class basic_oblackholestream

using oblackholestream = basic_oblackholestream<char, std::char_traits<char>>;
static oblackholestream obj;

std::ostream *getOutStream(int rank, bool silent)
{
   if (!silent)
   {
      /// print only on root
      if (0 == rank)
      {
         return &std::cout;
      }
      else
      {
         return &obj;
      }
   }
   else
   {
      return &obj;
   }
}

HypreParVector bufferToHypreParVector(double *buffer,
                                      const ParFiniteElementSpace &fes)
{
   return {
       fes.GetComm(), fes.GlobalTrueVSize(), buffer, fes.GetTrueDofOffsets()};
}

void getMFEMBoundaryArray(const nlohmann::json &boundary,
                          mfem::Array<int> &bdr_arr)
{
   bdr_arr = 0;
   if (boundary.is_string())
   {
      auto tmp = boundary.get<std::string>();
      if (tmp == "all")
      {
         bdr_arr = 1;
      }
      else if (tmp == "none")
      {
         bdr_arr = 0;
      }
      else
      {
         throw MachException("Unrecognized string for boundary!");
      }
   }
   else if (boundary.is_array())
   {
      auto tmp = boundary.get<std::vector<int>>();
      attrVecToArray(tmp, bdr_arr);
   }
   else
   {
      throw MachException("Unrecognized JSON value for boundary!");
   }
}

void attrVecToArray(const std::vector<int> &vec_attributes,
                    mfem::Array<int> &attributes)
{
   attributes = 0;
   for (const auto &attr : vec_attributes)
   {
      attributes[attr - 1] = 1;
   }
}

/// performs quadratic interpolation given x0, y0, dy0/dx0, x1, and y1.
double quadInterp(double x0, double y0, double dydx0, double x1, double y1)
{
   // Assume the fuction has the form y(x) = c0 + c1 * x + c2 * x^2
   // double c0 = (dydx0 * x0 * x0 * x1 + y1 * x0 * x0 - dydx0 * x0 * x1 * x1 -
   // 2 * y0 * x0 * x1 + y0 * x1 * x1) /
   //   (x0 * x0 - 2 * x1 * x0 + x1 * x1);
   double c1 = (2 * x0 * y0 - 2 * x0 * y1 - x0 * x0 * dydx0 + x1 * x1 * dydx0) /
               (x0 * x0 - 2 * x1 * x0 + x1 * x1);
   double c2 =
       -(y0 - y1 - x0 * dydx0 + x1 * dydx0) / (x0 * x0 - 2 * x1 * x0 + x1 * x1);
   return -c1 / (2 * c2);
}

// DiscreteGradOperator::DiscreteGradOperator(SpaceType *dfes,
//                                            SpaceType *rfes)
//    : ParDiscreteLinearOperator(dfes, rfes)
// {
//    this->AddDomainInterpolator(new GradientInterpolator);
// }

// DiscreteCurlOperator::DiscreteCurlOperator(SpaceType *dfes,
//                                            SpaceType *rfes)
//    : ParDiscreteLinearOperator(dfes, rfes)
// {
//    this->AddDomainInterpolator(new CurlInterpolator);
// }

// DiscreteDivOperator::DiscreteDivOperator(SpaceType *dfes,
//                                          SpaceType *rfes)
//    : ParDiscreteLinearOperator(dfes, rfes)
// {
//    this->AddDomainInterpolator(new DivergenceInterpolator);
// }

// IrrotationalProjector::IrrotationalProjector(ParFiniteElementSpace &h1_fes,
//                                              ParFiniteElementSpace &nd_fes,
//                                              const int &ir_order)
//    : h1_fes(h1_fes), nd_fes(nd_fes), s0(&h1_fes), weakDiv(&nd_fes, &h1_fes),
//    grad(&h1_fes, &nd_fes), psi(&h1_fes), xDiv(&h1_fes), pcg(h1_fes.GetComm())
// {
//    /// not sure if theres a better way to handle this
//    ess_bdr.SetSize(h1_fes.GetParMesh()->bdr_attributes.Max());
//    ess_bdr = 1;
//    h1_fes.GetEssentialTrueDofs(ess_bdr, ess_bdr_tdofs);

//    int geom = h1_fes.GetFE(0)->GetGeomType();
//    const IntegrationRule * ir = &IntRules.Get(geom, ir_order);

//    BilinearFormIntegrator *diffInteg = new DiffusionIntegrator;
//    diffInteg->SetIntRule(ir);
//    s0.AddDomainIntegrator(diffInteg);
//    s0.Assemble();
//    s0.Finalize();

//    BilinearFormIntegrator *wdivInteg = new VectorFEWeakDivergenceIntegrator;
//    wdivInteg->SetIntRule(ir);
//    weakDiv.AddDomainIntegrator(wdivInteg);
//    weakDiv.Assemble();
//    weakDiv.Finalize();
//    grad.Assemble();
//    grad.Finalize();
// }

// void IrrotationalProjector::Mult(const Vector &x, Vector &y) const
// {
//    // Compute the divergence of x
//    weakDiv.Mult(x, xDiv); xDiv *= -1.0;
//    std::cout << "weakdiv mult\n";

//    // Apply essential BC and form linear system
//    psi = 0.0;
//    s0.FormLinearSystem(ess_bdr_tdofs, psi, xDiv, S0, Psi, RHS);
//    std::cout << "form lin system\n";

//    amg.SetOperator(S0);
//    amg.SetPrintLevel(0);

//    pcg.SetOperator(S0);
//    pcg.SetTol(1e-14);
//    pcg.SetMaxIter(200);
//    pcg.SetPrintLevel(0);
//    pcg.SetPreconditioner(amg);

//    // Solve the linear system for Psi
//    pcg.Mult(RHS, Psi);
//    std::cout << "pcg mult\n";

//    // Compute the parallel grid function correspoinding to Psi
//    s0.RecoverFEMSolution(Psi, xDiv, psi);

//    // Compute the irrotational portion of x
//    grad.Mult(psi, y);
// }

// void
// IrrotationalProjector::Update()
// {
//    psi.Update();
//    xDiv.Update();

//    s0.Update();
//    s0.Assemble();
//    s0.Finalize();

//    weakDiv.Update();
//    weakDiv.Assemble();
//    weakDiv.Finalize();

//    grad.Update();
//    grad.Assemble();
//    grad.Finalize();

//    h1_fes.GetEssentialTrueDofs(ess_bdr, ess_bdr_tdofs);
// }

// DivergenceFreeProjector::DivergenceFreeProjector(ParFiniteElementSpace
// &h1_fes,
//                                                  ParFiniteElementSpace
//                                                  &nd_fes, const int
//                                                  &ir_order)
//    : IrrotationalProjector(h1_fes, nd_fes, ir_order)
// {}

// void DivergenceFreeProjector::Mult(const Vector &x, Vector &y) const
// {
//    std::cout << "above irrot proj mult\n";
//    this->IrrotationalProjector::Mult(x, y);
//    std::cout << "below irrot proj mult\n";
//    y  -= x;
//    y *= -1.0;
// }

// void DivergenceFreeProjector::vectorJacobianProduct(
//    const mfem::ParGridFunction &proj_bar,
//    std::string wrt,
//    mfem::ParGridFunction &wrt_bar)
// {
//    if (wrt == "wrt")
//    {

//    }
// }

// void DivergenceFreeProjector::Update()
// {
//    this->IrrotationalProjector::Update();
// }

double bisection(const std::function<double(double)> &func,
                 double xl,
                 double xr,
                 double ftol,
                 double xtol,
                 int maxiter)
{
   double fl = func(xl);
   double fr = func(xr);
   if (fl * fr > 0.0)
   {
      cerr << "bisection: func(xl)*func(xr) is positive." << endl;
      throw(-1);
   }
   double xm = 0.5 * (xl + xr);
   double fm = func(xm);
   int iter = 0;
   while ((abs(fm) > ftol) && (abs(xr - xl) > xtol) && (iter < maxiter))
   {
      iter++;
      // cout << "iter = " << iter << ": f(x) = " << fm << endl;
      if (fm * fl < 0.0)
      {
         xr = xm;
         fr = fm;
      }
      else if (fm * fr < 0.0)
      {
         xl = xm;
         fl = fm;
      }
      else
      {
         break;
      }
      xm = 0.5 * (xl + xr);
      fm = func(xm);
   }
   if (iter >= maxiter)
   {
      cerr << "bisection: failed to find a solution in maxiter." << endl;
      throw(-1);
   }
   return xm;
}

double secant(const std::function<double(double)> &func,
              double x1,
              double x2,
              double ftol,
              double xtol,
              int maxiter)
{
   double f1 = func(x1);
   double f2 = func(x2);
   double x = NAN;
   double f = NAN;
   if (fabs(f1) < fabs(f2))
   {
      // swap x1 and x2 if the latter gives a smaller value
      x = x2;
      f = f2;
      x2 = x1;
      f2 = f1;
      x1 = x;
      f1 = f;
   }
   x = x2;
   f = f2;
   int iter = 0;
   while ((fabs(f) > ftol) && (iter < maxiter))
   {
      ++iter;
      try
      {
         double dx = f2 * (x2 - x1) / (f2 - f1);
         x -= dx;
         f = func(x);
         if (fabs(dx) < xtol)
         {
            break;
         }
         x1 = x2;
         f1 = f2;
         x2 = x;
         f2 = f;
      }
      catch (std::exception &exception)
      {
         cerr << "secant: " << exception.what() << endl;
      }
   }
   if (iter > maxiter)
   {
      throw MISOException("secant: maximum number of iterations exceeded");
   }
   return x;
}

#ifndef MFEM_USE_LAPACK
void dgelss_(int *,
             int *,
             int *,
             double *,
             int *,
             double *,
             int *,
             double *,
             double *,
             int *,
             double *,
             int *,
             int *);
void dgels_(char *,
            int *,
            int *,
            int *,
            double *,
            int *,
            double *,
            int *,
            double *,
            int *,
            int *);
#else
extern "C" void dgelss_(int *,
                        int *,
                        int *,
                        double *,
                        int *,
                        double *,
                        int *,
                        double *,
                        double *,
                        int *,
                        double *,
                        int *,
                        int *);
extern "C" void dgels_(char *,
                       int *,
                       int *,
                       int *,
                       double *,
                       int *,
                       double *,
                       int *,
                       double *,
                       int *,
                       int *);
#endif
/// build the interpolation operator on element patch
/// this function will be moved later
#ifdef MFEM_USE_LAPACK
void buildInterpolation(int dim,
                        int degree,
                        const DenseMatrix &x_center,
                        const DenseMatrix &x_quad,
                        DenseMatrix &interp)
{
   // number of quadrature points
   int num_quad = x_quad.Width();
   // number of elements
   int num_el = x_center.Width();

   // number of row and colomn in r matrix
   int m = (degree + 1) * (degree + 2) /
           2;  // in 1 and 3D the size will be different
   int n = num_el;
   if (1 == dim)
   {
      m = degree + 1;
   }
   else if (2 == dim)
   {
      m = (degree + 1) * (degree + 2) / 2;
   }
   else
   {
      throw MISOException(
          "Other dimension interpolation has not been implemented yet.\n");
   }

   // Set the size of interpolation operator
   interp.SetSize(num_quad, num_el);
   // required by the lapack routine
   mfem::DenseMatrix rhs(n, 1);
   char TRANS = 'N';
   int nrhs = 1;
   int lwork = 2 * m * n;
   double work[lwork];

   // construct each row of R (also loop over each quadrature point)
   for (int i = 0; i < num_quad; i++)
   {
      // reset the rhs
      rhs = 0.0;
      rhs(0, 0) = 1.0;
      // construct the aux matrix to solve each row of R
      DenseMatrix r(m, n);
      r = 0.0;
      // loop over each column of r
      for (int j = 0; j < n; j++)
      {
         if (1 == dim)
         {
            double x_diff = x_center(0, j) - x_quad(0, i);
            r(0, j) = 1.0;
            for (int order = 1; order < m; order++)
            {
               r(order, j) = pow(x_diff, order);
            }
         }
         else if (2 == dim)
         {
            double x_diff = x_center(0, j) - x_quad(0, i);
            double y_diff = x_center(1, j) - x_quad(1, i);
            r(0, j) = 1.0;
            int index = 1;
            // loop over different orders
            for (int order = 1; order <= degree; order++)
            {
               for (int c = order; c >= 0; c--)
               {
                  r(index, j) = pow(x_diff, c) * pow(y_diff, order - c);
                  index++;
               }
            }
         }
         else
         {
            throw MISOException(
                "Other dimension interpolation has not been implemented "
                "yet.\n");
         }
      }
      // Solve each row of R and put them back to R
      int info, rank;
      dgels_(&TRANS,
             &m,
             &n,
             &nrhs,
             r.GetData(),
             &m,
             rhs.GetData(),
             &n,
             work,
             &lwork,
             &info);
      MFEM_ASSERT(info == 0, "Fail to solve the underdetermined system.\n");
      // put each row back to interp
      for (int k = 0; k < n; k++)
      {
         interp(i, k) = rhs(k, 0);
      }
   }
}  // end of constructing interp
#endif

#ifdef MFEM_USE_LAPACK
void buildLSInterpolation(int dim,
                          int degree,
                          const DenseMatrix &x_center,
                          const DenseMatrix &x_quad,
                          DenseMatrix &interp)
{
   // get the number of quadrature points and elements.
   int num_quad = x_quad.Width();
   int num_elem = x_center.Width();

   // number of total polynomial basis functions
   int num_basis = -1;
   if (1 == dim)
   {
      num_basis = degree + 1;
   }
   else if (2 == dim)
   {
      num_basis = (degree + 1) * (degree + 2) / 2;
   }
   else if (3 == dim)
   {
      num_basis = (degree + 1) * (degree + 2) * (degree + 3) / 6;
   }
   else
   {
      throw MISOException("buildLSInterpolation: dim must be 3 or less.\n");
   }

   // Construct the generalized Vandermonde matrix
   mfem::DenseMatrix V(num_elem, num_basis);
   if (1 == dim)
   {
      for (int i = 0; i < num_elem; ++i)
      {
         double dx = x_center(0, i) - x_center(0, 0);
         for (int p = 0; p <= degree; ++p)
         {
            V(i, p) = pow(dx, p);
         }
      }
   }
   else if (2 == dim)
   {
      for (int i = 0; i < num_elem; ++i)
      {
         double dx = x_center(0, i) - x_center(0, 0);
         double dy = x_center(1, i) - x_center(1, 0);
         int col = 0;
         for (int p = 0; p <= degree; ++p)
         {
            for (int q = 0; q <= p; ++q)
            {
               V(i, col) = pow(dx, p - q) * pow(dy, q);
               ++col;
            }
         }
      }
   }
   else if (3 == dim)
   {
      for (int i = 0; i < num_elem; ++i)
      {
         double dx = x_center(0, i) - x_center(0, 0);
         double dy = x_center(1, i) - x_center(1, 0);
         double dz = x_center(2, i) - x_center(2, 0);
         int col = 0;
         for (int p = 0; p <= degree; ++p)
         {
            for (int q = 0; q <= p; ++q)
            {
               for (int r = 0; r <= p - q; ++r)
               {
                  V(i, col) = pow(dx, p - q - r) * pow(dy, r) * pow(dz, q);
                  ++col;
               }
            }
         }
      }
   }

   // Set the RHS for the LS problem (it's the identity matrix)
   // This will store the solution, that is, the basis coefficients, hence
   // the name `coeff`
   mfem::DenseMatrix coeff(num_elem, num_elem);
   coeff = 0.0;
   for (int i = 0; i < num_elem; ++i)
   {
      coeff(i, i) = 1.0;
   }

   // Set-up and solve the least-squares problem using LAPACK's dgels
   char TRANS = 'N';
   int info;
   int lwork = 2 * num_elem * num_basis;
   double work[lwork];
   dgels_(&TRANS,
          &num_elem,
          &num_basis,
          &num_elem,
          V.GetData(),
          &num_elem,
          coeff.GetData(),
          &num_elem,
          work,
          &lwork,
          &info);
   MFEM_ASSERT(info == 0, "Fail to solve the underdetermined system.\n");

   // Perform matrix-matrix multiplication between basis functions evalauted at
   // quadrature nodes and basis function coefficients.
   interp.SetSize(num_quad, num_elem);
   interp = 0.0;
   if (1 == dim)
   {
      // loop over quadrature points
      for (int j = 0; j < num_quad; ++j)
      {
         double dx = x_quad(0, j) - x_center(0, 0);
         // loop over the element centers
         for (int i = 0; i < num_elem; ++i)
         {
            for (int p = 0; p <= degree; ++p)
            {
               interp(j, i) += pow(dx, p) * coeff(p, i);
            }
         }
      }
   }
   else if (2 == dim)
   {
      // loop over quadrature points
      for (int j = 0; j < num_quad; ++j)
      {
         double dx = x_quad(0, j) - x_center(0, 0);
         double dy = x_quad(1, j) - x_center(1, 0);
         // loop over the element centers
         for (int i = 0; i < num_elem; ++i)
         {
            int col = 0;
            for (int p = 0; p <= degree; ++p)
            {
               for (int q = 0; q <= p; ++q)
               {
                  interp(j, i) += pow(dx, p - q) * pow(dy, q) * coeff(col, i);
                  ++col;
               }
            }
         }
      }
   }
   else if (dim == 3)
   {
      // loop over quadrature points
      for (int j = 0; j < num_quad; ++j)
      {
         double dx = x_quad(0, j) - x_center(0, 0);
         double dy = x_quad(1, j) - x_center(1, 0);
         double dz = x_quad(2, j) - x_center(2, 0);
         // loop over the element centers
         for (int i = 0; i < num_elem; ++i)
         {
            int col = 0;
            for (int p = 0; p <= degree; ++p)
            {
               for (int q = 0; q <= p; ++q)
               {
                  for (int r = 0; r <= p - q; ++r)
                  {
                     interp(j, i) += pow(dx, p - q - r) * pow(dy, r) *
                                     pow(dz, q) * coeff(col, i);
                     ++col;
                  }
               }
            }
         }
      }
   }
}
#endif

#ifdef MFEM_USE_GSLIB
void transferSolution(MeshType &old_mesh,
                      MeshType &new_mesh,
                      const GridFunType &in,
                      GridFunType &out)
{
   const int dim = old_mesh.Dimension();

   old_mesh.EnsureNodes();
   new_mesh.EnsureNodes();

   Vector vxyz = *(new_mesh.GetNodes());
   const int nodes_cnt = vxyz.Size() / dim;
   FindPointsGSLIB finder(MPI_COMM_WORLD);
   const double rel_bbox_el = 0.05;
   const double newton_tol = 1.0e-12;
   const int npts_at_once = 256;

   // Get the values at the nodes of mesh 1.
   Array<unsigned int> el_id_out(nodes_cnt), code_out(nodes_cnt),
       task_id_out(nodes_cnt);
   Vector pos_r_out(nodes_cnt * dim), dist_p_out(nodes_cnt * dim),
       interp_vals(nodes_cnt);
   finder.Setup(old_mesh, rel_bbox_el, newton_tol, npts_at_once);
   finder.FindPoints(
       vxyz, code_out, task_id_out, el_id_out, pos_r_out, dist_p_out);
   finder.Interpolate(
       code_out, task_id_out, el_id_out, pos_r_out, in, interp_vals);
   for (int n = 0; n < nodes_cnt; n++)
   {
      out(n) = interp_vals(n);
   }
   finder.FreeData();
}
#else
void transferSolution(MeshType &old_mesh,
                      MeshType &new_mesh,
                      const GridFunType &in,
                      GridFunType &out)
{
   throw MISOException(
       "transferSolution requires GSLIB!"
       "\trecompile MFEM with GSLIB!");
}
#endif

<<<<<<< HEAD
unique_ptr<Mesh> buildQuarterAnnulusMesh(int degree,
                                         int num_rad,
                                         int num_ang,
                                         double pert)
{
   Mesh mesh = Mesh::MakeCartesian2D(num_rad,
                                     num_ang,
                                     Element::TRIANGLE,
                                     true /* gen. edges */,
                                     2.0,
                                     M_PI * 0.5,
                                     true);

   static constexpr double eps = std::numeric_limits<double>::epsilon();
   if (pert > eps)
   {
      // randomly perturb the interior vertices
      std::default_random_engine gen(std::random_device{}());
      std::uniform_real_distribution<double> uni_rand(-pert, pert);
      for (int i = 0; i < mesh.GetNV(); ++i)
      {
         double *vertex = mesh.GetVertex(i);
         // make sure vertex is interior
         if (vertex[0] > eps && vertex[0] < 2.0 - eps && vertex[1] > eps &&
             vertex[1] < M_PI * 0.5 - eps)
         {
            // perturb coordinates
            vertex[0] += uni_rand(gen) * 2.0 / num_rad;
            vertex[1] += uni_rand(gen) * M_PI * 0.5 / num_ang;
         }
      }
   }

   // strategy:
   // 1) generate a fes for Lagrange elements of desired degree
   // 2) create a Grid Function using a VectorFunctionCoefficient
   // 4) use mesh_ptr->NewNodes(nodes, true) to set the mesh nodes

   // fes does not own fec, which is generated in this function's scope, but
   // the grid function can own both the fec and fes
   H1_FECollection *fec = new H1_FECollection(degree, 2 /* = dim */);
   FiniteElementSpace *fes =
       new FiniteElementSpace(&mesh, fec, 2, Ordering::byVDIM);

   // This lambda function transforms from (r,\theta) space to (x,y) space
   auto xy_fun = [](const Vector &rt, Vector &xy)
   {
      xy(0) =
          (rt(0) + 1.0) * cos(rt(1));  // need + 1.0 to shift r away from origin
      xy(1) = (rt(0) + 1.0) * sin(rt(1));
   };
   VectorFunctionCoefficient xy_coeff(2, xy_fun);
   GridFunction *xy = new GridFunction(fes);
   xy->MakeOwner(fec);
   xy->ProjectCoefficient(xy_coeff);

   mesh.NewNodes(*xy, true);
   return make_unique<Mesh>(mesh);
}

}  // namespace mach
=======
}  // namespace miso
>>>>>>> 37fcab9f
<|MERGE_RESOLUTION|>--- conflicted
+++ resolved
@@ -112,7 +112,7 @@
       }
       else
       {
-         throw MachException("Unrecognized string for boundary!");
+         throw MISOException("Unrecognized string for boundary!");
       }
    }
    else if (boundary.is_array())
@@ -122,7 +122,7 @@
    }
    else
    {
-      throw MachException("Unrecognized JSON value for boundary!");
+      throw MISOException("Unrecognized JSON value for boundary!");
    }
 }
 
@@ -771,7 +771,6 @@
 }
 #endif
 
-<<<<<<< HEAD
 unique_ptr<Mesh> buildQuarterAnnulusMesh(int degree,
                                          int num_rad,
                                          int num_ang,
@@ -812,9 +811,8 @@
 
    // fes does not own fec, which is generated in this function's scope, but
    // the grid function can own both the fec and fes
-   H1_FECollection *fec = new H1_FECollection(degree, 2 /* = dim */);
-   FiniteElementSpace *fes =
-       new FiniteElementSpace(&mesh, fec, 2, Ordering::byVDIM);
+   auto *fec = new H1_FECollection(degree, 2 /* = dim */);
+   auto *fes = new FiniteElementSpace(&mesh, fec, 2, Ordering::byVDIM);
 
    // This lambda function transforms from (r,\theta) space to (x,y) space
    auto xy_fun = [](const Vector &rt, Vector &xy)
@@ -824,7 +822,7 @@
       xy(1) = (rt(0) + 1.0) * sin(rt(1));
    };
    VectorFunctionCoefficient xy_coeff(2, xy_fun);
-   GridFunction *xy = new GridFunction(fes);
+   auto *xy = new GridFunction(fes);
    xy->MakeOwner(fec);
    xy->ProjectCoefficient(xy_coeff);
 
@@ -832,7 +830,4 @@
    return make_unique<Mesh>(mesh);
 }
 
-}  // namespace mach
-=======
-}  // namespace miso
->>>>>>> 37fcab9f
+}  // namespace miso