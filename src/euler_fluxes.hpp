--- conflicted
+++ resolved
@@ -328,15 +328,9 @@
    xdouble lambda2 = Un - dA*a;
    xdouble lambda3 = Un;
    const xdouble rhoA = fabs(Un) + dA*a;
-<<<<<<< HEAD
-   lambda1 = 0.5*(std::max<xdouble>(fabs(lambda1), sat_Vn*rhoA) - lambda1);
-   lambda2 = 0.5*(std::max<xdouble>(fabs(lambda2), sat_Vn*rhoA) - lambda2);
-   lambda3 = 0.5*(std::max<xdouble>(fabs(lambda3), sat_Vl*rhoA) - lambda3);
-=======
    lambda1 = 0.5*(max(fabs(lambda1), sat_Vn*rhoA) - lambda1);
    lambda2 = 0.5*(max(fabs(lambda2), sat_Vn*rhoA) - lambda2);
    lambda3 = 0.5*(max(fabs(lambda3), sat_Vl*rhoA) - lambda3);
->>>>>>> a3a710cd
 
    xdouble *dq = work;
    for (int i = 0; i < dim+2; ++i)
