--- conflicted
+++ resolved
@@ -229,10 +229,6 @@
                                       const mfem::Vector &elfun,
                                       mfem::Vector &elvect);
 
-<<<<<<< HEAD
-   virtual void AssembleElementGrad(const mfem::FiniteElement &el,
-                                    mfem::ElementTransformation &Ttr,
-=======
    /// Construct the element local Jacobian
    /// \param[in] el - the finite element whose Jacobian we want
    /// \param[in] Trans - defines the reference to physical element mapping
@@ -240,7 +236,6 @@
    /// \param[out] elmat - element local Jacobian
    virtual void AssembleElementGrad(const mfem::FiniteElement &el,
                                     mfem::ElementTransformation &Trans,
->>>>>>> aac0c7f6
                                     const mfem::Vector &elfun,
                                     mfem::DenseMatrix &elmat);
 
