#include <fstream>
#include <iostream>
#include "solver.hpp"
#include "default_options.hpp"
#include "sbp_fe.hpp"
#include "diag_mass_integ.hpp"
#include "evolver.hpp"

using namespace std;
using namespace mfem;

namespace mach
{

template <int dim>
adept::Stack AbstractSolver<dim>::diff_stack;

template <int dim>
AbstractSolver<dim>::AbstractSolver(const string &opt_file_name,
                                    unique_ptr<Mesh> smesh)
{
// Set the options; the defaults are overwritten by the values in the file
// using the merge_patch method
#ifdef MFEM_USE_MPI
   comm = MPI_COMM_WORLD; // TODO: how to pass as an argument?
   MPI_Comm_rank(comm, &rank);
#else
   rank = 0; // serial case
#endif
   out = getOutStream(rank);
   options = default_options;
   nlohmann::json file_options;
   ifstream options_file(opt_file_name);
   options_file >> file_options;
   options.merge_patch(file_options);
   *out << setw(3) << options << endl;
   constructMesh(move(smesh));
   // does dim equal mesh->Dimension in all cases?
   if (dim != mesh->Dimension())
   {
      throw MachException("Template parameter and mesh dimension must agree");
   }
   //int dim = mesh->Dimension();
   *out << "problem space dimension = " << dim << endl;

   // Define the ODE solver used for time integration (possibly not used)
   ode_solver = NULL;
   *out << "ode-solver type = "
        << options["time-dis"]["ode-solver"].get<string>() << endl;
   if (options["time-dis"]["ode-solver"].get<string>() == "RK1")
   {
      ode_solver.reset(new ForwardEulerSolver);
   }
   else if (options["time-dis"]["ode-solver"].get<string>() == "RK4")
   {
      ode_solver.reset(new RK4Solver);
   }
   else if (options["time-dis"]["ode-solver"].get<string>() == "MIDPOINT")
   {
      ode_solver.reset(new ImplicitMidpointSolver);
   }
   else
   {
      throw MachException("Unknown ODE solver type " +
                          options["time-dis"]["ode-solver"].get<string>());
      // TODO: parallel exit
   }

   // Refine the mesh here, or have a separate member function?
   for (int l = 0; l < options["mesh"]["refine"].get<int>(); l++)
   {
      mesh->UniformRefinement();
   }

   int fe_order = options["space-dis"]["degree"].get<int>();
   std::string basis_type = options["space-dis"]["basis-type"].get<string>();
   // Define the SBP elements and finite-element space; eventually, we will want
   // to have a case or if statement here for both CSBP and DSBP, and (?) standard FEM.
   // and here it is for first two
   if (basis_type == "csbp")
   {
<<<<<<< HEAD
      fec.reset(new SBPCollection(fe_order, num_dim));
=======
      fec.reset(new SBPCollection(options["space-dis"]["degree"].get<int>(),
                                  dim));
>>>>>>> 21335d6e
   }
   else if (basis_type == "dsbp")
   {
      fec.reset(new DSBPCollection(fe_order, num_dim));
   }
   else if (basis_type == "nedelec")
   {
<<<<<<< HEAD
      fec.reset(new ND_FECollection(fe_order, num_dim));
=======
      fec.reset(new DSBPCollection(options["space-dis"]["degree"].get<int>(),
                                   dim));
   }
}

template <int dim>
void AbstractSolver<dim>::initDerived()
{
   // define the number of states, the fes, and the state grid function
   num_state = this->getNumState(); // <--- this is a virtual fun
   cout << "Num states = " << num_state << endl;
   fes.reset(new SpaceType(mesh.get(), fec.get(), num_state,
                   Ordering::byVDIM));
   u.reset(new GridFunType(fes.get()));
#ifdef MFEM_USE_MPI
   cout << "Number of finite element unknowns: "
        << fes->GlobalTrueVSize() << endl;
#else
   cout << "Number of finite element unknowns: "
        << fes->GetTrueVSize() << endl;
#endif

   // set up the mass matrix
   mass.reset(new BilinearFormType(fes.get()));
   mass->AddDomainIntegrator(new DiagMassIntegrator(num_state));
   mass->Assemble();
   mass->Finalize();

   // set up the spatial semi-linear form
   double alpha = 1.0;
   res.reset(new NonlinearFormType(fes.get()));
   // Add integrators; this can be simplified if we template the entire class
   this->addVolumeIntegrators(alpha);
   auto &bcs = options["bcs"];
   bndry_marker.resize(bcs.size()); // need to set this before next method
   this->addBoundaryIntegrators(alpha);
   this->addInterfaceIntegrators(alpha);

   // This just lists the boundary markers for debugging purposes
   for (int k = 0; k < bndry_marker.size(); ++k)
   {
      cout << "boundary_marker[" << k << "]: ";
      for (int i = 0; i < bndry_marker[k].Size(); ++i)
      {
         cout << bndry_marker[k][i] << " ";
      }
      cout << endl;
   }

   // define the time-dependent operator
#ifdef MFEM_USE_MPI
   // The parallel bilinear forms return a pointer that this solver owns
   mass_matrix.reset(mass->ParallelAssemble());
#else
   mass_matrix.reset(new MatrixType(mass->SpMat()));
#endif
   bool is_explicit = options["time-dis"]["explicit"].get<bool>();
   if(is_explicit)
   {
      evolver.reset(new NonlinearEvolver(*mass_matrix, *res, -1.0));
>>>>>>> 21335d6e
   }
   else
   {
      evolver.reset(new ImplicitNonlinearEvolver(*mass_matrix, *res, -1.0));
   }
   std::cout << "evolver is set.\n";
   // add the output functional QoIs 
   auto &fun = options["outputs"];
   output_bndry_marker.resize(fun.size());
   this->addOutputs(); // virtual function
}

template <int dim>
AbstractSolver<dim>::~AbstractSolver()
{
   *out << "Deleting Abstract Solver..." << endl;
}

template <int dim>
void AbstractSolver<dim>::constructMesh(unique_ptr<Mesh> smesh)
{
#ifndef MFEM_USE_PUMI
   if (smesh == nullptr)
   { // read in the serial mesh
      smesh.reset(new Mesh(options["mesh"]["file"].get<string>().c_str(), 1, 1));
   }
#endif

#ifdef MFEM_USE_MPI
   comm = MPI_COMM_WORLD; // TODO: how to pass communicator as an argument?
   MPI_Comm_rank(comm, &rank);
#ifdef MFEM_USE_PUMI // if using pumi mesh
   if (smesh != nullptr)
   {
      throw MachException("AbstractSolver::constructMesh(smesh)\n"
                          "\tdo not provide smesh when using PUMI!");
   }
   // problem with using these in loadMdsMesh
   std::cout << options["model-file"].get<string>().c_str() << std::endl;
   const char *model_file = options["model-file"].get<string>().c_str();
   const char *mesh_file = options["mesh"]["file"].get<string>().c_str();
   PCU_Comm_Init();
#ifdef MFEM_USE_SIMMETRIX
   Sim_readLicenseFile(0);
   gmi_sim_start();
   gmi_register_sim();
#endif
   gmi_register_mesh();
   pumi_mesh = apf::loadMdsMesh(options["model-file"].get<string>().c_str(),
                                options["mesh"]["file"].get<string>().c_str());
   int mesh_dim = pumi_mesh->getDimension();
   int nEle = pumi_mesh->count(mesh_dim);
   int ref_levels = (int)floor(log(10000. / nEle) / log(2.) / mesh_dim);
   // Perform Uniform refinement
   // if (ref_levels > 1)
   // {
   //    ma::Input* uniInput = ma::configureUniformRefine(pumi_mesh, ref_levels);
   //    ma::adapt(uniInput);
   // }
   pumi_mesh->verify();
   mesh.reset(new MeshType(comm, pumi_mesh));
   PCU_Comm_Free();
#ifdef MFEM_USE_SIMMETRIX
   gmi_sim_stop();
   Sim_unregisterAllKeys();
#endif
#else
   mesh.reset(new MeshType(comm, *smesh));
#endif //MFEM_USE_PUMI
#else
   mesh.reset(new MeshType(*smesh));
#endif //MFEM_USE_MPI
}

template <int dim>
void AbstractSolver<dim>::setInitialCondition(
    void (*u_init)(const Vector &, Vector &))
{
   // TODO: Need to verify that this is ok for scalar fields
   VectorFunctionCoefficient u0(num_state, u_init);
   u->ProjectCoefficient(u0);
   // DenseMatrix vals;
   // Vector uj;
   // for (int i = 0; i < fes->GetNE(); i++)
   // {
   //    const FiniteElement *fe = fes->GetFE(i);
   //    const IntegrationRule *ir = &(fe->GetNodes());
   //    ElementTransformation *T = fes->GetElementTransformation(i);
   //    u->GetVectorValues(*T, *ir, vals);
   //    for (int j = 0; j < ir->GetNPoints(); j++)
   //    {
   //       vals.GetColumnReference(j, uj);
   //       cout << "uj = " << uj(0) << ", " << uj(1) << ", " << uj(2) << ", " << uj(3) << endl;
   //    }
   // }
}

template <int dim>
void AbstractSolver<dim>::setInitialCondition(const Vector &uic)
{
   // TODO: Need to verify that this is ok for scalar fields
   VectorConstantCoefficient u0(uic);
   u->ProjectCoefficient(u0);
}

template <int dim>
double AbstractSolver<dim>::calcL2Error(
    void (*u_exact)(const Vector &, Vector &), int entry)
{
   // TODO: need to generalize to parallel
   VectorFunctionCoefficient exsol(num_state, u_exact);
   //return u->ComputeL2Error(ue);

   double loc_norm = 0.0;
   const FiniteElement *fe;
   ElementTransformation *T;
   DenseMatrix vals, exact_vals;
   Vector loc_errs;

   if (entry < 0)
   {
      // sum up the L2 error over all states
      for (int i = 0; i < fes->GetNE(); i++)
      {
         fe = fes->GetFE(i);
         const IntegrationRule *ir = &(fe->GetNodes());
         T = fes->GetElementTransformation(i);
         u->GetVectorValues(*T, *ir, vals);
         exsol.Eval(exact_vals, *T, *ir);
         vals -= exact_vals;
         loc_errs.SetSize(vals.Width());
         vals.Norm2(loc_errs);
         for (int j = 0; j < ir->GetNPoints(); j++)
         {
            const IntegrationPoint &ip = ir->IntPoint(j);
            T->SetIntPoint(&ip);
            loc_norm += ip.weight * T->Weight() * (loc_errs(j) * loc_errs(j));
         }
      }
   }
   else
   {
      // calculate the L2 error for component index `entry`
      for (int i = 0; i < fes->GetNE(); i++)
      {
         fe = fes->GetFE(i);
         const IntegrationRule *ir = &(fe->GetNodes());
         T = fes->GetElementTransformation(i);
         u->GetVectorValues(*T, *ir, vals);
         exsol.Eval(exact_vals, *T, *ir);
         vals -= exact_vals;
         loc_errs.SetSize(vals.Width());
         vals.GetRow(entry, loc_errs);
         for (int j = 0; j < ir->GetNPoints(); j++)
         {
            const IntegrationPoint &ip = ir->IntPoint(j);
            T->SetIntPoint(&ip);
            loc_norm += ip.weight * T->Weight() * (loc_errs(j) * loc_errs(j));
         }
      }
   }
   double norm;
#ifdef MFEM_USE_MPI
   MPI_Allreduce(&loc_norm, &norm, 1, MPI_DOUBLE, MPI_SUM, comm);
#else
   norm = loc_norm;
#endif
   if (norm < 0.0) // This was copied from mfem...should not happen for us
   {
      return -sqrt(-norm);
   }
   return sqrt(norm);
}

template <int dim>
double AbstractSolver<dim>::calcResidualNorm()
{
   GridFunType r(fes.get());
   double res_norm;
#ifdef MFEM_USE_MPI
   HypreParVector *U = u->GetTrueDofs();
   HypreParVector *R = r.GetTrueDofs();
   res->Mult(*U, *R);   
   double loc_norm = (*R)*(*R);
   MPI_Allreduce(&loc_norm, &res_norm, 1, MPI_DOUBLE, MPI_SUM, comm);
#else
   res->Mult(*u, r);
   res_norm = r*r;
#endif
   res_norm = sqrt(res_norm);
   return res_norm;
}

template <int dim>
double AbstractSolver<dim>::calcStepSize(double cfl) const
{
   throw MachException("AbstractSolver::calcStepSize(cfl)\n"
                       "\tis not implemented for this class!");
}

template <int dim>
void AbstractSolver<dim>::printSolution(const std::string &file_name,
                                   int refine)
{
   // TODO: These mfem functions do not appear to be parallelized
   ofstream sol_ofs(file_name + ".vtk");
   sol_ofs.precision(14);
   if (refine == -1)
   {
      refine = options["space-dis"]["degree"].get<int>() + 1;
   }
   mesh->PrintVTK(sol_ofs, refine);
   u->SaveVTK(sol_ofs, "Solution", refine);
   sol_ofs.close();
}

template <int dim>
void AbstractSolver<dim>::printResidual(const std::string &file_name,
                                        int refine)
{
   GridFunType r(fes.get());
#ifdef MFEM_USE_MPI
   HypreParVector *U = u->GetTrueDofs();
   res->Mult(*U, r);
#else
   res->Mult(*u, r);
#endif
   // TODO: These mfem functions do not appear to be parallelized
   ofstream res_ofs(file_name + ".vtk");
   res_ofs.precision(14);
   if (refine == -1)
   {
      refine = options["space-dis"]["degree"].get<int>() + 1;
   }
   mesh->PrintVTK(res_ofs, refine);
   r.SaveVTK(res_ofs, "Residual", refine);
   res_ofs.close();
}

template <int dim>
void AbstractSolver<dim>::solveForState()
{
   if (options["steady"].get<bool>() == true)
   {
      solveSteady();
   }
   else
   {
      solveUnsteady();
   }
}

template <int dim>
void AbstractSolver<dim>::solveSteady()
{
#ifdef MFEM_USE_PETSC
   // Get the PetscSolver option 
   double abstol = options["petscsolver"]["abstol"].get<double>();
   double reltol = options["petscsolver"]["reltol"].get<double>();
   int maxiter = options["petscsolver"]["maxiter"].get<int>();
   int ptl = options["petscsolver"]["printlevel"].get<int>();

   solver.reset(new mfem::PetscLinearSolver(fes->GetComm(), "solver_", 0));
   prec.reset(new mfem::PetscPreconditioner(fes->GetComm(), "prec_"));
   dynamic_cast<mfem::PetscLinearSolver *>(solver.get())->SetPreconditioner(*prec);

   dynamic_cast<mfem::PetscSolver *>(solver.get())->SetAbsTol(abstol);
   dynamic_cast<mfem::PetscSolver *>(solver.get())->SetRelTol(reltol);
   dynamic_cast<mfem::PetscSolver *>(solver.get())->SetMaxIter(maxiter);
   dynamic_cast<mfem::PetscSolver *>(solver.get())->SetPrintLevel(ptl);
   std::cout << "PetscLinearSolver is set.\n";
   //Get the newton solver options
   double nabstol = options["newtonsolver"]["abstol"].get<double>();
   double nreltol = options["newtonsolver"]["reltol"].get<double>();
   int nmaxiter = options["newtonsolver"]["maxiter"].get<int>();
   int nptl = options["newtonsolver"]["printlevel"].get<int>();
   newton_solver.reset(new mfem::NewtonSolver(fes->GetComm()));
   newton_solver->iterative_mode = true;
   newton_solver->SetSolver(*solver);
   newton_solver->SetOperator(*res);
   newton_solver->SetAbsTol(nabstol);
   newton_solver->SetRelTol(nreltol);
   newton_solver->SetMaxIter(nmaxiter);
   newton_solver->SetPrintLevel(nptl);
   // Solve the nonlinear problem with r.h.s at 0
   mfem::Vector b;
   newton_solver->Mult(b, *u);
   MFEM_VERIFY(newton_solver->GetConverged(), "Newton solver did not converge.");
#else
   // Hypre solver section
   //prec.reset( new HypreBoomerAMG() );
   //prec->SetPrintLevel(0);
   std::cout << "ILU preconditioner is not available in Hypre. Running HypreGMRES"
               << " without preconditioner.\n";
   
   double tol = options["hypresolver"]["tol"].get<double>();
   int maxiter = options["hypresolver"]["maxiter"].get<int>();
   int ptl = options["hypresolver"]["printlevel"].get<int>();
   solver.reset( new HypreGMRES(fes->GetComm()) );
   dynamic_cast<mfem::HypreGMRES*> (solver.get())->SetTol(tol);
   dynamic_cast<mfem::HypreGMRES*> (solver.get())->SetMaxIter(maxiter);
   dynamic_cast<mfem::HypreGMRES*> (solver.get())->SetPrintLevel(ptl);

   //solver->SetPreconditioner(*prec);
   double nabstol = options["newtonsolver"]["abstol"].get<double>();
   double nreltol = options["newtonsolver"]["reltol"].get<double>();
   int nmaxiter = options["newtonsolver"]["maxiter"].get<int>();
   int nptl = options["newtonsolver"]["printlevel"].get<int>();
   newton_solver.reset(new mfem::NewtonSolver(fes->GetComm()));
   newton_solver->iterative_mode = true;
   newton_solver->SetSolver(*solver);
   newton_solver->SetOperator(*res);
   newton_solver->SetPrintLevel(nptl);
   newton_solver->SetRelTol(nreltol);
   newton_solver->SetAbsTol(nabstol);
   newton_solver->SetMaxIter(nmaxiter);

   // Solve the nonlinear problem with r.h.s at 0
   mfem::Vector b;
   newton_solver->Mult(b,  *u);
   MFEM_VERIFY(newton_solver->GetConverged(), "Newton solver did not converge.");
#endif
}

template <int dim>
void AbstractSolver<dim>::solveUnsteady()
{
   // TODO: This is not general enough.

   double t = 0.0;
   evolver->SetTime(t);
   ode_solver->Init(*evolver);

   // output the mesh and initial condition
   // TODO: need to swtich to vtk for SBP
   int precision = 8;
   {
      ofstream omesh("initial.mesh");
      omesh.precision(precision);
      mesh->Print(omesh);
      ofstream osol("initial-sol.gf");
      osol.precision(precision);
      u->Save(osol);
   }

   printSolution("init");

   bool done = false;
   double t_final = options["time-dis"]["t-final"].get<double>();
   std::cout << "t_final is " << t_final << '\n';
   double dt = options["time-dis"]["dt"].get<double>();
   bool calc_dt = options["time-dis"]["explicit"].get<bool>() && 
         options["time-dis"]["const-cfl"].get<bool>();
   for (int ti = 0; !done;)
   {
      if (calc_dt)
      {
         dt = calcStepSize(options["time-dis"]["cfl"].get<double>());
      }
      double dt_real = min(dt, t_final - t);
      if (ti % 10 == 0)
      {
         *out << "iter " << ti << ": time = " << t << ": dt = " << dt_real
              << " (" << round(10 * t / t_final) << "% complete)" << endl;
      }
#ifdef MFEM_USE_MPI
      HypreParVector *U = u->GetTrueDofs();
      ode_solver->Step(*U, t, dt_real);
      *u = *U;
#else
      ode_solver->Step(*u, t, dt_real);
#endif
      ti++;
      done = (t >= t_final - 1e-8 * dt);
      //std::cout << "t_final is " << t_final << ", done is " << done << std::endl;
      /*       if (done || ti % vis_steps == 0)
      {
         cout << "time step: " << ti << ", time: " << t << endl;

         if (visualization)
         {
            sout << "solution\n" << mesh << u << flush;
         }

         if (visit)
         {
            dc->SetCycle(ti);
            dc->SetTime(t);
            dc->Save();
         }
      } */
   }

   // Save the final solution. This output can be viewed later using GLVis:
   // glvis -m unitGridTestMesh.msh -g adv-final.gf".
   {
      ofstream osol("final.gf");
      osol.precision(precision);
      u->Save(osol);
   }
   // write the solution to vtk file
   if (options["space-dis"]["basis-type"].get<string>() == "csbp")
   {
      ofstream sol_ofs("final_cg.vtk");
      sol_ofs.precision(14);
      mesh->PrintVTK(sol_ofs, options["space-dis"]["degree"].get<int>() + 1);
      u->SaveVTK(sol_ofs, "Solution", options["space-dis"]["degree"].get<int>() + 1);
      sol_ofs.close();
      printSolution("final");
   }
   else if (options["space-dis"]["basis-type"].get<string>() == "dsbp")
   {
      ofstream sol_ofs("final_dg.vtk");
      sol_ofs.precision(14);
      mesh->PrintVTK(sol_ofs, options["space-dis"]["degree"].get<int>() + 1);
      u->SaveVTK(sol_ofs, "Solution", options["space-dis"]["degree"].get<int>() + 1);
      sol_ofs.close();
      printSolution("final");
   }
   // TODO: These mfem functions do not appear to be parallelized
}

template <int dim>
double AbstractSolver<dim>::calcOutput(const std::string &fun)
{
   try
   {
      if (output.find(fun) == output.end())
      {
         cout << "Did not find " << fun << " in output map?" << endl;
      }
      return output.at(fun).GetEnergy(*u);
   }
   catch (const std::out_of_range &exception)
   {
      std::cerr << exception.what() << endl;
   }
}
template <int dim>
void AbstractSolver<dim>::jacobianCheck()
{
   // initialize the variables
   const double delta = 1e-5;
   std::unique_ptr<GridFunType> u_plus;
   std::unique_ptr<GridFunType> u_minus;
   std::unique_ptr<GridFunType> perturbation_vec;
   perturbation_vec.reset(new GridFunType(fes.get()));
   VectorFunctionCoefficient up(num_state, perturb_fun);
   perturbation_vec->ProjectCoefficient(up);
   u_plus.reset(new GridFunType(fes.get()));
   u_minus.reset(new GridFunType(fes.get()));

   // set uplus and uminus to the current state
   *u_plus = *u;
   *u_minus = *u;
   u_plus->Add(delta, *perturbation_vec);
   u_minus->Add(-delta, *perturbation_vec);

   std::unique_ptr<GridFunType> res_plus;
   std::unique_ptr<GridFunType> res_minus;
   res_plus.reset(new GridFunType(fes.get()));
   res_minus.reset(new GridFunType(fes.get()));

   res->Mult(*u_plus, *res_plus);
   res->Mult(*u_minus, *res_minus);

   res_plus->Add(-1.0, *res_minus);
   res_plus->Set(1 / (2 * delta), *res_plus);

   // result from GetGradient(x)
   std::unique_ptr<GridFunType> jac_v;
   jac_v.reset(new GridFunType(fes.get()));
   mfem::Operator &jac = res->GetGradient(*u);
   jac.Mult(*perturbation_vec, *jac_v);
   // check the difference norm
   jac_v->Add(-1.0, *res_plus);
   std::cout << "The difference norm is " << jac_v->Norml2() << '\n';
}

// explicit instantiation
//template class AbstractSolver<1>;
template class AbstractSolver<2>;
///template class AbstractSolver<3>;

//template <> adept::Stack AbstractSolver<2>::diff_stack;

} // namespace mach<|MERGE_RESOLUTION|>--- conflicted
+++ resolved
@@ -46,57 +46,48 @@
    // Define the ODE solver used for time integration (possibly not used)
    ode_solver = NULL;
    *out << "ode-solver type = "
-        << options["time-dis"]["ode-solver"].get<string>() << endl;
-   if (options["time-dis"]["ode-solver"].get<string>() == "RK1")
+        << options["time-dis"]["ode-solver"].template get<string>() << endl;
+   if (options["time-dis"]["ode-solver"].template get<string>() == "RK1")
    {
       ode_solver.reset(new ForwardEulerSolver);
    }
-   else if (options["time-dis"]["ode-solver"].get<string>() == "RK4")
+   else if (options["time-dis"]["ode-solver"].template get<string>() == "RK4")
    {
       ode_solver.reset(new RK4Solver);
    }
-   else if (options["time-dis"]["ode-solver"].get<string>() == "MIDPOINT")
+   else if (options["time-dis"]["ode-solver"].template get<string>() == "MIDPOINT")
    {
       ode_solver.reset(new ImplicitMidpointSolver);
    }
    else
    {
       throw MachException("Unknown ODE solver type " +
-                          options["time-dis"]["ode-solver"].get<string>());
+                          options["time-dis"]["ode-solver"].template get<string>());
       // TODO: parallel exit
    }
 
    // Refine the mesh here, or have a separate member function?
-   for (int l = 0; l < options["mesh"]["refine"].get<int>(); l++)
+   for (int l = 0; l < options["mesh"]["refine"].template get<int>(); l++)
    {
       mesh->UniformRefinement();
    }
 
-   int fe_order = options["space-dis"]["degree"].get<int>();
-   std::string basis_type = options["space-dis"]["basis-type"].get<string>();
+   int fe_order = options["space-dis"]["degree"].template get<int>();
+   std::string basis_type = options["space-dis"]["basis-type"].template get<string>();
    // Define the SBP elements and finite-element space; eventually, we will want
    // to have a case or if statement here for both CSBP and DSBP, and (?) standard FEM.
    // and here it is for first two
    if (basis_type == "csbp")
    {
-<<<<<<< HEAD
-      fec.reset(new SBPCollection(fe_order, num_dim));
-=======
-      fec.reset(new SBPCollection(options["space-dis"]["degree"].get<int>(),
-                                  dim));
->>>>>>> 21335d6e
+      fec.reset(new SBPCollection(fe_order, dim));
    }
    else if (basis_type == "dsbp")
    {
-      fec.reset(new DSBPCollection(fe_order, num_dim));
+      fec.reset(new DSBPCollection(fe_order, dim));
    }
    else if (basis_type == "nedelec")
    {
-<<<<<<< HEAD
-      fec.reset(new ND_FECollection(fe_order, num_dim));
-=======
-      fec.reset(new DSBPCollection(options["space-dis"]["degree"].get<int>(),
-                                   dim));
+      fec.reset(new ND_FECollection(fe_order, dim));
    }
 }
 
@@ -151,11 +142,10 @@
 #else
    mass_matrix.reset(new MatrixType(mass->SpMat()));
 #endif
-   bool is_explicit = options["time-dis"]["explicit"].get<bool>();
+   bool is_explicit = options["time-dis"]["explicit"].template get<bool>();
    if(is_explicit)
    {
       evolver.reset(new NonlinearEvolver(*mass_matrix, *res, -1.0));
->>>>>>> 21335d6e
    }
    else
    {
@@ -180,7 +170,7 @@
 #ifndef MFEM_USE_PUMI
    if (smesh == nullptr)
    { // read in the serial mesh
-      smesh.reset(new Mesh(options["mesh"]["file"].get<string>().c_str(), 1, 1));
+      smesh.reset(new Mesh(options["mesh"]["file"].template get<string>().c_str(), 1, 1));
    }
 #endif
 
@@ -194,9 +184,9 @@
                           "\tdo not provide smesh when using PUMI!");
    }
    // problem with using these in loadMdsMesh
-   std::cout << options["model-file"].get<string>().c_str() << std::endl;
-   const char *model_file = options["model-file"].get<string>().c_str();
-   const char *mesh_file = options["mesh"]["file"].get<string>().c_str();
+   std::cout << options["model-file"].template get<string>().c_str() << std::endl;
+   const char *model_file = options["model-file"].template get<string>().c_str();
+   const char *mesh_file = options["mesh"]["file"].template get<string>().c_str();
    PCU_Comm_Init();
 #ifdef MFEM_USE_SIMMETRIX
    Sim_readLicenseFile(0);
@@ -204,8 +194,8 @@
    gmi_register_sim();
 #endif
    gmi_register_mesh();
-   pumi_mesh = apf::loadMdsMesh(options["model-file"].get<string>().c_str(),
-                                options["mesh"]["file"].get<string>().c_str());
+   pumi_mesh = apf::loadMdsMesh(options["model-file"].template get<string>().c_str(),
+                                options["mesh"]["file"].template get<string>().c_str());
    int mesh_dim = pumi_mesh->getDimension();
    int nEle = pumi_mesh->count(mesh_dim);
    int ref_levels = (int)floor(log(10000. / nEle) / log(2.) / mesh_dim);
@@ -365,7 +355,7 @@
    sol_ofs.precision(14);
    if (refine == -1)
    {
-      refine = options["space-dis"]["degree"].get<int>() + 1;
+      refine = options["space-dis"]["degree"].template get<int>() + 1;
    }
    mesh->PrintVTK(sol_ofs, refine);
    u->SaveVTK(sol_ofs, "Solution", refine);
@@ -388,7 +378,7 @@
    res_ofs.precision(14);
    if (refine == -1)
    {
-      refine = options["space-dis"]["degree"].get<int>() + 1;
+      refine = options["space-dis"]["degree"].template get<int>() + 1;
    }
    mesh->PrintVTK(res_ofs, refine);
    r.SaveVTK(res_ofs, "Residual", refine);
@@ -398,7 +388,7 @@
 template <int dim>
 void AbstractSolver<dim>::solveForState()
 {
-   if (options["steady"].get<bool>() == true)
+   if (options["steady"].template get<bool>() == true)
    {
       solveSteady();
    }
@@ -413,10 +403,10 @@
 {
 #ifdef MFEM_USE_PETSC
    // Get the PetscSolver option 
-   double abstol = options["petscsolver"]["abstol"].get<double>();
-   double reltol = options["petscsolver"]["reltol"].get<double>();
-   int maxiter = options["petscsolver"]["maxiter"].get<int>();
-   int ptl = options["petscsolver"]["printlevel"].get<int>();
+   double abstol = options["petscsolver"]["abstol"].template get<double>();
+   double reltol = options["petscsolver"]["reltol"].template get<double>();
+   int maxiter = options["petscsolver"]["maxiter"].template get<int>();
+   int ptl = options["petscsolver"]["printlevel"].template get<int>();
 
    solver.reset(new mfem::PetscLinearSolver(fes->GetComm(), "solver_", 0));
    prec.reset(new mfem::PetscPreconditioner(fes->GetComm(), "prec_"));
@@ -428,10 +418,10 @@
    dynamic_cast<mfem::PetscSolver *>(solver.get())->SetPrintLevel(ptl);
    std::cout << "PetscLinearSolver is set.\n";
    //Get the newton solver options
-   double nabstol = options["newtonsolver"]["abstol"].get<double>();
-   double nreltol = options["newtonsolver"]["reltol"].get<double>();
-   int nmaxiter = options["newtonsolver"]["maxiter"].get<int>();
-   int nptl = options["newtonsolver"]["printlevel"].get<int>();
+   double nabstol = options["newtonsolver"]["abstol"].template get<double>();
+   double nreltol = options["newtonsolver"]["reltol"].template get<double>();
+   int nmaxiter = options["newtonsolver"]["maxiter"].template get<int>();
+   int nptl = options["newtonsolver"]["printlevel"].template get<int>();
    newton_solver.reset(new mfem::NewtonSolver(fes->GetComm()));
    newton_solver->iterative_mode = true;
    newton_solver->SetSolver(*solver);
@@ -451,19 +441,19 @@
    std::cout << "ILU preconditioner is not available in Hypre. Running HypreGMRES"
                << " without preconditioner.\n";
    
-   double tol = options["hypresolver"]["tol"].get<double>();
-   int maxiter = options["hypresolver"]["maxiter"].get<int>();
-   int ptl = options["hypresolver"]["printlevel"].get<int>();
+   double tol = options["hypresolver"]["tol"].template get<double>();
+   int maxiter = options["hypresolver"]["maxiter"].template get<int>();
+   int ptl = options["hypresolver"]["printlevel"].template get<int>();
    solver.reset( new HypreGMRES(fes->GetComm()) );
    dynamic_cast<mfem::HypreGMRES*> (solver.get())->SetTol(tol);
    dynamic_cast<mfem::HypreGMRES*> (solver.get())->SetMaxIter(maxiter);
    dynamic_cast<mfem::HypreGMRES*> (solver.get())->SetPrintLevel(ptl);
 
    //solver->SetPreconditioner(*prec);
-   double nabstol = options["newtonsolver"]["abstol"].get<double>();
-   double nreltol = options["newtonsolver"]["reltol"].get<double>();
-   int nmaxiter = options["newtonsolver"]["maxiter"].get<int>();
-   int nptl = options["newtonsolver"]["printlevel"].get<int>();
+   double nabstol = options["newtonsolver"]["abstol"].template get<double>();
+   double nreltol = options["newtonsolver"]["reltol"].template get<double>();
+   int nmaxiter = options["newtonsolver"]["maxiter"].template get<int>();
+   int nptl = options["newtonsolver"]["printlevel"].template get<int>();
    newton_solver.reset(new mfem::NewtonSolver(fes->GetComm()));
    newton_solver->iterative_mode = true;
    newton_solver->SetSolver(*solver);
@@ -504,16 +494,16 @@
    printSolution("init");
 
    bool done = false;
-   double t_final = options["time-dis"]["t-final"].get<double>();
+   double t_final = options["time-dis"]["t-final"].template get<double>();
    std::cout << "t_final is " << t_final << '\n';
-   double dt = options["time-dis"]["dt"].get<double>();
-   bool calc_dt = options["time-dis"]["explicit"].get<bool>() && 
-         options["time-dis"]["const-cfl"].get<bool>();
+   double dt = options["time-dis"]["dt"].template get<double>();
+   bool calc_dt = options["time-dis"]["explicit"].template get<bool>() && 
+         options["time-dis"]["const-cfl"].template get<bool>();
    for (int ti = 0; !done;)
    {
       if (calc_dt)
       {
-         dt = calcStepSize(options["time-dis"]["cfl"].get<double>());
+         dt = calcStepSize(options["time-dis"]["cfl"].template get<double>());
       }
       double dt_real = min(dt, t_final - t);
       if (ti % 10 == 0)
@@ -557,21 +547,21 @@
       u->Save(osol);
    }
    // write the solution to vtk file
-   if (options["space-dis"]["basis-type"].get<string>() == "csbp")
+   if (options["space-dis"]["basis-type"].template get<string>() == "csbp")
    {
       ofstream sol_ofs("final_cg.vtk");
       sol_ofs.precision(14);
-      mesh->PrintVTK(sol_ofs, options["space-dis"]["degree"].get<int>() + 1);
-      u->SaveVTK(sol_ofs, "Solution", options["space-dis"]["degree"].get<int>() + 1);
+      mesh->PrintVTK(sol_ofs, options["space-dis"]["degree"].template get<int>() + 1);
+      u->SaveVTK(sol_ofs, "Solution", options["space-dis"]["degree"].template get<int>() + 1);
       sol_ofs.close();
       printSolution("final");
    }
-   else if (options["space-dis"]["basis-type"].get<string>() == "dsbp")
+   else if (options["space-dis"]["basis-type"].template get<string>() == "dsbp")
    {
       ofstream sol_ofs("final_dg.vtk");
       sol_ofs.precision(14);
-      mesh->PrintVTK(sol_ofs, options["space-dis"]["degree"].get<int>() + 1);
-      u->SaveVTK(sol_ofs, "Solution", options["space-dis"]["degree"].get<int>() + 1);
+      mesh->PrintVTK(sol_ofs, options["space-dis"]["degree"].template get<int>() + 1);
+      u->SaveVTK(sol_ofs, "Solution", options["space-dis"]["degree"].template get<int>() + 1);
       sol_ofs.close();
       printSolution("final");
    }
