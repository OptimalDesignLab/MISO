--- conflicted
+++ resolved
@@ -2,21 +2,18 @@
 #include <iostream>
 #include "solver.hpp"
 #include "default_options.hpp"
-<<<<<<< HEAD
 #ifdef MFEM_USE_SIMMETRIX
 #include <SimUtil.h>
 #include <gmi_sim.h>
 #endif
-#include <apfMDS.h>
-#include <gmi_null.h>
-#include <PCU.h>
-#include <apfConvert.h>
-#include <gmi_mesh.h>
-#include <crv.h>
-=======
+// #include <apfMDS.h>
+// #include <gmi_null.h>
+// #include <PCU.h>
+// #include <apfConvert.h>
+// #include <gmi_mesh.h>
+// #include <crv.h>
 #include "sbp_fe.hpp"
 
->>>>>>> a6f8a686
 using namespace std;
 using namespace mfem;
 
@@ -66,12 +63,11 @@
    // #endif
    //Read the mesh from the given mesh file
    Mesh *smesh = new Mesh(options["mesh-file"].get<string>().c_str(), 1, 1);
-   int dim = smesh->Dimension();
    mesh.reset(new ParMesh(MPI_COMM_WORLD, *smesh));
    #else
    mesh.reset(new Mesh(options["mesh-file"].get<string>().c_str(), 1, 1));
+   #endif
    int dim = mesh->Dimension();
-   #endif
 
    cout << "problem space dimension = " << dim << endl;
 
