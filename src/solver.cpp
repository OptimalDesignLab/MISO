#include <fstream>
#include <iostream>
#include "solver.hpp"
#include "default_options.hpp"
#include "sbp_fe.hpp"
#include "diag_mass_integ.hpp"
#include "evolver.hpp"

using namespace std;
using namespace mfem;

namespace mach
{

template <int dim>
adept::Stack AbstractSolver<dim>::diff_stack;

template <int dim>
AbstractSolver<dim>::AbstractSolver(const string &opt_file_name,
                                    unique_ptr<Mesh> smesh)
{
// Set the options; the defaults are overwritten by the values in the file
// using the merge_patch method
#ifdef MFEM_USE_MPI
   comm = MPI_COMM_WORLD; // TODO: how to pass as an argument?
   MPI_Comm_rank(comm, &rank);
#else
   rank = 0; // serial case
#endif
   out = getOutStream(rank);
   options = default_options;
   nlohmann::json file_options;
   ifstream options_file(opt_file_name);
   options_file >> file_options;
   options.merge_patch(file_options);
   *out << setw(3) << options << endl;
   constructMesh(move(smesh));
   // does dim equal mesh->Dimension in all cases?
   if (dim != mesh->Dimension())
   {
      throw MachException("Template parameter and mesh dimension must agree");
   }
   //int dim = mesh->Dimension();
   *out << "problem space dimension = " << dim << endl;

   // Define the ODE solver used for time integration (possibly not used)
   ode_solver = NULL;
   *out << "ode-solver type = "
        << options["time-dis"]["ode-solver"].get<string>() << endl;
   if (options["time-dis"]["ode-solver"].get<string>() == "RK1")
   {
      ode_solver.reset(new ForwardEulerSolver);
   }
   else if (options["time-dis"]["ode-solver"].get<string>() == "RK4")
   {
      ode_solver.reset(new RK4Solver);
   }
   else if (options["time-dis"]["ode-solver"].get<string>() == "MIDPOINT")
   {
      ode_solver.reset(new ImplicitMidpointSolver);
   }
   else
   {
      throw MachException("Unknown ODE solver type " +
                          options["time-dis"]["ode-solver"].get<string>());
      // TODO: parallel exit
   }

   // Refine the mesh here, or have a separate member function?
   for (int l = 0; l < options["mesh"]["refine"].get<int>(); l++)
   {
      mesh->UniformRefinement();
   }

   // Define the SBP elements and finite-element space; eventually, we will want
   // to have a case or if statement here for both CSBP and DSBP, and (?) standard FEM.
   // and here it is for first two
   if (options["space-dis"]["basis-type"].get<string>() == "csbp")
   {
      fec.reset(new SBPCollection(options["space-dis"]["degree"].get<int>(),
                                  dim));
   }
   else if (options["space-dis"]["basis-type"].get<string>() == "dsbp")
   {
      fec.reset(new DSBPCollection(options["space-dis"]["degree"].get<int>(),
                                   dim));
   }
}

template <int dim>
void AbstractSolver<dim>::initDerived()
{
   // define the number of states, the fes, and the state grid function
   num_state = this->getNumState(); // <--- this is a virtual fun
   cout << "Num states = " << num_state << endl;
   fes.reset(new SpaceType(mesh.get(), fec.get(), num_state,
                   Ordering::byVDIM));
   u.reset(new GridFunType(fes.get()));
#ifdef MFEM_USE_MPI
   cout << "Number of finite element unknowns: "
        << fes->GlobalTrueVSize() << endl;
#else
   cout << "Number of finite element unknowns: "
        << fes->GetTrueVSize() << endl;
#endif

   // set up the mass matrix
   mass.reset(new BilinearFormType(fes.get()));
   mass->AddDomainIntegrator(new DiagMassIntegrator(num_state));
   mass->Assemble();
   mass->Finalize();

   // set up the spatial semi-linear form
   double alpha = 1.0;
   res.reset(new NonlinearFormType(fes.get()));
   // Add integrators; this can be simplified if we template the entire class
   this->addVolumeIntegrators(alpha);
   auto &bcs = options["bcs"];
   bndry_marker.resize(bcs.size()); // need to set this before next method
   this->addBoundaryIntegrators(alpha);
   this->addInterfaceIntegrators(alpha);

   // This just lists the boundary markers for debugging purposes
   for (int k = 0; k < bndry_marker.size(); ++k)
   {
      cout << "boundary_marker[" << k << "]: ";
      for (int i = 0; i < bndry_marker[k].Size(); ++i)
      {
         cout << bndry_marker[k][i] << " ";
      }
      cout << endl;
   }

   // define the time-dependent operator
#ifdef MFEM_USE_MPI
   // The parallel bilinear forms return a pointer that this solver owns
   mass_matrix.reset(mass->ParallelAssemble());
#else
   mass_matrix.reset(new MatrixType(mass->SpMat()));
#endif
   bool is_explicit = options["time-dis"]["explicit"].get<bool>();
   if(is_explicit)
   {
      evolver.reset(new NonlinearEvolver(*mass_matrix, *res, -1.0));
   }
   else
   {
      evolver.reset(new ImplicitNonlinearEvolver(*mass_matrix, *res, -1.0));
   }
   std::cout << "evolver is set.\n";
   // add the output functional QoIs 
   auto &fun = options["outputs"];
   output_bndry_marker.resize(fun.size());
   this->addOutputs(); // virtual function
}

template <int dim>
AbstractSolver<dim>::~AbstractSolver()
{
   *out << "Deleting Abstract Solver..." << endl;
}

template <int dim>
void AbstractSolver<dim>::constructMesh(unique_ptr<Mesh> smesh)
{
#ifndef MFEM_USE_PUMI
   if (smesh == nullptr)
   { // read in the serial mesh
      smesh.reset(new Mesh(options["mesh"]["file"].get<string>().c_str(), 1, 1));
   }
#endif

#ifdef MFEM_USE_MPI
   comm = MPI_COMM_WORLD; // TODO: how to pass communicator as an argument?
   MPI_Comm_rank(comm, &rank);
#ifdef MFEM_USE_PUMI // if using pumi mesh
   if (smesh != nullptr)
   {
      throw MachException("AbstractSolver::constructMesh(smesh)\n"
                          "\tdo not provide smesh when using PUMI!");
   }
   // problem with using these in loadMdsMesh
   std::cout << options["model-file"].get<string>().c_str() << std::endl;
   const char *model_file = options["model-file"].get<string>().c_str();
   const char *mesh_file = options["mesh"]["file"].get<string>().c_str();
   PCU_Comm_Init();
#ifdef MFEM_USE_SIMMETRIX
   Sim_readLicenseFile(0);
   gmi_sim_start();
   gmi_register_sim();
#endif
   gmi_register_mesh();
   pumi_mesh = apf::loadMdsMesh(options["model-file"].get<string>().c_str(),
                                options["mesh"]["file"].get<string>().c_str());
   int mesh_dim = pumi_mesh->getDimension();
   int nEle = pumi_mesh->count(mesh_dim);
   int ref_levels = (int)floor(log(10000. / nEle) / log(2.) / mesh_dim);
   // Perform Uniform refinement
   // if (ref_levels > 1)
   // {
   //    ma::Input* uniInput = ma::configureUniformRefine(pumi_mesh, ref_levels);
   //    ma::adapt(uniInput);
   // }
   pumi_mesh->verify();
   mesh.reset(new MeshType(comm, pumi_mesh));
   PCU_Comm_Free();
#ifdef MFEM_USE_SIMMETRIX
   gmi_sim_stop();
   Sim_unregisterAllKeys();
#endif
#else
   mesh.reset(new MeshType(comm, *smesh));
#endif //MFEM_USE_PUMI
#else
   mesh.reset(new MeshType(*smesh));
#endif //MFEM_USE_MPI
}

template <int dim>
void AbstractSolver<dim>::setInitialCondition(
    void (*u_init)(const Vector &, Vector &))
{
   // TODO: Need to verify that this is ok for scalar fields
   VectorFunctionCoefficient u0(num_state, u_init);
   u->ProjectCoefficient(u0);
   // DenseMatrix vals;
   // Vector uj;
   // for (int i = 0; i < fes->GetNE(); i++)
   // {
   //    const FiniteElement *fe = fes->GetFE(i);
   //    const IntegrationRule *ir = &(fe->GetNodes());
   //    ElementTransformation *T = fes->GetElementTransformation(i);
   //    u->GetVectorValues(*T, *ir, vals);
   //    for (int j = 0; j < ir->GetNPoints(); j++)
   //    {
   //       vals.GetColumnReference(j, uj);
   //       cout << "uj = " << uj(0) << ", " << uj(1) << ", " << uj(2) << ", " << uj(3) << endl;
   //    }
   // }
}

template <int dim>
void AbstractSolver<dim>::setInitialCondition(const Vector &uic)
{
   // TODO: Need to verify that this is ok for scalar fields
   VectorConstantCoefficient u0(uic);
   u->ProjectCoefficient(u0);
}

template <int dim>
double AbstractSolver<dim>::calcL2Error(
    void (*u_exact)(const Vector &, Vector &), int entry)
{
   // TODO: need to generalize to parallel
   VectorFunctionCoefficient exsol(num_state, u_exact);
   //return u->ComputeL2Error(ue);

   double loc_norm = 0.0;
   const FiniteElement *fe;
   ElementTransformation *T;
   DenseMatrix vals, exact_vals;
   Vector loc_errs;

   if (entry < 0)
   {
      // sum up the L2 error over all states
      for (int i = 0; i < fes->GetNE(); i++)
      {
         fe = fes->GetFE(i);
         const IntegrationRule *ir = &(fe->GetNodes());
         T = fes->GetElementTransformation(i);
         u->GetVectorValues(*T, *ir, vals);
         exsol.Eval(exact_vals, *T, *ir);
         vals -= exact_vals;
         loc_errs.SetSize(vals.Width());
         vals.Norm2(loc_errs);
         for (int j = 0; j < ir->GetNPoints(); j++)
         {
            const IntegrationPoint &ip = ir->IntPoint(j);
            T->SetIntPoint(&ip);
            loc_norm += ip.weight * T->Weight() * (loc_errs(j) * loc_errs(j));
         }
      }
   }
   else
   {
      // calculate the L2 error for component index `entry`
      for (int i = 0; i < fes->GetNE(); i++)
      {
         fe = fes->GetFE(i);
         const IntegrationRule *ir = &(fe->GetNodes());
         T = fes->GetElementTransformation(i);
         u->GetVectorValues(*T, *ir, vals);
         exsol.Eval(exact_vals, *T, *ir);
         vals -= exact_vals;
         loc_errs.SetSize(vals.Width());
         vals.GetRow(entry, loc_errs);
         for (int j = 0; j < ir->GetNPoints(); j++)
         {
            const IntegrationPoint &ip = ir->IntPoint(j);
            T->SetIntPoint(&ip);
            loc_norm += ip.weight * T->Weight() * (loc_errs(j) * loc_errs(j));
         }
      }
   }
   double norm;
#ifdef MFEM_USE_MPI
   MPI_Allreduce(&loc_norm, &norm, 1, MPI_DOUBLE, MPI_SUM, comm);
#else
   norm = loc_norm;
#endif
   if (norm < 0.0) // This was copied from mfem...should not happen for us
   {
      return -sqrt(-norm);
   }
   return sqrt(norm);
}

template <int dim>
double AbstractSolver<dim>::calcResidualNorm()
{
   GridFunType r(fes.get());
   double res_norm;
#ifdef MFEM_USE_MPI
   HypreParVector *U = u->GetTrueDofs();
   HypreParVector *R = r.GetTrueDofs();
   res->Mult(*U, *R);   
   double loc_norm = (*R)*(*R);
   MPI_Allreduce(&loc_norm, &res_norm, 1, MPI_DOUBLE, MPI_SUM, comm);
#else
   res->Mult(*u, r);
   res_norm = r*r;
#endif
   res_norm = sqrt(res_norm);
   return res_norm;
}

template <int dim>
double AbstractSolver<dim>::calcStepSize(double cfl) const
{
   throw MachException("AbstractSolver::calcStepSize(cfl)\n"
                       "\tis not implemented for this class!");
}

template <int dim>
void AbstractSolver<dim>::printSolution(const std::string &file_name,
                                   int refine)
{
   // TODO: These mfem functions do not appear to be parallelized
   ofstream sol_ofs(file_name + ".vtk");
   sol_ofs.precision(14);
   if (refine == -1)
   {
      refine = options["space-dis"]["degree"].get<int>() + 1;
   }
   mesh->PrintVTK(sol_ofs, refine);
   u->SaveVTK(sol_ofs, "Solution", refine);
   sol_ofs.close();
}

template <int dim>
void AbstractSolver<dim>::printResidual(const std::string &file_name,
                                        int refine)
{
   GridFunType r(fes.get());
#ifdef MFEM_USE_MPI
   HypreParVector *U = u->GetTrueDofs();
   res->Mult(*U, r);
#else
   res->Mult(*u, r);
#endif
   // TODO: These mfem functions do not appear to be parallelized
   ofstream res_ofs(file_name + ".vtk");
   res_ofs.precision(14);
   if (refine == -1)
   {
      refine = options["space-dis"]["degree"].get<int>() + 1;
   }
   mesh->PrintVTK(res_ofs, refine);
   r.SaveVTK(res_ofs, "Residual", refine);
   res_ofs.close();
}

template <int dim>
void AbstractSolver<dim>::solveForState()
{
   if (options["steady"].get<bool>() == true)
   {
      solveSteady();
   }
   else
   {
      solveUnsteady();
   }
}

template <int dim>
void AbstractSolver<dim>::solveSteady()
{
#ifdef MFEM_USE_PETSC
   // Get the PetscSolver option 
   double abstol = options["petscsolver"]["abstol"].get<double>();
   double reltol = options["petscsolver"]["reltol"].get<double>();
   int maxiter = options["petscsolver"]["maxiter"].get<int>();
   int ptl = options["petscsolver"]["printlevel"].get<int>();

   solver.reset(new mfem::PetscLinearSolver(fes->GetComm(), "solver_", 0));
   prec.reset(new mfem::PetscPreconditioner(fes->GetComm(), "prec_"));
   dynamic_cast<mfem::PetscLinearSolver *>(solver.get())->SetPreconditioner(*prec);

   dynamic_cast<mfem::PetscSolver *>(solver.get())->SetAbsTol(abstol);
   dynamic_cast<mfem::PetscSolver *>(solver.get())->SetRelTol(reltol);
   dynamic_cast<mfem::PetscSolver *>(solver.get())->SetMaxIter(maxiter);
   dynamic_cast<mfem::PetscSolver *>(solver.get())->SetPrintLevel(ptl);
   std::cout << "PetscLinearSolver is set.\n";
   //Get the newton solver options
   double nabstol = options["newtonsolver"]["abstol"].get<double>();
   double nreltol = options["newtonsolver"]["reltol"].get<double>();
   int nmaxiter = options["newtonsolver"]["maxiter"].get<int>();
   int nptl = options["newtonsolver"]["printlevel"].get<int>();
   newton_solver.reset(new mfem::NewtonSolver(fes->GetComm()));
   newton_solver->iterative_mode = true;
   newton_solver->SetSolver(*solver);
   newton_solver->SetOperator(*res);
   newton_solver->SetAbsTol(nabstol);
   newton_solver->SetRelTol(nreltol);
   newton_solver->SetMaxIter(nmaxiter);
   newton_solver->SetPrintLevel(nptl);
   // Solve the nonlinear problem with r.h.s at 0
   mfem::Vector b;
   newton_solver->Mult(b, *u);
   MFEM_VERIFY(newton_solver->GetConverged(), "Newton solver did not converge.");
#else
   // Hypre solver section
   //prec.reset( new HypreBoomerAMG() );
   //prec->SetPrintLevel(0);
   std::cout << "ILU preconditioner is not available in Hypre. Running HypreGMRES"
               << " without preconditioner.\n";
   
   double tol = options["hypresolver"]["tol"].get<double>();
   int maxiter = options["hypresolver"]["maxiter"].get<int>();
   int ptl = options["hypresolver"]["printlevel"].get<int>();
   solver.reset( new HypreGMRES(fes->GetComm()) );
   dynamic_cast<mfem::HypreGMRES*> (solver.get())->SetTol(tol);
   dynamic_cast<mfem::HypreGMRES*> (solver.get())->SetMaxIter(maxiter);
   dynamic_cast<mfem::HypreGMRES*> (solver.get())->SetPrintLevel(ptl);

   //solver->SetPreconditioner(*prec);
   double nabstol = options["newtonsolver"]["abstol"].get<double>();
   double nreltol = options["newtonsolver"]["reltol"].get<double>();
   int nmaxiter = options["newtonsolver"]["maxiter"].get<int>();
   int nptl = options["newtonsolver"]["printlevel"].get<int>();
   newton_solver.reset(new mfem::NewtonSolver(fes->GetComm()));
   newton_solver->iterative_mode = true;
   newton_solver->SetSolver(*solver);
   newton_solver->SetOperator(*res);
   newton_solver->SetPrintLevel(nptl);
   newton_solver->SetRelTol(nreltol);
   newton_solver->SetAbsTol(nabstol);
   newton_solver->SetMaxIter(nmaxiter);

   // Solve the nonlinear problem with r.h.s at 0
   mfem::Vector b;
   newton_solver->Mult(b,  *u);
   MFEM_VERIFY(newton_solver->GetConverged(), "Newton solver did not converge.");
#endif
}

template <int dim>
void AbstractSolver<dim>::solveUnsteady()
{
   // TODO: This is not general enough.

   double t = 0.0;
   evolver->SetTime(t);
   ode_solver->Init(*evolver);

   // output the mesh and initial condition
   // TODO: need to swtich to vtk for SBP
   int precision = 8;
   {
      ofstream omesh("initial.mesh");
      omesh.precision(precision);
      mesh->Print(omesh);
      ofstream osol("initial-sol.gf");
      osol.precision(precision);
      u->Save(osol);
   }

   printSolution("init");

   bool done = false;
   double t_final = options["time-dis"]["t-final"].get<double>();
   std::cout << "t_final is " << t_final << '\n';
   double dt = options["time-dis"]["dt"].get<double>();
   bool calc_dt = options["time-dis"]["explicit"].get<bool>() && 
         options["time-dis"]["const-cfl"].get<bool>();
   for (int ti = 0; !done;)
   {
      if (calc_dt)
      {
         dt = calcStepSize(options["time-dis"]["cfl"].get<double>());
      }
      double dt_real = min(dt, t_final - t);
<<<<<<< HEAD
      if (ti % 100 == 0)
      {
         *out << "iter " << ti << ": time = " << t << ": dt = " << dt_real
=======
      // if (ti % 100 == 0)
      // {
         cout << "iter " << ti << ": time = " << t << ": dt = " << dt_real
>>>>>>> 4831db59
              << " (" << round(100 * t / t_final) << "% complete)" << endl;
      // }
#ifdef MFEM_USE_MPI
      HypreParVector *U = u->GetTrueDofs();
      ode_solver->Step(*U, t, dt_real);
      *u = *U;
#else
      ode_solver->Step(*u, t, dt_real);
#endif
      ti++;
      done = (t >= t_final - 1e-8 * dt);
      //std::cout << "t_final is " << t_final << ", done is " << done << std::endl;
      /*       if (done || ti % vis_steps == 0)
      {
         cout << "time step: " << ti << ", time: " << t << endl;

         if (visualization)
         {
            sout << "solution\n" << mesh << u << flush;
         }

         if (visit)
         {
            dc->SetCycle(ti);
            dc->SetTime(t);
            dc->Save();
         }
      } */
   }

   // Save the final solution. This output can be viewed later using GLVis:
   // glvis -m unitGridTestMesh.msh -g adv-final.gf".
   {
      ofstream osol("final.gf");
      osol.precision(precision);
      u->Save(osol);
   }
   // write the solution to vtk file
   if (options["space-dis"]["basis-type"].get<string>() == "csbp")
   {
      ofstream sol_ofs("final_cg.vtk");
      sol_ofs.precision(14);
      mesh->PrintVTK(sol_ofs, options["space-dis"]["degree"].get<int>() + 1);
      u->SaveVTK(sol_ofs, "Solution", options["space-dis"]["degree"].get<int>() + 1);
      sol_ofs.close();
      printSolution("final");
   }
   else if (options["space-dis"]["basis-type"].get<string>() == "dsbp")
   {
      ofstream sol_ofs("final_dg.vtk");
      sol_ofs.precision(14);
      mesh->PrintVTK(sol_ofs, options["space-dis"]["degree"].get<int>() + 1);
      u->SaveVTK(sol_ofs, "Solution", options["space-dis"]["degree"].get<int>() + 1);
      sol_ofs.close();
      printSolution("final");
   }
   // TODO: These mfem functions do not appear to be parallelized
}

template <int dim>
double AbstractSolver<dim>::calcOutput(const std::string &fun)
{
   try
   {
      if (output.find(fun) == output.end())
      {
         cout << "Did not find " << fun << " in output map?" << endl;
      }
      return output.at(fun).GetEnergy(*u);
   }
   catch (const std::out_of_range &exception)
   {
      std::cerr << exception.what() << endl;
   }
}
template <int dim>
void AbstractSolver<dim>::jacobianCheck()
{
   // initialize the variables
   const double delta = 1e-5;
   std::unique_ptr<GridFunType> u_plus;
   std::unique_ptr<GridFunType> u_minus;
   std::unique_ptr<GridFunType> perturbation_vec;
   perturbation_vec.reset(new GridFunType(fes.get()));
   VectorFunctionCoefficient up(num_state, perturb_fun);
   perturbation_vec->ProjectCoefficient(up);
   u_plus.reset(new GridFunType(fes.get()));
   u_minus.reset(new GridFunType(fes.get()));

   // set uplus and uminus to the current state
   *u_plus = *u;
   *u_minus = *u;
   u_plus->Add(delta, *perturbation_vec);
   u_minus->Add(-delta, *perturbation_vec);

   std::unique_ptr<GridFunType> res_plus;
   std::unique_ptr<GridFunType> res_minus;
   res_plus.reset(new GridFunType(fes.get()));
   res_minus.reset(new GridFunType(fes.get()));

   res->Mult(*u_plus, *res_plus);
   res->Mult(*u_minus, *res_minus);

   res_plus->Add(-1.0, *res_minus);
   res_plus->Set(1 / (2 * delta), *res_plus);

   // result from GetGradient(x)
   std::unique_ptr<GridFunType> jac_v;
   jac_v.reset(new GridFunType(fes.get()));
   mfem::Operator &jac = res->GetGradient(*u);
   jac.Mult(*perturbation_vec, *jac_v);
   // check the difference norm
   jac_v->Add(-1.0, *res_plus);
   std::cout << "The difference norm is " << jac_v->Norml2() << '\n';
}

// explicit instantiation
//template class AbstractSolver<1>;
template class AbstractSolver<2>;
///template class AbstractSolver<3>;

//template <> adept::Stack AbstractSolver<2>::diff_stack;

} // namespace mach<|MERGE_RESOLUTION|>--- conflicted
+++ resolved
@@ -502,15 +502,9 @@
          dt = calcStepSize(options["time-dis"]["cfl"].get<double>());
       }
       double dt_real = min(dt, t_final - t);
-<<<<<<< HEAD
       if (ti % 100 == 0)
       {
          *out << "iter " << ti << ": time = " << t << ": dt = " << dt_real
-=======
-      // if (ti % 100 == 0)
-      // {
-         cout << "iter " << ti << ": time = " << t << ": dt = " << dt_real
->>>>>>> 4831db59
               << " (" << round(100 * t / t_final) << "% complete)" << endl;
       // }
 #ifdef MFEM_USE_MPI
