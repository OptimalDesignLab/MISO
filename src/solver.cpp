--- conflicted
+++ resolved
@@ -245,8 +245,7 @@
    calcL2Error(u.get(), u_exact, entry);
 }
 
-template <int dim>
-double AbstractSolver<dim>::calcL2Error(GridFunType *field,
+double AbstractSolver::calcL2Error(GridFunType *field,
     void (*u_exact)(const Vector &, Vector &), int entry)
 {
    // TODO: need to generalize to parallel
@@ -395,12 +394,10 @@
    res_ofs.close();
 }
 
-<<<<<<< HEAD
-template<int dim>
-void AbstractSolver<dim>::printFields(const std::string &file_name,
-                                        std::vector<GridFunType*> fields,
-                                        std::vector<std::string> names,
-                                        int refine)
+void AbstractSolver::printFields(const std::string &file_name,
+                                 std::vector<GridFunType*> fields,
+                                 std::vector<std::string> names,
+                                 int refine)
 {
    if (fields.size() != names.size())
    {
@@ -423,11 +420,7 @@
 
 }
 
-template <int dim>
-void AbstractSolver<dim>::solveForState()
-=======
 void AbstractSolver::solveForState()
->>>>>>> 12e50a7c
 {
    if (options["steady"].template get<bool>() == true)
    {
@@ -663,14 +656,4 @@
    std::cout << "The difference norm is " << jac_v->Norml2() << '\n';
 }
 
-<<<<<<< HEAD
-// explicit instantiation
-//template class AbstractSolver<1>;
-// template class AbstractSolver<2>;
-template class AbstractSolver<3>;
-
-//template <> adept::Stack AbstractSolver<2>::diff_stack;
-
-=======
->>>>>>> 12e50a7c
 } // namespace mach