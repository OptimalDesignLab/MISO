#include <fstream>
#include <iostream>
#include "default_options.hpp"
#include "solver.hpp"
#include "sbp_fe.hpp"
#include "diag_mass_integ.hpp"
#include "evolver.hpp"

using namespace std;
using namespace mfem;

namespace mach
{

adept::Stack AbstractSolver::diff_stack;

AbstractSolver::AbstractSolver(const string &opt_file_name,
                                    unique_ptr<Mesh> smesh)
{
// Set the options; the defaults are overwritten by the values in the file
// using the merge_patch method
#ifdef MFEM_USE_MPI
   comm = MPI_COMM_WORLD; // TODO: how to pass as an argument?
   MPI_Comm_rank(comm, &rank);
#else
   rank = 0; // serial case
#endif
   out = getOutStream(rank);
   options = default_options;
   nlohmann::json file_options;
   ifstream options_file(opt_file_name);
   options_file >> file_options;
   options.merge_patch(file_options);
   *out << setw(3) << options << endl;
   constructMesh(move(smesh));
   int dim = mesh->Dimension();
   *out << "problem space dimension = " << dim << endl;

   // Define the ODE solver used for time integration (possibly not used)
   ode_solver = NULL;
   *out << "ode-solver type = "
        << options["time-dis"]["ode-solver"].get<string>() << endl;
   if (options["time-dis"]["ode-solver"].get<string>() == "RK1")
   {
      ode_solver.reset(new ForwardEulerSolver);
   }
   else if (options["time-dis"]["ode-solver"].get<string>() == "RK4")
   {
      ode_solver.reset(new RK4Solver);
   }
   else if (options["time-dis"]["ode-solver"].get<string>() == "MIDPOINT")
   {
      ode_solver.reset(new ImplicitMidpointSolver);
   }
   else
   {
      throw MachException("Unknown ODE solver type " +
                          options["time-dis"]["ode-solver"].get<string>());
      // TODO: parallel exit
   }

   // Refine the mesh here, or have a separate member function?
   for (int l = 0; l < options["mesh"]["refine"].get<int>(); l++)
   {
      mesh->UniformRefinement();
   }

   // Define the SBP elements and finite-element space; eventually, we will want
   // to have a case or if statement here for both CSBP and DSBP, and (?) standard FEM.
   // and here it is for first two
   if (options["space-dis"]["basis-type"].get<string>() == "csbp")
   {
      fec.reset(new SBPCollection(options["space-dis"]["degree"].get<int>(),
                                  dim));
   }
   else if (options["space-dis"]["basis-type"].get<string>() == "dsbp")
   {
      fec.reset(new DSBPCollection(options["space-dis"]["degree"].get<int>(),
                                   dim));
   }
}

void AbstractSolver::initDerived()
{
   // define the number of states, the fes, and the state grid function
<<<<<<< HEAD
   num_state = this->getNumState(); // <--- this is a virtual fun
   if ( 0==rank ) { cout << "Num states = " << num_state << endl; }
=======
   num_state = getNumState(); // <--- this is a virtual fun
   cout << "Num states = " << num_state << endl;
>>>>>>> 0a8218f4
   fes.reset(new SpaceType(mesh.get(), fec.get(), num_state,
                   Ordering::byVDIM));
   u.reset(new GridFunType(fes.get()));
#ifdef MFEM_USE_MPI
   cout << "Number of finite element unknowns: " << fes->GlobalTrueVSize() << endl;
#else
   cout << "Number of finite element unknowns: "
        << fes->GetTrueVSize() << endl;
#endif

   // set up the mass matrix
   mass.reset(new BilinearFormType(fes.get()));
   mass->AddDomainIntegrator(new DiagMassIntegrator(num_state));
   mass->Assemble();
   mass->Finalize();

   // set up the spatial semi-linear form
   double alpha = 1.0;
   res.reset(new NonlinearFormType(fes.get()));
   // Add integrators; this can be simplified if we template the entire class
<<<<<<< HEAD
   // if(0 == rank)
   // {
   //    std::cout << "In rank " << rank << ": fes Vsize " << fes->GetVSize() << ". fes TrueVsize " << fes->GetTrueVSize();
   //    std::cout << ". fes ndofs is "<<fes->GetNDofs() << ". res size " << res->Width() << ". u size "<< u->Size();
   //    const mfem::SparseMatrix *P = fes->GetConformingProlongation();
   //    if(!P) {std::cout << ". P is empty. " << "Conforming dof " << fes->GetConformingVSize()<< '\n';}
   // }
   // MPI_Barrier(comm);
   // if(1 == rank)
   // {
   //    std::cout << "In rank " << rank << ": fes Vsize " << fes->GetVSize() << ". fes TrueVsize " << fes->GetTrueVSize();
   //    std::cout << ". fes ndofs is "<<fes->GetNDofs() << ". res size " << res->Width() << ". u size "<< u->Size();
   //    const mfem::SparseMatrix *P = fes->GetConformingProlongation();
   //    if(!P) {std::cout << ". P is empty. " << "Conforming dof " << fes->GetConformingVSize()<< '\n';}
   // }
   // MPI_Barrier(comm);
   // if(2 == rank)
   // {
   //    std::cout << "In rank " << rank << ": fes Vsize " << fes->GetVSize() << ". fes TrueVsize " << fes->GetTrueVSize();
   //    std::cout << ". fes ndofs is "<<fes->GetNDofs() << ". res size " << res->Width() << ". u size "<< u->Size();
   //    const mfem::SparseMatrix *P = fes->GetConformingProlongation();
   //    if(!P) {std::cout << ". P is empty. " << "Conforming dof " << fes->GetConformingVSize()<< '\n';}
   // }
   // MPI_Barrier(comm);
   // if(3 == rank)
   // {
   //    std::cout << "In rank " << rank << ": fes Vsize " << fes->GetVSize() << ". fes TrueVsize " << fes->GetTrueVSize();
   //    std::cout << ". fes ndofs is "<<fes->GetNDofs() << ". res size " << res->Width() << ". u size "<< u->Size();
   //    const mfem::SparseMatrix *P = fes->GetConformingProlongation();
   //    if(!P) {std::cout << ". P is empty. " << "Conforming dof " << fes->GetConformingVSize()<< '\n';}
   // }
   // MPI_Barrier(comm);
   this->addVolumeIntegrators(alpha);
=======
   addVolumeIntegrators(alpha);
>>>>>>> 0a8218f4
   auto &bcs = options["bcs"];
   bndry_marker.resize(bcs.size()); // need to set this before next method
   addBoundaryIntegrators(alpha);
   addInterfaceIntegrators(alpha);

   // This just lists the boundary markers for debugging purposes
   if (0==rank)
   {
      for (int k = 0; k < bndry_marker.size(); ++k)
      {
         cout << "boundary_marker[" << k << "]: ";
         for (int i = 0; i < bndry_marker[k].Size(); ++i)
         {
            cout << bndry_marker[k][i] << " ";
         }
         cout << endl;
      }
   }

   // define the time-dependent operator
#ifdef MFEM_USE_MPI
   // The parallel bilinear forms return a pointer that this solver owns
   mass_matrix.reset(mass->ParallelAssemble());
#else
   mass_matrix.reset(new MatrixType(mass->SpMat()));
#endif
   const string odes = options["time-dis"]["ode-solver"].get<string>();
   std::cout << "ode solver is " << odes << std::endl;
   if(odes == "RK1" || odes == "RK4")
   {
      evolver.reset(new NonlinearEvolver(*mass_matrix, *res, -1.0));
   }
   else
   {
      evolver.reset(new ImplicitNonlinearEvolver(*mass_matrix, *res, -1.0));
   }

   // add the output functional QoIs 
   auto &fun = options["outputs"];
   output_bndry_marker.resize(fun.size());
   addOutputs(); // virtual function
}

AbstractSolver::~AbstractSolver()
{
   *out << "Deleting Abstract Solver..." << endl;
}

void AbstractSolver::constructMesh(unique_ptr<Mesh> smesh)
{
#ifndef MFEM_USE_PUMI
   if (smesh == nullptr)
   { // read in the serial mesh
      smesh.reset(new Mesh(options["mesh"]["file"].get<string>().c_str(), 1, 1));
   }
#endif

#ifdef MFEM_USE_MPI
   comm = MPI_COMM_WORLD; // TODO: how to pass communicator as an argument?
   MPI_Comm_rank(comm, &rank);
#ifdef MFEM_USE_PUMI // if using pumi mesh
   if (smesh != nullptr)
   {
      throw MachException("AbstractSolver::constructMesh(smesh)\n"
                          "\tdo not provide smesh when using PUMI!");
   }
   // problem with using these in loadMdsMesh
   std::cout << options["model-file"].get<string>().c_str() << std::endl;
   const char *model_file = options["model-file"].get<string>().c_str();
   const char *mesh_file = options["mesh"]["file"].get<string>().c_str();
   PCU_Comm_Init();
#ifdef MFEM_USE_SIMMETRIX
   Sim_readLicenseFile(0);
   gmi_sim_start();
   gmi_register_sim();
#endif
   gmi_register_mesh();
   pumi_mesh = apf::loadMdsMesh(options["model-file"].get<string>().c_str(),
                                options["mesh"]["file"].get<string>().c_str());
   int mesh_dim = pumi_mesh->getDimension();
   int nEle = pumi_mesh->count(mesh_dim);
   int ref_levels = (int)floor(log(10000. / nEle) / log(2.) / mesh_dim);
   // Perform Uniform refinement
   // if (ref_levels > 1)
   // {
   //    ma::Input* uniInput = ma::configureUniformRefine(pumi_mesh, ref_levels);
   //    ma::adapt(uniInput);
   // }
   pumi_mesh->verify();
   mesh.reset(new MeshType(comm, pumi_mesh));
   PCU_Comm_Free();
#ifdef MFEM_USE_SIMMETRIX
   gmi_sim_stop();
   Sim_unregisterAllKeys();
#endif
#else
   mesh.reset(new MeshType(comm, *smesh));
#endif //MFEM_USE_PUMI
#else
   mesh.reset(new MeshType(*smesh));
#endif //MFEM_USE_MPI
}

void AbstractSolver::setInitialCondition(
    void (*u_init)(const Vector &, Vector &))
{
   // TODO: Need to verify that this is ok for scalar fields
   VectorFunctionCoefficient u0(num_state, u_init);
   u->ProjectCoefficient(u0);
   // DenseMatrix vals;
   // Vector uj;
   // for (int i = 0; i < fes->GetNE(); i++)
   // {
   //    const FiniteElement *fe = fes->GetFE(i);
   //    const IntegrationRule *ir = &(fe->GetNodes());
   //    ElementTransformation *T = fes->GetElementTransformation(i);
   //    u->GetVectorValues(*T, *ir, vals);
   //    for (int j = 0; j < ir->GetNPoints(); j++)
   //    {
   //       vals.GetColumnReference(j, uj);
   //       cout << "uj = " << uj(0) << ", " << uj(1) << ", " << uj(2) << ", " << uj(3) << endl;
   //    }
   // }
}

void AbstractSolver::setInitialCondition(const Vector &uic)
{
   // TODO: Need to verify that this is ok for scalar fields
   VectorConstantCoefficient u0(uic);
   u->ProjectCoefficient(u0);
}

double AbstractSolver::calcL2Error(
    void (*u_exact)(const Vector &, Vector &), int entry)
{
   // TODO: need to generalize to parallel
   VectorFunctionCoefficient exsol(num_state, u_exact);
   //return u->ComputeL2Error(ue);

   double loc_norm = 0.0;
   const FiniteElement *fe;
   ElementTransformation *T;
   DenseMatrix vals, exact_vals;
   Vector loc_errs;

   if (entry < 0)
   {
      // sum up the L2 error over all states
      for (int i = 0; i < fes->GetNE(); i++)
      {
         fe = fes->GetFE(i);
         const IntegrationRule *ir = &(fe->GetNodes());
         T = fes->GetElementTransformation(i);
         u->GetVectorValues(*T, *ir, vals);
         exsol.Eval(exact_vals, *T, *ir);
         vals -= exact_vals;
         loc_errs.SetSize(vals.Width());
         vals.Norm2(loc_errs);
         for (int j = 0; j < ir->GetNPoints(); j++)
         {
            const IntegrationPoint &ip = ir->IntPoint(j);
            T->SetIntPoint(&ip);
            loc_norm += ip.weight * T->Weight() * (loc_errs(j) * loc_errs(j));
         }
      }
   }
   else
   {
      // calculate the L2 error for component index `entry`
      for (int i = 0; i < fes->GetNE(); i++)
      {
         fe = fes->GetFE(i);
         const IntegrationRule *ir = &(fe->GetNodes());
         T = fes->GetElementTransformation(i);
         u->GetVectorValues(*T, *ir, vals);
         exsol.Eval(exact_vals, *T, *ir);
         vals -= exact_vals;
         loc_errs.SetSize(vals.Width());
         vals.GetRow(entry, loc_errs);
         for (int j = 0; j < ir->GetNPoints(); j++)
         {
            const IntegrationPoint &ip = ir->IntPoint(j);
            T->SetIntPoint(&ip);
            loc_norm += ip.weight * T->Weight() * (loc_errs(j) * loc_errs(j));
         }
      }
   }
   double norm;
#ifdef MFEM_USE_MPI
   MPI_Allreduce(&loc_norm, &norm, 1, MPI_DOUBLE, MPI_SUM, comm);
#else
   norm = loc_norm;
#endif
   if (norm < 0.0) // This was copied from mfem...should not happen for us
   {
      return -sqrt(-norm);
   }
   return sqrt(norm);
}

double AbstractSolver::calcResidualNorm()
{
   GridFunType r(fes.get());
   double res_norm;
#ifdef MFEM_USE_MPI
   HypreParVector *U = u->GetTrueDofs();
   HypreParVector *R = r.GetTrueDofs();
   res->Mult(*U, *R);   
   double loc_norm = (*R)*(*R);
   MPI_Allreduce(&loc_norm, &res_norm, 1, MPI_DOUBLE, MPI_SUM, comm);
#else
   res->Mult(*u, r);
   res_norm = r*r;
#endif
   res_norm = sqrt(res_norm);
   return res_norm;
}

double AbstractSolver::calcStepSize(double cfl) const
{
   throw MachException("AbstractSolver::calcStepSize(cfl)\n"
                       "\tis not implemented for this class!");
}

void AbstractSolver::printSolution(const std::string &file_name,
                                   int refine)
{
   // TODO: These mfem functions do not appear to be parallelized
   ofstream sol_ofs(file_name + ".vtk");
   sol_ofs.precision(14);
   if (refine == -1)
   {
      refine = options["space-dis"]["degree"].get<int>() + 1;
   }
   mesh->PrintVTK(sol_ofs, refine);
   u->SaveVTK(sol_ofs, "Solution", refine);
   sol_ofs.close();
}

void AbstractSolver::printResidual(const std::string &file_name,
                                        int refine)
{
   GridFunType r(fes.get());
#ifdef MFEM_USE_MPI
   HypreParVector *U = u->GetTrueDofs();
   res->Mult(*U, r);
#else
   res->Mult(*u, r);
#endif
   // TODO: These mfem functions do not appear to be parallelized
   ofstream res_ofs(file_name + ".vtk");
   res_ofs.precision(14);
   if (refine == -1)
   {
      refine = options["space-dis"]["degree"].get<int>() + 1;
   }
   mesh->PrintVTK(res_ofs, refine);
   r.SaveVTK(res_ofs, "Residual", refine);
   res_ofs.close();
}

void AbstractSolver::solveForState()
{
   if (options["steady"].get<bool>() == true)
   {
      solveSteady();
   }
   else
   {
      solveUnsteady();
   }
}

void AbstractSolver::solveSteady()
{
   double t1, t2;
   if(0==rank)
   {
      t1 = MPI_Wtime();
   }
#ifdef MFEM_USE_PETSC   
   // Get the PetscSolver option 
   double abstol = options["petscsolver"]["abstol"].get<double>();
   double reltol = options["petscsolver"]["reltol"].get<double>();
   int maxiter = options["petscsolver"]["maxiter"].get<int>();
   int ptl = options["petscsolver"]["printlevel"].get<int>();

   solver.reset(new mfem::PetscLinearSolver(fes->GetComm(), "solver_", 0));
   prec.reset(new mfem::PetscPreconditioner(fes->GetComm(), "prec_"));
   dynamic_cast<mfem::PetscLinearSolver *>(solver.get())->SetPreconditioner(*prec);

   dynamic_cast<mfem::PetscSolver *>(solver.get())->SetAbsTol(abstol);
   dynamic_cast<mfem::PetscSolver *>(solver.get())->SetRelTol(reltol);
   dynamic_cast<mfem::PetscSolver *>(solver.get())->SetMaxIter(maxiter);
   dynamic_cast<mfem::PetscSolver *>(solver.get())->SetPrintLevel(ptl);
   std::cout << "Petsc Solver set.\n";
   //Get the newton solver options
   double nabstol = options["newton"]["abstol"].get<double>();
   double nreltol = options["newton"]["reltol"].get<double>();
   int nmaxiter = options["newton"]["maxiter"].get<int>();
   int nptl = options["newton"]["printlevel"].get<int>();
   newton_solver.reset(new mfem::NewtonSolver(fes->GetComm()));
   newton_solver->iterative_mode = true;
   newton_solver->SetSolver(*solver);
   newton_solver->SetOperator(*res);
   newton_solver->SetAbsTol(nabstol);
   newton_solver->SetRelTol(nreltol);
   newton_solver->SetMaxIter(nmaxiter);
   newton_solver->SetPrintLevel(nptl);
   std::cout << "Newton solver is set.\n";
   // Solve the nonlinear problem with r.h.s at 0
   mfem::Vector b;
   mfem::Vector u_true;
   u->GetTrueDofs(u_true);
   newton_solver->Mult(b, u_true);
   MFEM_VERIFY(newton_solver->GetConverged(), "Newton solver did not converge.");
   u->SetFromTrueDofs(u_true);
   if(0==rank)
   {
      t2 = MPI_Wtime();
      cout << "Time for solving nonlinear system is " << (t2 - t1) << endl;
   }
#else
   // Hypre solver section
   //prec.reset( new HypreBoomerAMG() );
   //prec->SetPrintLevel(0);
   std::cout << "ILU preconditioner is not available in Hypre. Running HypreGMRES"
               << " without preconditioner.\n";
   
   double tol = options["lin-solver"]["tol"].get<double>();
   int maxiter = options["lin-solver"]["maxiter"].get<int>();
   int ptl = options["lin-solver"]["printlevel"].get<int>();
   solver.reset( new HypreGMRES(fes->GetComm()) );
   dynamic_cast<mfem::HypreGMRES*> (solver.get())->SetTol(tol);
   dynamic_cast<mfem::HypreGMRES*> (solver.get())->SetMaxIter(maxiter);
   dynamic_cast<mfem::HypreGMRES*> (solver.get())->SetPrintLevel(ptl);

   //solver->SetPreconditioner(*prec);
   double nabstol = options["newton"]["abstol"].get<double>();
   double nreltol = options["newton"]["reltol"].get<double>();
   int nmaxiter = options["newton"]["maxiter"].get<int>();
   int nptl = options["newton"]["printlevel"].get<int>();
   newton_solver.reset(new mfem::NewtonSolver(fes->GetComm()));
   newton_solver->iterative_mode = true;
   newton_solver->SetSolver(*solver);
   newton_solver->SetOperator(*res);
   newton_solver->SetPrintLevel(nptl);
   newton_solver->SetRelTol(nreltol);
   newton_solver->SetAbsTol(nabstol);
   newton_solver->SetMaxIter(nmaxiter);

   // Solve the nonlinear problem with r.h.s at 0
   mfem::Vector b;
   mfem::Vector u_true;
   u->GetTrueDofs(u_true);
   newton_solver->Mult(b,  *u);
   MFEM_VERIFY(newton_solver->GetConverged(), "Newton solver did not converge.");
   u->SetFromTrueDofs(u_true);
#endif
}

void AbstractSolver::solveUnsteady()
{
   // TODO: This is not general enough.

   double t = 0.0;
   evolver->SetTime(t);
   ode_solver->Init(*evolver);

   // output the mesh and initial condition
   // TODO: need to swtich to vtk for SBP
   int precision = 8;
   {
      ofstream omesh("initial.mesh");
      omesh.precision(precision);
      mesh->Print(omesh);
      ofstream osol("initial-sol.gf");
      osol.precision(precision);
      u->Save(osol);
   }

   printSolution("init");

   bool done = false;
   double t_final = options["time-dis"]["t-final"].get<double>();
   std::cout << "t_final is " << t_final << '\n';
   double dt = options["time-dis"]["dt"].get<double>();
   bool calc_dt = options["time-dis"]["const-cfl"].get<bool>();
   for (int ti = 0; !done;)
   {
      if (calc_dt)
      {
         dt = calcStepSize(options["time-dis"]["cfl"].get<double>());
      }
      double dt_real = min(dt, t_final - t);
      if (ti % 10 == 0)
      {
         *out << "iter " << ti << ": time = " << t << ": dt = " << dt_real
              << " (" << round(10 * t / t_final) << "% complete)" << endl;
      }
#ifdef MFEM_USE_MPI
      HypreParVector *U = u->GetTrueDofs();
      ode_solver->Step(*U, t, dt_real);
      *u = *U;
#else
      ode_solver->Step(*u, t, dt_real);
#endif
      ti++;
      done = (t >= t_final - 1e-8 * dt);
      //std::cout << "t_final is " << t_final << ", done is " << done << std::endl;
      /*       if (done || ti % vis_steps == 0)
      {
         cout << "time step: " << ti << ", time: " << t << endl;

         if (visualization)
         {
            sout << "solution\n" << mesh << u << flush;
         }

         if (visit)
         {
            dc->SetCycle(ti);
            dc->SetTime(t);
            dc->Save();
         }
      } */
   }

   // Save the final solution. This output can be viewed later using GLVis:
   // glvis -m unitGridTestMesh.msh -g adv-final.gf".
   {
      ofstream osol("final.gf");
      osol.precision(precision);
      u->Save(osol);
   }
   // write the solution to vtk file
   if (options["space-dis"]["basis-type"].get<string>() == "csbp")
   {
      ofstream sol_ofs("final_cg.vtk");
      sol_ofs.precision(14);
      mesh->PrintVTK(sol_ofs, options["space-dis"]["degree"].get<int>() + 1);
      u->SaveVTK(sol_ofs, "Solution", options["space-dis"]["degree"].get<int>() + 1);
      sol_ofs.close();
      printSolution("final");
   }
   else if (options["space-dis"]["basis-type"].get<string>() == "dsbp")
   {
      ofstream sol_ofs("final_dg.vtk");
      sol_ofs.precision(14);
      mesh->PrintVTK(sol_ofs, options["space-dis"]["degree"].get<int>() + 1);
      u->SaveVTK(sol_ofs, "Solution", options["space-dis"]["degree"].get<int>() + 1);
      sol_ofs.close();
      printSolution("final");
   }
   // TODO: These mfem functions do not appear to be parallelized
}

double AbstractSolver::calcOutput(const std::string &fun)
{
   try
   {
      if (output.find(fun) == output.end())
      {
         cout << "Did not find " << fun << " in output map?" << endl;
      }
      return output.at(fun).GetEnergy(*u);
   }
   catch (const std::out_of_range &exception)
   {
      std::cerr << exception.what() << endl;
   }
}

void AbstractSolver::jacobianCheck()
{
   // initialize the variables
   const double delta = 1e-5;
   std::unique_ptr<GridFunType> u_plus;
   std::unique_ptr<GridFunType> u_minus;
   std::unique_ptr<GridFunType> perturbation_vec;
   perturbation_vec.reset(new GridFunType(fes.get()));
   VectorFunctionCoefficient up(num_state, perturb_fun);
   perturbation_vec->ProjectCoefficient(up);
   u_plus.reset(new GridFunType(fes.get()));
   u_minus.reset(new GridFunType(fes.get()));

   // set uplus and uminus to the current state
   *u_plus = *u;
   *u_minus = *u;
   u_plus->Add(delta, *perturbation_vec);
   u_minus->Add(-delta, *perturbation_vec);

   std::unique_ptr<GridFunType> res_plus;
   std::unique_ptr<GridFunType> res_minus;
   res_plus.reset(new GridFunType(fes.get()));
   res_minus.reset(new GridFunType(fes.get()));

   res->Mult(*u_plus, *res_plus);
   res->Mult(*u_minus, *res_minus);

   res_plus->Add(-1.0, *res_minus);
   res_plus->Set(1 / (2 * delta), *res_plus);

   // result from GetGradient(x)
   std::unique_ptr<GridFunType> jac_v;
   jac_v.reset(new GridFunType(fes.get()));
   mfem::Operator &jac = res->GetGradient(*u);
   jac.Mult(*perturbation_vec, *jac_v);
   // check the difference norm
   jac_v->Add(-1.0, *res_plus);
   std::cout << "The difference norm is " << jac_v->Norml2() << '\n';
}

} // namespace mach<|MERGE_RESOLUTION|>--- conflicted
+++ resolved
@@ -83,13 +83,8 @@
 void AbstractSolver::initDerived()
 {
    // define the number of states, the fes, and the state grid function
-<<<<<<< HEAD
    num_state = this->getNumState(); // <--- this is a virtual fun
    if ( 0==rank ) { cout << "Num states = " << num_state << endl; }
-=======
-   num_state = getNumState(); // <--- this is a virtual fun
-   cout << "Num states = " << num_state << endl;
->>>>>>> 0a8218f4
    fes.reset(new SpaceType(mesh.get(), fec.get(), num_state,
                    Ordering::byVDIM));
    u.reset(new GridFunType(fes.get()));
@@ -110,43 +105,7 @@
    double alpha = 1.0;
    res.reset(new NonlinearFormType(fes.get()));
    // Add integrators; this can be simplified if we template the entire class
-<<<<<<< HEAD
-   // if(0 == rank)
-   // {
-   //    std::cout << "In rank " << rank << ": fes Vsize " << fes->GetVSize() << ". fes TrueVsize " << fes->GetTrueVSize();
-   //    std::cout << ". fes ndofs is "<<fes->GetNDofs() << ". res size " << res->Width() << ". u size "<< u->Size();
-   //    const mfem::SparseMatrix *P = fes->GetConformingProlongation();
-   //    if(!P) {std::cout << ". P is empty. " << "Conforming dof " << fes->GetConformingVSize()<< '\n';}
-   // }
-   // MPI_Barrier(comm);
-   // if(1 == rank)
-   // {
-   //    std::cout << "In rank " << rank << ": fes Vsize " << fes->GetVSize() << ". fes TrueVsize " << fes->GetTrueVSize();
-   //    std::cout << ". fes ndofs is "<<fes->GetNDofs() << ". res size " << res->Width() << ". u size "<< u->Size();
-   //    const mfem::SparseMatrix *P = fes->GetConformingProlongation();
-   //    if(!P) {std::cout << ". P is empty. " << "Conforming dof " << fes->GetConformingVSize()<< '\n';}
-   // }
-   // MPI_Barrier(comm);
-   // if(2 == rank)
-   // {
-   //    std::cout << "In rank " << rank << ": fes Vsize " << fes->GetVSize() << ". fes TrueVsize " << fes->GetTrueVSize();
-   //    std::cout << ". fes ndofs is "<<fes->GetNDofs() << ". res size " << res->Width() << ". u size "<< u->Size();
-   //    const mfem::SparseMatrix *P = fes->GetConformingProlongation();
-   //    if(!P) {std::cout << ". P is empty. " << "Conforming dof " << fes->GetConformingVSize()<< '\n';}
-   // }
-   // MPI_Barrier(comm);
-   // if(3 == rank)
-   // {
-   //    std::cout << "In rank " << rank << ": fes Vsize " << fes->GetVSize() << ". fes TrueVsize " << fes->GetTrueVSize();
-   //    std::cout << ". fes ndofs is "<<fes->GetNDofs() << ". res size " << res->Width() << ". u size "<< u->Size();
-   //    const mfem::SparseMatrix *P = fes->GetConformingProlongation();
-   //    if(!P) {std::cout << ". P is empty. " << "Conforming dof " << fes->GetConformingVSize()<< '\n';}
-   // }
-   // MPI_Barrier(comm);
    this->addVolumeIntegrators(alpha);
-=======
-   addVolumeIntegrators(alpha);
->>>>>>> 0a8218f4
    auto &bcs = options["bcs"];
    bndry_marker.resize(bcs.size()); // need to set this before next method
    addBoundaryIntegrators(alpha);
