--- conflicted
+++ resolved
@@ -4,6 +4,7 @@
 #include <exception>
 #include <iostream>
 #include "mfem.hpp"
+
 namespace mach
 {
 /// Handles (high-level) exceptions in both serial and parallel
@@ -31,7 +32,6 @@
    std::string error_msg;
 };
 
-<<<<<<< HEAD
 /// for performing loop unrolling of dot-products using meta-programming
 /// \tparam xdouble - `double` or `adept::adouble`
 /// \tparam dim - number of dimensions for array
@@ -66,7 +66,6 @@
     return DotProduct<xdouble,dim>::result(a,b);
 }
 
-=======
 /// Handles print in parallel case
 template<typename _CharT, typename _Traits>
 
@@ -92,9 +91,7 @@
    {
       return &obj;
    }
-   
 }
->>>>>>> 18b03b61
 } // namespace mach
 
 #endif 