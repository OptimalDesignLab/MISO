
template <int dim>
void EulerIntegrator<dim>::calcFluxJacState(const mfem::Vector &dir,
                                            const mfem::Vector &q,
                                            mfem::DenseMatrix &flux_jac)
{
   // declare vectors of active input variables
   std::vector<adouble> dir_a(dir.Size());
   std::vector<adouble> q_a(q.Size());
   // copy data from mfem::Vector
   adept::set_values(dir_a.data(), dir.Size(), dir.GetData());
   adept::set_values(q_a.data(), q.Size(), q.GetData());
   // start recording
   this->stack.new_recording();
   // the depedent variable must be declared after the recording
   std::vector<adouble> flux_a(q.Size());
   mach::calcEulerFlux<adouble, dim>(dir_a.data(), q_a.data(),
                                     flux_a.data());
   // set the independent and dependent variable
   this->stack.independent(q_a.data(), q.Size());
   this->stack.dependent(flux_a.data(), q.Size());
   // calculate the jacobian w.r.t state vaiables
   this->stack.jacobian(flux_jac.GetData());
}

template <int dim>
void EulerIntegrator<dim>::calcFluxJacDir(const mfem::Vector &dir,
                                          const mfem::Vector &q,
                                          mfem::DenseMatrix &flux_jac)
{
   // declare vectors of active input variables
   std::vector<adouble> dir_a(dir.Size());
   std::vector<adouble> q_a(q.Size());
   // copy data from mfem::Vector
   adept::set_values(dir_a.data(), dir.Size(), dir.GetData());
   adept::set_values(q_a.data(), q.Size(), q.GetData());
   // start recording
   this->stack.new_recording();
   // the depedent variable must be declared after the recording
   std::vector<adouble> flux_a(q.Size());
   mach::calcEulerFlux<adouble, dim>(dir_a.data(), q_a.data(),
                                     flux_a.data());
   this->stack.independent(dir_a.data(), dir.Size());
   this->stack.dependent(flux_a.data(), q.Size());
   // calculate the jacobian w.r.t state vaiables
   this->stack.jacobian(flux_jac.GetData());
}

template <int dim>
void IsmailRoeIntegrator<dim>::calcFluxJacStates(int di, const mfem::Vector &qL,
                                                 const mfem::Vector &qR,
                                                 mfem::DenseMatrix &jacL,
                                                 mfem::DenseMatrix &jacR)
{
   // store the full jacobian in jac
   mfem::DenseMatrix jac(dim + 2, 2 * (dim + 2));
   // vector of active input variables
   std::vector<adouble> qL_a(qL.Size());
   std::vector<adouble> qR_a(qR.Size());
   // initialize adouble inputs
   adept::set_values(qL_a.data(), qL.Size(), qL.GetData());
   adept::set_values(qR_a.data(), qR.Size(), qR.GetData());
   // start recording
   this->stack.new_recording();
   // create vector of active output variables
   std::vector<adouble> flux_a(qL.Size());
   // run algorithm
   mach::calcIsmailRoeFlux<adouble, dim>(di, qL_a.data(),
                                         qR_a.data(), flux_a.data());
   // identify independent and dependent variables
   this->stack.independent(qL_a.data(), qL.Size());
   this->stack.independent(qR_a.data(), qR.Size());
   this->stack.dependent(flux_a.data(), qL.Size());
   // compute and store jacobian in jac 
   this->stack.jacobian_reverse(jac.GetData());
   // retrieve the jacobian w.r.t left state
   jacL.CopyCols(jac, 0, dim + 1);
   // retrieve the jacobian w.r.t right state
   jacR.CopyCols(jac, dim + 2, 2 * (dim + 2) - 1);
}

template <int dim>
void SlipWallBC<dim>::calcFluxJacState(const mfem::Vector &x,
                                       const mfem::Vector &dir,
                                       const mfem::Vector &q,
                                       mfem::DenseMatrix &flux_jac)
{
   // create containers for active double objects for each input
   std::vector<adouble> x_a(x.Size());
   std::vector<adouble> dir_a(dir.Size());
   std::vector<adouble> q_a(q.Size());
   // initialize active double containers with data from inputs
   adept::set_values(x_a.data(), x.Size(), x.GetData());
   adept::set_values(dir_a.data(), dir.Size(), dir.GetData());
   adept::set_values(q_a.data(), q.Size(), q.GetData());
   // start new stack recording
   this->stack.new_recording();
   // create container for active double flux output
   std::vector<adouble> flux_a(q.Size());
   mach::calcSlipWallFlux<adouble, dim>(x_a.data(), dir_a.data(), q_a.data(),
                                        flux_a.data());
   this->stack.independent(q_a.data(), q.Size());
   this->stack.dependent(flux_a.data(), q.Size());
   this->stack.jacobian(flux_jac.GetData());
}

template <int dim>
void SlipWallBC<dim>::calcFluxJacDir(const mfem::Vector &x,
                                     const mfem::Vector &dir,
                                     const mfem::Vector &q,
                                     mfem::DenseMatrix &flux_jac)
{
   // create containers for active double objects for each input
   std::vector<adouble> x_a(x.Size());
   std::vector<adouble> dir_a(dir.Size());
   std::vector<adouble> q_a(q.Size());
   // initialize active double containers with data from inputs
   adept::set_values(x_a.data(), x.Size(), x.GetData());
   adept::set_values(dir_a.data(), dir.Size(), dir.GetData());
   adept::set_values(q_a.data(), q.Size(), q.GetData());
   // start new stack recording
   this->stack.new_recording();
   // create container for active double flux output
   std::vector<adouble> flux_a(q.Size());
   mach::calcSlipWallFlux<adouble, dim>(x_a.data(), dir_a.data(), q_a.data(),
                                        flux_a.data());
   this->stack.independent(dir_a.data(), dir.Size());
   this->stack.dependent(flux_a.data(), q.Size());
   this->stack.jacobian(flux_jac.GetData());
}

template <int dim>
void EntStableLPSIntegrator<dim>::convertVarsJacState(const mfem::Vector &q,
                                                      mfem::DenseMatrix &dwdu)
{
   // vector of active input variables
   std::vector<adouble> q_a(q.Size());
   // initialize adouble inputs
   adept::set_values(q_a.data(), q.Size(), q.GetData());
   // start recording
   this->stack.new_recording();
   // create vector of active output variables
   std::vector<adouble> w_a(q.Size());
   // run algorithm
   calcEntropyVars<adouble,dim>(q_a.data(), w_a.data());
   // identify independent and dependent variables
   this->stack.independent(q_a.data(), q.Size());
   this->stack.dependent(w_a.data(), q.Size());
   // compute and store jacobian in dwdu
   this->stack.jacobian(dwdu.GetData());
}

template <int dim>
void EntStableLPSIntegrator<dim>::applyScalingJacState(
    const mfem::DenseMatrix &adjJ, const mfem::Vector &q,
    const mfem::Vector &vec, mfem::DenseMatrix &mat_vec_jac)
{
   // declare vectors of active input variables
	int adjJ_a_size = adjJ.Height() * adjJ.Width();
   std::vector<adouble> adjJ_a(adjJ_a_size);
   std::vector<adouble> q_a(q.Size());
   std::vector<adouble> vec_a(vec.Size());
   // copy data from mfem::Vector
   adept::set_values(adjJ_a.data(), adjJ_a_size, adjJ.GetData());
   adept::set_values(q_a.data(), q.Size(), q.GetData());
   adept::set_values(vec_a.data(), vec.Size(), vec.GetData());
   // start recording
   this->stack.new_recording();
   // the dependent variable must be declared after the recording
   std::vector<adouble> mat_vec_a(q.Size());
   mach::applyLPSScaling<adouble,dim>(adjJ_a.data(), q_a.data(), vec_a.data(),
                                      mat_vec_a.data());
   // set the independent and dependent variable
   this->stack.independent(q_a.data(), q.Size());
   this->stack.dependent(mat_vec_a.data(), q.Size());
   // Calculate the jabobian
   this->stack.jacobian(mat_vec_jac.GetData());
}

template <int dim>
void EntStableLPSIntegrator<dim>::applyScalingJacAdjJ(
    const mfem::DenseMatrix &adjJ, const mfem::Vector &q,
    const mfem::Vector &vec, mfem::DenseMatrix &mat_vec_jac)
{
   // create containers for active double objects
   std::vector<adouble> adjJ_a(adjJ.Height()*adjJ.Width());
   std::vector<adouble> q_a(q.Size());
   std::vector<adouble> vec_a(vec.Size());
   // initialize active double containers with input data
   adept::set_values(adjJ_a.data(), adjJ.Height()*adjJ.Width(),
                     adjJ.GetData());
   adept::set_values(q_a.data(), q.Size(), q.GetData());
   adept::set_values(vec_a.data(), vec.Size(), vec.GetData());
   // start new stack recording
   this->stack.new_recording();
   // create container for active double mat_vec output
   std::vector<adouble> mat_vec_a(q.Size());
   applyLPSScaling<adouble, dim>(adjJ_a.data(), q_a.data(), vec_a.data(),
                                       mat_vec_a.data());
   this->stack.independent(adjJ_a.data(), adjJ.Height()*adjJ.Width());
   this->stack.dependent(mat_vec_a.data(), q.Size());
   this->stack.jacobian(mat_vec_jac.GetData()); 
}

template <int dim>
void EntStableLPSIntegrator<dim>::applyScalingJacV(
    const mfem::DenseMatrix &adjJ, const mfem::Vector &q,
    mfem::DenseMatrix &mat_vec_jac)
{
   // declare vectors of active input variables
	int adjJ_a_size = adjJ.Height() * adjJ.Width();
   std::vector<adouble> adjJ_a(adjJ_a_size);
   std::vector<adouble> q_a(q.Size());
   std::vector<adouble> vec_a(q.Size());
   // copy data from mfem::Vector
   adept::set_values(adjJ_a.data(), adjJ_a_size, adjJ.GetData());
   adept::set_values(q_a.data(), q.Size(), q.GetData());
<<<<<<< HEAD
   // dependence on vec is linear, so any value is ok; use q
   adept::set_values(vec_a.data(), q.Size(), q.GetData());
=======
   adept::set_values(vec_a.data(), vec.Size(), vec.GetData());
>>>>>>> a1869bc0
   // start recording
   this->stack.new_recording();
   // the dependent variable must be declared after the recording
   std::vector<adouble> mat_vec_a(q.Size());
   mach::applyLPSScaling<adouble,dim>(adjJ_a.data(), q_a.data(), vec_a.data(),
                                      mat_vec_a.data());
   // set the independent and dependent variable
   this->stack.independent(vec_a.data(), q.Size());
   this->stack.dependent(mat_vec_a.data(), q.Size());
   // Calculate the jabobian
   this->stack.jacobian(mat_vec_jac.GetData());
<<<<<<< HEAD
=======
}

template <int dim>
void EntStableLPSIntegrator<dim>::convertVarsJacState(const mfem::Vector &q,
                                                      mfem::DenseMatrix &dwdu)
{
   // vector of active input variables
   std::vector<adouble> q_a(q.Size());
   // initialize adouble inputs
   adept::set_values(q_a.data(), q.Size(), q.GetData());
   // start recording
   this->stack.new_recording();
   // create vector of active output variables
   std::vector<adouble> w_a(q.Size());
   // run algorithm
   calcEntropyVars<adouble,dim>(q_a.data(), w_a.data());
   // identify independent and dependent variables
   this->stack.independent(q_a.data(), q.Size());
   this->stack.dependent(w_a.data(), q.Size());
   // compute and store jacobian in dwdu
   this->stack.jacobian(dwdu.GetData());
}

template <int dim>
void InterfaceIntegrator<dim>::calcFluxJacState(const mfem::Vector &dir,
                              const mfem::Vector &qL, const mfem::Vector &qR,
                              mfem::DenseMatrix &jacL,
                              mfem::DenseMatrix &jacR)
{
   // full size jacobian stores both left the right jac state
   mfem::DenseMatrix jac(qL.Size(), 2 * qL.Size());
   // vector of active input variables
   std::vector<adouble> dir_a(dir.Size());
   std::vector<adouble> qR_a(qR.Size());
   std::vector<adouble> qL_a(qL.Size());
   // initialize the value
   adept::set_values(dir_a.data(), dir.Size(), dir.GetData());
   adept::set_values(qL_a.data(), qL.Size(), qL.GetData());
   adept::set_values(qR_a.data(), qR.Size(), qR.GetData());
   // start new recording
   this->stack.new_recording();
   // create vector of active output variables
   std::vector<adouble> flux_a(qL.Size());
   mach::calcIsmailRoeFaceFlux<adouble, dim>(dir_a.data(), qL_a.data(),
                                       qR_a.data(), flux_a.data());
   // set the independent and dependent variables
   this->stack.independent(qL_a.data(), qL.Size());
   this->stack.independent(qR_a.data(), qR.Size());
   this->stack.dependent(flux_a.data(), qL.Size());
   // compute the jacobian
   this->stack.jacobian_reverse(jac.GetData());
   // retrieve the left the right jacobians
   jacL.CopyCols(jac, 0, qL.Size()-1);
   jacR.CopyCols(jac, qL.Size(), 2 * qL.Size() - 1);
}

template <int dim>
void InterfaceIntegrator<dim>::calcFluxJacDir(const mfem::Vector &dir,
                           const mfem::Vector &qL, const mfem::Vector &qR,
                           mfem::DenseMatrix &jac_dir)
{
   // vector of active input variables
   std::vector<adouble> dir_a(dir.Size());
   std::vector<adouble> qR_a(qR.Size());
   std::vector<adouble> qL_a(qL.Size());
   // initialize the value
   adept::set_values(dir_a.data(), dir.Size(), dir.GetData());
   adept::set_values(qL_a.data(), qL.Size(), qL.GetData());
   adept::set_values(qR_a.data(), qR.Size(), qR.GetData());
   // start new recording
   this->stack.new_recording();
   // create vector of active output variables
   std::vector<adouble> flux_a(qL.Size());
   mach::calcIsmailRoeFaceFlux<adouble, dim>(dir_a.data(), qL_a.data(),
                                       qR_a.data(), flux_a.data());
   // set the independent and dependent variables
   this->stack.independent(dir_a.data(), dir.Size());
   this->stack.dependent(flux_a.data(), qL.size());
   // compute the jacobian w.r.t dir
   this->stack.jacobian(jac_dir.GetData());
>>>>>>> a1869bc0
}<|MERGE_RESOLUTION|>--- conflicted
+++ resolved
@@ -215,12 +215,8 @@
    // copy data from mfem::Vector
    adept::set_values(adjJ_a.data(), adjJ_a_size, adjJ.GetData());
    adept::set_values(q_a.data(), q.Size(), q.GetData());
-<<<<<<< HEAD
    // dependence on vec is linear, so any value is ok; use q
    adept::set_values(vec_a.data(), q.Size(), q.GetData());
-=======
-   adept::set_values(vec_a.data(), vec.Size(), vec.GetData());
->>>>>>> a1869bc0
    // start recording
    this->stack.new_recording();
    // the dependent variable must be declared after the recording
@@ -232,29 +228,6 @@
    this->stack.dependent(mat_vec_a.data(), q.Size());
    // Calculate the jabobian
    this->stack.jacobian(mat_vec_jac.GetData());
-<<<<<<< HEAD
-=======
-}
-
-template <int dim>
-void EntStableLPSIntegrator<dim>::convertVarsJacState(const mfem::Vector &q,
-                                                      mfem::DenseMatrix &dwdu)
-{
-   // vector of active input variables
-   std::vector<adouble> q_a(q.Size());
-   // initialize adouble inputs
-   adept::set_values(q_a.data(), q.Size(), q.GetData());
-   // start recording
-   this->stack.new_recording();
-   // create vector of active output variables
-   std::vector<adouble> w_a(q.Size());
-   // run algorithm
-   calcEntropyVars<adouble,dim>(q_a.data(), w_a.data());
-   // identify independent and dependent variables
-   this->stack.independent(q_a.data(), q.Size());
-   this->stack.dependent(w_a.data(), q.Size());
-   // compute and store jacobian in dwdu
-   this->stack.jacobian(dwdu.GetData());
 }
 
 template <int dim>
@@ -314,5 +287,4 @@
    this->stack.dependent(flux_a.data(), qL.size());
    // compute the jacobian w.r.t dir
    this->stack.jacobian(jac_dir.GetData());
->>>>>>> a1869bc0
 }