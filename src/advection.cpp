#include "advection.hpp"
#include "sbp_fe.hpp"
#include "diag_mass_integ.hpp"
#include "linear_evolver.hpp"

using namespace mfem;
using namespace std;

namespace mach
{

void AdvectionIntegrator::AssembleElementMatrix(
   const FiniteElement &el, ElementTransformation &Trans, DenseMatrix &elmat)
{
   using SBP = const SBPTriangleElement&;
   int num_nodes = el.GetDof();
   int dim = el.GetDim();
#ifdef MFEM_THREAD_SAFE
   DenseMatrix vel, velhat, adjJ, Q;
   Vector vel_i, velhat_i, Udi;
#endif
   elmat.SetSize(num_nodes);
   velhat.SetSize(dim, num_nodes); // scaled velocity in reference space
   adjJ.SetSize(dim); // adjJ = |J|*dxi/dx = adj(dx/dxi)
   Vector vel_i; // reference to vel at a node
   Vector velhat_i; // reference to velhat at a node
   Udi.SetSize(num_nodes); // reference to one component of velhat at all nodes

   // Evaluate the velocity at the nodes and get the velocity in reference space
   // vel and velhat are dim x num_nodes
   vel_coeff.Eval(vel, Trans, el.GetNodes());
   for (int i = 0; i < num_nodes; i++)
   {
      vel.GetColumnReference(i, vel_i);
      velhat.GetColumnReference(i, velhat_i);
      Trans.SetIntPoint(&el.GetNodes().IntPoint(i));
      CalcAdjugate(Trans.Jacobian(), adjJ);
      adjJ.Mult(vel_i, velhat_i);
   }
   // loop over the reference space dimensions and sum (transposed) operators
   elmat = 0.0;
   for (int di = 0; di < el.GetDim(); di++)
   {
      static_cast<SBP>(el).getWeakOperator(di, Q, true);
      velhat.GetRow(di, Udi);
      Q.RightScaling(Udi); // This makes Q_{di}^T * diag(Udi)
      elmat.Add(-alpha, Q); // minus sign accounts for integration by parts
   }
}

LPSIntegrator::LPSIntegrator(
    VectorCoefficient &velc, double a, double diss_coeff)
    : vel_coeff(velc)
{
   alpha = a;
   lps_coeff = diss_coeff;
}

void LPSIntegrator::AssembleElementMatrix(
   const FiniteElement &el, ElementTransformation &Trans, DenseMatrix &elmat)
{
   using SBP = const SBPTriangleElement&;
   int num_nodes = el.GetDof();
   int dim = el.GetDim();
#ifdef MFEM_THREAD_SAFE
   DenseMatrix vel, adjJ, P;
   Vector velhat_i, AH;
#endif
   elmat.SetSize(num_nodes);
   adjJ.SetSize(dim); // adjJ = |J|*dxi/dx = adj(dx/dxi)
   P.SetSize(num_nodes); // LPS projection operator
   velhat_i.SetSize(dim); // scaled velocity in reference space at a node
   AH.SetSize(num_nodes); // the scaling matrix for LPS

   // Get AH: the scaling matrix, A, times the quadrature weights, H
   vel_coeff.Eval(vel, Trans, el.GetNodes());
   Vector vel_i; // reference to vel at a node
   const Vector &H = static_cast<SBP>(el).returnDiagNorm();
   for (int i = 0; i < num_nodes; i++)
   {
      vel.GetColumnReference(i, vel_i);
      Trans.SetIntPoint(&el.GetNodes().IntPoint(i));
      CalcAdjugate(Trans.Jacobian(), adjJ);
      adjJ.Mult(vel_i, velhat_i);
      AH(i) = alpha*lps_coeff*H(i)*velhat_i.Norml2();
   }
   // Get the projection operator, construct LPS, and add to element matrix
   static_cast<SBP>(el).getLocalProjOperator(P);
   P.Transpose();
   MultADAt(P, AH, elmat);
}

AdvectionSolver::AdvectionSolver(const string &opt_file_name,
                                 void (*vel_field)(const Vector &, Vector &))
   : AbstractSolver(opt_file_name)
{
   // set the finite-element space and create (but do not initialize) the
   // state GridFunction
   num_state = 1;
   fes.reset(new SpaceType(static_cast<MeshType*>(mesh.get()), fec.get(), num_state, Ordering::byVDIM)); 
<<<<<<< HEAD
   u.reset(new GridFunctionType(static_cast<SpaceType*>(fes.get())));
   *out << "Number of finite element unknowns: "
        << fes->GetTrueVSize() << endl;
   *out << "\tNumber of vertices = " << fes->GetNV() << endl;
   *out << "\tNumber of vertex Dofs = " << fes->GetNVDofs() << endl;
   *out << "\tNumber of edge Dofs = " << fes->GetNEDofs() << endl;
   *out << "\tNumber of face Dofs = " << fes->GetNFDofs() << endl;
   *out << "\tNumber of Boundary Edges = "<< fes->GetNBE() << endl;
=======
   u.reset(new GridFunType(static_cast<SpaceType*>(fes.get())));
#ifdef MFEM_USE_MPI
   cout << "Number of finite element unknowns: "
        << fes->GetTrueVSize() << endl;
#else 
   cout << "Number of finite element unknowns: "
        << fes->GlobalTrueVSize() << endl;
#endif
   //cout << "\tNumber of vertices = " << fes->GetNV() << endl;
   //cout << "\tNumber of vertex Dofs = " << fes->GetNVDofs() << endl;
   //cout << "\tNumber of edge Dofs = " << fes->GetNEDofs() << endl;
   //cout << "\tNumber of face Dofs = " << fes->GetNFDofs() << endl;
   //cout << "\tNumber of Boundary Edges = "<< fes->GetNBE() << endl;
>>>>>>> 09a50715

   // set up the mass matrix
   mass.reset(new BilinearFormType(static_cast<SpaceType*>(fes.get())));
   mass->AddDomainIntegrator(new DiagMassIntegrator(num_state));
   mass->Assemble();
   mass->Finalize();

   // set up the stiffness matrix
   velocity.reset(new VectorFunctionCoefficient(mesh->Dimension(), vel_field));
<<<<<<< HEAD
   *out << "dimension is " << mesh->Dimension() << endl;
   res.reset(new BilinearFormType(static_cast<SpaceType*>(fes.get())));
   static_cast<BilinearFormType*>(res.get())->AddDomainIntegrator(
      new AdvectionIntegrator(*velocity, -1.0));
   // TODO: need to add an integrator for LPS 

=======
   cout << "dimension is " << mesh->Dimension() << endl;
   stiff.reset(new BilinearFormType(static_cast<SpaceType*>(fes.get())));
   stiff->AddDomainIntegrator(new AdvectionIntegrator(*velocity, -1.0));
   // add the LPS stabilization
   double lps_coeff = options["lps-coeff"].get<double>();
   stiff->AddDomainIntegrator(new LPSIntegrator(*velocity, -1.0, lps_coeff));
>>>>>>> 09a50715
   int skip_zeros = 0;
   stiff->Assemble(skip_zeros);
   stiff->Finalize(skip_zeros);

   // define the time-dependent operator
<<<<<<< HEAD
   evolver.reset(new LinearEvolver(mass->SpMat(),
                 static_cast<BilinearFormType*>(res.get())->SpMat(), *out));
=======
#ifdef MFEM_USE_MPI
   // The parallel bilinear forms return a pointer that this solver owns
   mass_matrix.reset(mass->ParallelAssemble());
   stiff_matrix.reset(stiff->ParallelAssemble());
#else
   mass_matrix.reset(new MatrixType(mass->SpMat()));
   stiff_matrix.reset(new MatrixType(stiff->SpMat()));
#endif
   evolver.reset(new LinearEvolver(*mass_matrix, *stiff_matrix));

>>>>>>> 09a50715
}

} // namespace mach<|MERGE_RESOLUTION|>--- conflicted
+++ resolved
@@ -98,22 +98,12 @@
    // state GridFunction
    num_state = 1;
    fes.reset(new SpaceType(static_cast<MeshType*>(mesh.get()), fec.get(), num_state, Ordering::byVDIM)); 
-<<<<<<< HEAD
-   u.reset(new GridFunctionType(static_cast<SpaceType*>(fes.get())));
+   u.reset(new GridFunType(static_cast<SpaceType*>(fes.get())));
+#ifdef MFEM_USE_MPI
    *out << "Number of finite element unknowns: "
         << fes->GetTrueVSize() << endl;
-   *out << "\tNumber of vertices = " << fes->GetNV() << endl;
-   *out << "\tNumber of vertex Dofs = " << fes->GetNVDofs() << endl;
-   *out << "\tNumber of edge Dofs = " << fes->GetNEDofs() << endl;
-   *out << "\tNumber of face Dofs = " << fes->GetNFDofs() << endl;
-   *out << "\tNumber of Boundary Edges = "<< fes->GetNBE() << endl;
-=======
-   u.reset(new GridFunType(static_cast<SpaceType*>(fes.get())));
-#ifdef MFEM_USE_MPI
-   cout << "Number of finite element unknowns: "
-        << fes->GetTrueVSize() << endl;
 #else 
-   cout << "Number of finite element unknowns: "
+   *out << "Number of finite element unknowns: "
         << fes->GlobalTrueVSize() << endl;
 #endif
    //cout << "\tNumber of vertices = " << fes->GetNV() << endl;
@@ -121,7 +111,6 @@
    //cout << "\tNumber of edge Dofs = " << fes->GetNEDofs() << endl;
    //cout << "\tNumber of face Dofs = " << fes->GetNFDofs() << endl;
    //cout << "\tNumber of Boundary Edges = "<< fes->GetNBE() << endl;
->>>>>>> 09a50715
 
    // set up the mass matrix
    mass.reset(new BilinearFormType(static_cast<SpaceType*>(fes.get())));
@@ -131,30 +120,17 @@
 
    // set up the stiffness matrix
    velocity.reset(new VectorFunctionCoefficient(mesh->Dimension(), vel_field));
-<<<<<<< HEAD
    *out << "dimension is " << mesh->Dimension() << endl;
-   res.reset(new BilinearFormType(static_cast<SpaceType*>(fes.get())));
-   static_cast<BilinearFormType*>(res.get())->AddDomainIntegrator(
-      new AdvectionIntegrator(*velocity, -1.0));
-   // TODO: need to add an integrator for LPS 
-
-=======
-   cout << "dimension is " << mesh->Dimension() << endl;
    stiff.reset(new BilinearFormType(static_cast<SpaceType*>(fes.get())));
    stiff->AddDomainIntegrator(new AdvectionIntegrator(*velocity, -1.0));
    // add the LPS stabilization
    double lps_coeff = options["lps-coeff"].get<double>();
    stiff->AddDomainIntegrator(new LPSIntegrator(*velocity, -1.0, lps_coeff));
->>>>>>> 09a50715
    int skip_zeros = 0;
    stiff->Assemble(skip_zeros);
    stiff->Finalize(skip_zeros);
 
    // define the time-dependent operator
-<<<<<<< HEAD
-   evolver.reset(new LinearEvolver(mass->SpMat(),
-                 static_cast<BilinearFormType*>(res.get())->SpMat(), *out));
-=======
 #ifdef MFEM_USE_MPI
    // The parallel bilinear forms return a pointer that this solver owns
    mass_matrix.reset(mass->ParallelAssemble());
@@ -163,9 +139,8 @@
    mass_matrix.reset(new MatrixType(mass->SpMat()));
    stiff_matrix.reset(new MatrixType(stiff->SpMat()));
 #endif
-   evolver.reset(new LinearEvolver(*mass_matrix, *stiff_matrix));
+   evolver.reset(new LinearEvolver(*mass_matrix, *stiff_matrix, *out));
 
->>>>>>> 09a50715
 }
 
 } // namespace mach