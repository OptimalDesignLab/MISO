--- conflicted
+++ resolved
@@ -1,5 +1,4 @@
-<<<<<<< HEAD
-set(MACH_COMMON_HEADERS
+set(MISO_COMMON_HEADERS
    abstract_solver.hpp
    coefficient.hpp
    common.hpp
@@ -8,23 +7,22 @@
    evolver.hpp
    functional_output.hpp
    inexact_newton.hpp
-   mach_linearform.hpp
-   mach_output.hpp
-   mach_residual.hpp
+   linesearch.hpp
+   miso_linearform.hpp
+   miso_output.hpp
+   miso_residual.hpp
    material_library.hpp
    matrix_operators.hpp
    mfem_extensions.hpp
    ode.hpp
    orthopoly.hpp
+   relaxed_newton.hpp
    sbp_fe.hpp
    surface.hpp
    surface_def.hpp
 )
 
-target_sources(mach
-=======
 target_sources(miso
->>>>>>> 37fcab9f
    PRIVATE
       abstract_solver.cpp
       coefficient.cpp
@@ -32,32 +30,21 @@
       evolver.cpp
       functional_output.cpp
       inexact_newton.cpp
-<<<<<<< HEAD
-      mach_linearform.cpp
+      linesearch.cpp
+      miso_linearform.cpp
       material_library.cpp
       matrix_operators.cpp
-=======
-      inexact_newton.hpp
-      miso_linearform.cpp
-      miso_linearform.hpp
-      miso_output.hpp
-      miso_residual.hpp
-      material_library.hpp
->>>>>>> 37fcab9f
       mfem_extensions.cpp
       ode.cpp
       orthopoly.cpp
+      relaxed_newton.cpp
       sbp_fe.cpp
-      ${MACH_COMMON_HEADERS}
+      ${MISO_COMMON_HEADERS}
 )
 
-<<<<<<< HEAD
-add_public_headers_to_target(mach "${MACH_COMMON_HEADERS}")
+add_public_headers_to_target(miso "${MISO_COMMON_HEADERS}")
 
-target_include_directories(mach
-=======
 target_include_directories(miso
->>>>>>> 37fcab9f
    PUBLIC
      "$<BUILD_INTERFACE:${CMAKE_CURRENT_SOURCE_DIR}>"
      "$<INSTALL_INTERFACE:${CMAKE_INSTALL_INCLUDE_DIR}>"
