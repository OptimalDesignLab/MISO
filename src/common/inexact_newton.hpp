#ifndef MFEM_INEXACTNEWTON
#define MFEM_INEXACTNEWTON

#include "mfem.hpp"

namespace mfem
{
/// Inexact Newton's method solving F(x) = b with globalization.
class InexactNewton : public mfem::NewtonSolver
{ 
public:
   /// Constructor for Inexact Newton Solver
   /// \param[in] eta_init - initial value of eta, the forcing parameter
   /// \param[in] eta_maximum - maximum value of eta
   /// \param[in] ared_scale - defines target actual reduction in the residual 
   /// \note this only defines the inexact Newton parameters; the actual
   /// problem is defined by the operator `oper`
   InexactNewton(double eta_init = 1e-4,double eta_maximum = 1e-1,
                  double ared_scale=1e-4)
      : eta(eta_init), eta_max(eta_maximum), t(ared_scale) {}

#ifdef MFEM_USE_MPI
   /// Constructor for Inexact Newton Solver
   /// \param[in] comm - a MPI communicator
   /// \param[in] eta_init - initial value of eta, the forcing parameter
   /// \param[in] eta_maximum - maximum value of eta
   /// \param[in] ared_scale - defines target actual reduction in the residual
   /// \note this only defines the inexact Newton parameters; the actual
   /// problem is defined by the operator `oper`
   InexactNewton(MPI_Comm comm, double eta_init = 1e-4, 
               double eta_maximum = 1e-1, double ared_scale = 1e-4)
      : NewtonSolver(comm), eta(eta_init), eta_max(eta_maximum),
        t(ared_scale) { std::cout << "Constructed InexactNewton object" << std::endl; }
#endif

   /// Set the operator that defines the nonlinear system
   /// \param[in] op - problem operator `r` in `r(x) = b`
   virtual void SetOperator(const mfem::Operator &op) override;

   /// Solve the nonlinear system with right-hand side b
   /// \param[in] b - the right-hand side vector (can be zero)
   /// \param[in] x - intial "guess" for solution
<<<<<<< HEAD
   virtual void Mult(const mfem::Vector &b, mfem::Vector &x) const;
=======
   virtual void Mult(const mfem::Vector &b, mfem::Vector &x) const override;
>>>>>>> 41fe1ebd

   mfem::Solver *GetSolver(){return prec;}

protected:
   /// Jacobian of the nonlinear operator; needed by ComputeStepSize();
   mutable Operator *jac;
   /// member vector saves the new x position.
   mutable mfem::Vector x_new;
   /// Parameters for inexact newton method.
   mutable double eta, eta_max, t;
   const double theta_min = 0.1;
   const double theta_max = 0.5;

private:
   /// Explicitly hide NewtonSolver's const qualified Mult method
   using NewtonSolver::Mult;

   /// Back tracking globalization
   /// \param[in] x - current solution
   /// \param[in] b - the right-hand side vector in `r(x) = b`
   /// \param[in] norm - norm of the current residual, `||r(x)||`
   /// \returns the globalized stepsize
   /// \warning `prec` must be 
   /// \note See Pawlowski et al., doi:10.1137/S0036144504443511 for details
   /// regarding the line search method and its parameters.
   double ComputeStepSize(const mfem::Vector &x, const mfem::Vector &b, 
                          const double norm) const;
};

} // namespace mfem

#endif<|MERGE_RESOLUTION|>--- conflicted
+++ resolved
@@ -40,11 +40,7 @@
    /// Solve the nonlinear system with right-hand side b
    /// \param[in] b - the right-hand side vector (can be zero)
    /// \param[in] x - intial "guess" for solution
-<<<<<<< HEAD
-   virtual void Mult(const mfem::Vector &b, mfem::Vector &x) const;
-=======
    virtual void Mult(const mfem::Vector &b, mfem::Vector &x) const override;
->>>>>>> 41fe1ebd
 
    mfem::Solver *GetSolver(){return prec;}
 
