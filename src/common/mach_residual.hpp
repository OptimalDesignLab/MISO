#ifndef MACH_RESIDUAL
#define MACH_RESIDUAL

#include "mfem.hpp"
#include "nlohmann/json.hpp"

#include "mach_input.hpp"
#include "utils.hpp"

namespace mach
{
template <typename T>
<<<<<<< HEAD
void linearize(T & /*unused*/, const MachInputs & /*unused*/)
{
   throw NotImplementedException(
       "not specialized for concrete residual type!\n");
}
=======
MPI_Comm getMPIComm(const T & /*unused*/)
{
   throw MachException("getComm not specialized for concrete residual type!\n");
}

template <typename T>
void setInputs(T & /*unused*/, const MachInputs & /*unused*/)
{ }
>>>>>>> 92d809c0

template <typename T>
mfem::Operator &getJacobianTranspose(T & /*unused*/,
                                     const MachInputs & /*unused*/,
                                     const std::string & /*unused*/)
{
   throw NotImplementedException(
       "not specialized for concrete residual type!\n");
}

template <typename T>
void setUpAdjointSystem(T & /*unused*/,
                        mfem::Solver & /*unused*/,
                        const MachInputs & /*unused*/,
                        mfem::Vector & /*unused*/,
                        mfem::Vector & /*unused*/)
{
   throw NotImplementedException(
       "not specialized for concrete residual type!\n");
}

template <typename T>
double jacobianVectorProduct(T & /*unused*/,
                             const mfem::Vector & /*unused*/,
                             const std::string & /*unused*/)
{
   throw NotImplementedException("not specialized for concrete type!\n");
}

template <typename T>
void jacobianVectorProduct(T & /*unused*/,
                           const mfem::Vector & /*unused*/,
                           const std::string & /*unused*/,
                           mfem::Vector & /*unused*/)
{
   throw NotImplementedException("not specialized for concrete type!\n");
}
template <typename T>
double vectorJacobianProduct(T & /*unused*/,
                             const mfem::Vector & /*unused*/,
                             const std::string & /*unused*/)
{
   throw NotImplementedException("not specialized for concrete type!\n");
}

template <typename T>
void vectorJacobianProduct(T &,
                           const mfem::Vector & /*unused*/,
                           const std::string & /*unused*/,
                           mfem::Vector & /*unused*/)
{
   throw NotImplementedException("not specialized for concrete type!\n");
}

template <typename T>
double calcEntropy(T & /*unused*/, const MachInputs & /*unused*/)
{
   throw NotImplementedException(
       "not specialized for concrete residual type!\n");
}

template <typename T>
double calcEntropyChange(T & /*unused*/, const MachInputs & /*unused*/)
{
   throw NotImplementedException(
       "not specialized for concrete residual type!\n");
}

template <typename T>
mfem::Operator *getMassMatrix(T & /*unused*/, const nlohmann::json & /*unused*/)
{
   return nullptr;
}

template <typename T>
mfem::Solver *getPreconditioner(T & /*unused*/,
                                const nlohmann::json & /*unused*/)
{
   return nullptr;
}

template <typename T>
mfem::Operator &getJacobianBlock(T & /*unused*/,
                                 const MachInputs & /*unused*/,
                                 int)
{
   throw MachException(
       "getJacobianBlock not specialized for concrete residual type!\n");
}

/// Defines a common interface for residual functions used by mach.
/// A MachResidual can wrap any type `T` that has the interface of a residual
/// function.  For example, one instance of `T` is given by `MachNonlinearForm`,
/// so that every nonlinear form can be wrapped by a MachResidual.
/// \note We use this approach to achieve polymorphism without inheritance.
/// This is important because we need to derive from `mfem` classes frequently,
/// but at the same time we need to build on their classes' functionality.
/// Without this approach, we would need to use frequent dynamic casts because
/// we have pointers to base classes.
/// \note This approach is based on the example in Sean Parent's talk:
/// ``Inheritance is the base class of evil''
class MachResidual final : public mfem::Operator
{
public:
   /// Returns a reference to the underlying concrete type
   /// \tparam T - a residual class
   /// \note This is useful when the underlying concrete type is known at the
   /// client side, and methods specific to the concrete type need to be called.
   template <typename T>
   friend T &getConcrete(MachResidual &residual);

   template <typename T>
   friend const T &getConcrete(const MachResidual &residual);

   /// Get the MPI Communicator associated with the residual
   /// \param[in] residual - the residual whose comm is desired
   /// \returns the MPI Communicator for the residual
   /// \note Optional.  Needed for some global operations (inner products)
   friend MPI_Comm getMPIComm(const MachResidual &residual);

   /// Gets the number of equations/unknowns of the underlying residual type
   /// \param[inout] residual - the residual whose size is being queried
   /// \returns the number of equations/unknowns
   /// \note Needed, e.g., by the ODESystemOperator constructor (see evolver.*)
   friend int getSize(const MachResidual &residual);

   /// Set inputs in the underlying residual type
   /// \param[inout] residual - the residual being assigned the input
   /// \param[in] inputs - the inputs that are being assigned
   /// \note Ends up calling `setInputs` on either the `MachNonlinearForm` or
   /// a specialized version for each particular residual.
   friend void setInputs(MachResidual &residual, const MachInputs &inputs);

   /// Set options in the underlying residual type
   /// \param[inout] residual - the residual whose options are being set
   /// \param[in] options - the options that are being assigned
   friend void setOptions(MachResidual &residual,
                          const nlohmann::json &options);

   /// Evaluate the residual function at given inputs and return as `res_vec`
   /// \param[inout] residual - the residual being evaluated
   /// \param[in] inputs - the independent variables at which to evaluate `res`
   /// \param[out] res_vec - the dependent variable, the output from `residual`
   friend void evaluate(MachResidual &residual,
                        const MachInputs &inputs,
                        mfem::Vector &res_vec);

   /// Cache inputs for the residual and internally store Jacobians
   /// \param[inout] residual - the residual being evaluated
   /// \param[in] inputs - the independent variables at which to evaluate `res`
   friend void linearize(MachResidual &residual, const MachInputs &inputs);

   /// Compute the Jacobian of the given residual and return a reference to it
   /// \param[inout] residual - function whose Jacobian we want
   /// \param[in] inputs - the variables needed to evaluate the Jacobian
   /// \param[in] wrt - the input we are differentiating with respect to
   /// \returns a reference to the residual's Jacobian with respect to `wrt`
   /// \note the underlying `Operator` is owned by `residual`
   friend mfem::Operator &getJacobian(MachResidual &residual,
                                      const MachInputs &inputs,
                                      const std::string &wrt);

<<<<<<< HEAD
   /// Compute the transpose of the Jacobian of the given residual and return
   /// a reference to it
   /// \param[inout] residual - function whose Jacobian we want
   /// \param[in] inputs - the variables needed to evaluate the Jacobian
   /// \param[in] wrt - the input we are differentiating with respect to
   /// \returns a reference to the residual's Jacobian with respect to `wrt`
   /// transposed
   /// \note the underlying `Operator` is owned by `residual`
   friend mfem::Operator &getJacobianTranspose(MachResidual &residual,
                                               const MachInputs &inputs,
                                               const std::string &wrt);

   friend void setUpAdjointSystem(MachResidual &residual,
                                  mfem::Solver &adj_solver,
                                  const MachInputs &inputs,
                                  mfem::Vector &state_bar,
                                  mfem::Vector &adjoint);

   /// Compute the residual's sensitivity to a scalar and contract it with
   /// wrt_dot
   /// \param[inout] residual - the residual whose sensitivity we want
   /// \param[in] wrt_dot - the "wrt"-sized vector to contract with the
   /// sensitivity
   /// \param[in] wrt - string denoting what variable to take the derivative
   /// with respect to
   /// \return the assembled/contracted sensitivity
   friend double jacobianVectorProduct(MachResidual &residual,
                                       const mfem::Vector &wrt_dot,
                                       const std::string &wrt);

   /// Compute the residual's sensitivity to a vector and contract it with
   /// wrt_dot
   /// \param[inout] residual - the residual whose sensitivity we want
   /// \param[in] wrt_dot - the "wrt"-sized vector to contract with the
   /// sensitivity
   /// \param[in] wrt - string denoting what variable to take the derivative
   /// with respect to
   /// \param[inout] res_dot - the assembled/contracted sensitivity is
   /// accumulated into res_dot
   friend void jacobianVectorProduct(MachResidual &residual,
                                     const mfem::Vector &wrt_dot,
                                     const std::string &wrt,
                                     mfem::Vector &res_dot);

   /// Compute the residual's sensitivity to a scalar and contract it with
   /// res_bar
   /// \param[inout] residual - the residual whose sensitivity we want
   /// \param[in] res_bar - the residual-sized vector to contract with the
   /// sensitivity
   /// \param[in] wrt - string denoting what variable to take the derivative
   /// with respect to
   /// \return the assembled/contracted sensitivity
   friend double vectorJacobianProduct(MachResidual &residual,
                                       const mfem::Vector &res_bar,
                                       const std::string &wrt);

   /// Compute the residual's sensitivity to a vector and contract it with
   /// res_bar
   /// \param[inout] residual - the residual whose sensitivity we want
   /// \param[in] res_bar - the residual-sized vector to contract with the
   /// sensitivity
   /// \param[in] wrt - string denoting what variable to take the derivative
   /// with respect to
   /// \param[inout] wrt_bar - the assembled/contracted sensitivity is
   /// accumulated into wrt_bar
   friend void vectorJacobianProduct(MachResidual &residual,
                                     const mfem::Vector &res_bar,
                                     const std::string &wrt,
                                     mfem::Vector &wrt_bar);
=======
   /// Get a reference to `iblock`th block of the Jacobian for a block system
   /// \param[inout] residual - function whose Jacobian we want
   /// \param[in] inputs - the variables needed to evaluate the Jacobian
   /// \param[in] iblock - the block whose Jacobian is sought
   /// \note this is for the state Jacobian only
   friend mfem::Operator &getJacobianBlock(MachResidual &residual,
                                           const MachInputs &inputs,
                                           int iblock);
>>>>>>> 92d809c0

   /// Evaluate the entropy functional at the given state
   /// \param[inout] residual - function with an associated entropy
   /// \param[in] inputs - the variables needed to evaluate the entropy
   /// \return the entropy functional
   /// \note optional, but must be implemented for relaxation RK
   friend double calcEntropy(MachResidual &residual, const MachInputs &inputs);

   /// Evaluate the residual weighted by the entropy variables
   /// \param[inout] residual - function with an associated entropy
   /// \param[in] inputs - the variables needed to evaluate the entropy
   /// \return the product `w^T res`
   /// \note The entropy variables, `w`, are evaluated at `state`, and `res` is
   /// equal to `-state_dot`.
   friend double calcEntropyChange(MachResidual &residual,
                                   const MachInputs &inputs);

   /// Return the mass matrix corresponding to the residual
   /// \param[inout] residual - the object owning the mass matrix
   /// \param[in] options - options specific to the mass matrix (if needed)
   /// \return pointer to the mass matrix
   /// \note if a concrete residual type does not define a getMassMatrix
   /// function a `nullptr` will be returned.
   /// \note pointer owned by the residual.
   friend mfem::Operator *getMassMatrix(MachResidual &residual,
                                        const nlohmann::json &options);

   /// Return a preconditioner for the residual's state Jacobian
   /// \param[inout] residual - the object owning the preconditioner
   /// \param[in] options - options specific to the preconditioner (if needed)
   /// \return pointer to preconditioner for the state Jacobian
   /// \note if a concrete residual type does not define a getPreconditioner
   /// function a `nullptr` will be returned.
   /// \note pointer owned by the residual.
   friend mfem::Solver *getPreconditioner(MachResidual &residual,
                                          const nlohmann::json &options);

   /// We need to support these overrides so that the MachResidual type can be
   /// directly set as the operator for an MFEM NonlinearSolver
   void Mult(const mfem::Vector &state, mfem::Vector &res_vec) const override
   {
      MachInputs inputs{{"state", state}};
      self_->eval_(inputs, res_vec);
   }

   /// We need to support these overrides so that the MachResidual type can be
   /// directly set as the operator for an MFEM NonlinearSolver
   mfem::Operator &GetGradient(const mfem::Vector &state) const override
   {
      MachInputs inputs{{"state", state}};
      return self_->getJac_(inputs, "state");
   }

   // TODO: we will eventual want to add functions for Jacobian products

   // The following constructors, assignment operators, and destructors allow
   // the `MachResidual` to wrap the generic type `T`.
   template <typename T>
   MachResidual(T x) : Operator(getSize(x)), self_(new model<T>(std::move(x)))
   { }

private:
   /// Abstract base class with common functions needed by all residuals
   class concept_t
   {
   public:
      virtual ~concept_t() = default;
      virtual MPI_Comm getComm_() const = 0;
      virtual int getSize_() const = 0;
      virtual void setInputs_(const MachInputs &inputs) = 0;
      virtual void setOptions_(const nlohmann::json &options) = 0;
      virtual void eval_(const MachInputs &inputs, mfem::Vector &res_vec) = 0;
      virtual void linearize_(const MachInputs &inputs) = 0;
      virtual mfem::Operator &getJac_(const MachInputs &inputs,
                                      const std::string &wrt) = 0;
<<<<<<< HEAD
      virtual mfem::Operator &getJacT_(const MachInputs &inputs,
                                       const std::string &wrt) = 0;
      virtual void setUpAdjointSystem_(mfem::Solver &adj_solver,
                                       const MachInputs &inputs,
                                       mfem::Vector &state_bar,
                                       mfem::Vector &adjoint) = 0;
      virtual double jacobianVectorProduct_(const mfem::Vector &wrt_dot,
                                            const std::string &wrt) = 0;
      virtual void jacobianVectorProduct_(const mfem::Vector &wrt_dot,
                                          const std::string &wrt,
                                          mfem::Vector &res_dot) = 0;
      virtual double vectorJacobianProduct_(const mfem::Vector &res_bar,
                                            const std::string &wrt) = 0;
      virtual void vectorJacobianProduct_(const mfem::Vector &res_bar,
                                          const std::string &wrt,
                                          mfem::Vector &wrt_bar) = 0;
=======
      virtual mfem::Operator &getJacBlock_(const MachInputs &inputs,
                                           int iblock) = 0;
>>>>>>> 92d809c0
      virtual double calcEntropy_(const MachInputs &inputs) = 0;
      virtual double calcEntropyChange_(const MachInputs &inputs) = 0;
      virtual mfem::Operator *getMass_(const nlohmann::json &options) = 0;
      virtual mfem::Solver *getPrec_(const nlohmann::json &options) = 0;
   };

   /// Concrete (templated) class for residuals
   /// \tparam T - a residual class
   template <typename T>
   class model final : public concept_t
   {
   public:
      model(T x) : data_(std::move(x)) { }
      MPI_Comm getComm_() const override { return getMPIComm(data_); }
      int getSize_() const override { return getSize(data_); }
      void setInputs_(const MachInputs &inputs) override
      {
         setInputs(data_, inputs);
      }
      void setOptions_(const nlohmann::json &options) override
      {
         setOptions(data_, options);
      }
      void eval_(const MachInputs &inputs, mfem::Vector &res_vec) override
      {
         evaluate(data_, inputs, res_vec);
      }
      void linearize_(const MachInputs &inputs) override
      {
         linearize(data_, inputs);
      }
      mfem::Operator &getJac_(const MachInputs &inputs,
                              const std::string &wrt) override
      {
         return getJacobian(data_, inputs, wrt);
      }
<<<<<<< HEAD
      mfem::Operator &getJacT_(const MachInputs &inputs,
                               const std::string &wrt) override
      {
         return getJacobianTranspose(data_, inputs, wrt);
      }
      void setUpAdjointSystem_(mfem::Solver &adj_solver,
                               const MachInputs &inputs,
                               mfem::Vector &state_bar,
                               mfem::Vector &adjoint) override
      {
         setUpAdjointSystem(data_, adj_solver, inputs, state_bar, adjoint);
      }
      double jacobianVectorProduct_(const mfem::Vector &wrt_dot,
                                    const std::string &wrt) override
      {
         return jacobianVectorProduct(data_, wrt_dot, wrt);
      }
      void jacobianVectorProduct_(const mfem::Vector &wrt_dot,
                                  const std::string &wrt,
                                  mfem::Vector &res_dot) override
      {
         jacobianVectorProduct(data_, wrt_dot, wrt, res_dot);
      }
      double vectorJacobianProduct_(const mfem::Vector &res_bar,
                                    const std::string &wrt) override
      {
         return vectorJacobianProduct(data_, res_bar, wrt);
      }
      void vectorJacobianProduct_(const mfem::Vector &res_bar,
                                  const std::string &wrt,
                                  mfem::Vector &wrt_bar) override
      {
         vectorJacobianProduct(data_, res_bar, wrt, wrt_bar);
=======
      mfem::Operator &getJacBlock_(const MachInputs &inputs,
                                   int iblock) override
      {
         return getJacobianBlock(data_, inputs, iblock);
>>>>>>> 92d809c0
      }
      double calcEntropy_(const MachInputs &inputs) override
      {
         return calcEntropy(data_, inputs);
      }
      double calcEntropyChange_(const MachInputs &inputs) override
      {
         return calcEntropyChange(data_, inputs);
      }
      mfem::Operator *getMass_(const nlohmann::json &options) override
      {
         return getMassMatrix(data_, options);
      }
      mfem::Solver *getPrec_(const nlohmann::json &options) override
      {
         return getPreconditioner(data_, options);
      }

      T data_;
   };

   /// Pointer to `model` via its abstract base class `concept_t`
   std::unique_ptr<concept_t> self_;
};

template <typename T>
inline T &getConcrete(MachResidual &residual)
{
   auto *model = dynamic_cast<MachResidual::model<T> *>(residual.self_.get());
   if (model == nullptr)
   {
      throw MachException("getConcrete() called with inconsistent template!");
   }
   else
   {
      return model->data_;
   }
}

template <typename T>
inline const T &getConcrete(const MachResidual &residual)
{
   auto *model = dynamic_cast<MachResidual::model<T> *>(residual.self_.get());
   if (model == nullptr)
   {
      throw MachException("getConcrete() called with inconsistent template!");
   }
   else
   {
      return model->data_;
   }
}

inline MPI_Comm getMPIComm(const MachResidual &residual)
{
   return residual.self_->getComm_();
}

inline int getSize(const MachResidual &residual)
{
   return residual.self_->getSize_();
}

inline void setInputs(MachResidual &residual, const MachInputs &inputs)
{
   // passes `inputs` on to the `setInputs` function for the concrete
   // residual type
   residual.self_->setInputs_(inputs);
}

inline void setOptions(MachResidual &residual, const nlohmann::json &options)
{
   // passes `options` on to the `setOptions` function for the concrete
   // residual type
   residual.self_->setOptions_(options);
}

inline void evaluate(MachResidual &residual,
                     const MachInputs &inputs,
                     mfem::Vector &res_vec)
{
   // passes `inputs` and `res_vec` on to the `evaluate` function for the
   // concrete residual type
   residual.self_->eval_(inputs, res_vec);
}

inline void linearize(MachResidual &residual, const MachInputs &inputs)
{
   residual.self_->linearize_(inputs);
}

inline mfem::Operator &getJacobian(MachResidual &residual,
                                   const MachInputs &inputs,
                                   const std::string &wrt)
{
   // passes `inputs` and `res_vec` on to the `getJacobian` function for the
   // concrete residual type
   return residual.self_->getJac_(inputs, wrt);
}

<<<<<<< HEAD
inline mfem::Operator &getJacobianTranspose(MachResidual &residual,
                                            const MachInputs &inputs,
                                            const std::string &wrt)
{
   // passes `inputs` and `res_vec` on to the `getJacobianTranspose` function
   // for the concrete residual type
   return residual.self_->getJacT_(inputs, wrt);
}

inline void setUpAdjointSystem(MachResidual &residual,
                               mfem::Solver &adj_solver,
                               const MachInputs &inputs,
                               mfem::Vector &state_bar,
                               mfem::Vector &adjoint)
{
   residual.self_->setUpAdjointSystem_(adj_solver, inputs, state_bar, adjoint);
}

inline double jacobianVectorProduct(MachResidual &residual,
                                    const mfem::Vector &wrt_dot,
                                    const std::string &wrt)
{
   return residual.self_->jacobianVectorProduct_(wrt_dot, wrt);
}

inline void jacobianVectorProduct(MachResidual &residual,
                                  const mfem::Vector &wrt_dot,
                                  const std::string &wrt,
                                  mfem::Vector &res_dot)
{
   residual.self_->jacobianVectorProduct_(wrt_dot, wrt, res_dot);
}

inline double vectorJacobianProduct(MachResidual &residual,
                                    const mfem::Vector &res_bar,
                                    const std::string &wrt)
{
   return residual.self_->vectorJacobianProduct_(res_bar, wrt);
}

inline void vectorJacobianProduct(MachResidual &residual,
                                  const mfem::Vector &res_bar,
                                  const std::string &wrt,
                                  mfem::Vector &wrt_bar)
{
   residual.self_->vectorJacobianProduct_(res_bar, wrt, wrt_bar);
=======
inline mfem::Operator &getJacobianBlock(MachResidual &residual,
                                        const MachInputs &inputs,
                                        int iblock)
{
   // passes `inputs` and `res_vec` on to the `getJacobianBlock` function for
   // the concrete residual type
   return residual.self_->getJacBlock_(inputs, iblock);
>>>>>>> 92d809c0
}

inline double calcEntropy(MachResidual &residual, const MachInputs &inputs)
{
   return residual.self_->calcEntropy_(inputs);
}

inline double calcEntropyChange(MachResidual &residual,
                                const MachInputs &inputs)
{
   return residual.self_->calcEntropyChange_(inputs);
}

inline mfem::Operator *getMassMatrix(MachResidual &residual,
                                     const nlohmann::json &options)
{
   return residual.self_->getMass_(options);
}

inline mfem::Solver *getPreconditioner(MachResidual &residual,
                                       const nlohmann::json &options)
{
   return residual.self_->getPrec_(options);
}

}  // namespace mach

#endif  // MACH_RESIDUAL<|MERGE_RESOLUTION|>--- conflicted
+++ resolved
@@ -10,22 +10,17 @@
 namespace mach
 {
 template <typename T>
-<<<<<<< HEAD
 void linearize(T & /*unused*/, const MachInputs & /*unused*/)
 {
    throw NotImplementedException(
        "not specialized for concrete residual type!\n");
 }
-=======
+
+template <typename T>
 MPI_Comm getMPIComm(const T & /*unused*/)
 {
    throw MachException("getComm not specialized for concrete residual type!\n");
 }
-
-template <typename T>
-void setInputs(T & /*unused*/, const MachInputs & /*unused*/)
-{ }
->>>>>>> 92d809c0
 
 template <typename T>
 mfem::Operator &getJacobianTranspose(T & /*unused*/,
@@ -101,8 +96,7 @@
 }
 
 template <typename T>
-mfem::Solver *getPreconditioner(T & /*unused*/,
-                                const nlohmann::json & /*unused*/)
+mfem::Solver *getPreconditioner(T & /*unused*/)
 {
    return nullptr;
 }
@@ -188,7 +182,6 @@
                                       const MachInputs &inputs,
                                       const std::string &wrt);
 
-<<<<<<< HEAD
    /// Compute the transpose of the Jacobian of the given residual and return
    /// a reference to it
    /// \param[inout] residual - function whose Jacobian we want
@@ -200,6 +193,15 @@
    friend mfem::Operator &getJacobianTranspose(MachResidual &residual,
                                                const MachInputs &inputs,
                                                const std::string &wrt);
+
+   /// Get a reference to `iblock`th block of the Jacobian for a block system
+   /// \param[inout] residual - function whose Jacobian we want
+   /// \param[in] inputs - the variables needed to evaluate the Jacobian
+   /// \param[in] iblock - the block whose Jacobian is sought
+   /// \note this is for the state Jacobian only
+   friend mfem::Operator &getJacobianBlock(MachResidual &residual,
+                                           const MachInputs &inputs,
+                                           int iblock);
 
    friend void setUpAdjointSystem(MachResidual &residual,
                                   mfem::Solver &adj_solver,
@@ -258,16 +260,6 @@
                                      const mfem::Vector &res_bar,
                                      const std::string &wrt,
                                      mfem::Vector &wrt_bar);
-=======
-   /// Get a reference to `iblock`th block of the Jacobian for a block system
-   /// \param[inout] residual - function whose Jacobian we want
-   /// \param[in] inputs - the variables needed to evaluate the Jacobian
-   /// \param[in] iblock - the block whose Jacobian is sought
-   /// \note this is for the state Jacobian only
-   friend mfem::Operator &getJacobianBlock(MachResidual &residual,
-                                           const MachInputs &inputs,
-                                           int iblock);
->>>>>>> 92d809c0
 
    /// Evaluate the entropy functional at the given state
    /// \param[inout] residual - function with an associated entropy
@@ -297,13 +289,11 @@
 
    /// Return a preconditioner for the residual's state Jacobian
    /// \param[inout] residual - the object owning the preconditioner
-   /// \param[in] options - options specific to the preconditioner (if needed)
    /// \return pointer to preconditioner for the state Jacobian
    /// \note if a concrete residual type does not define a getPreconditioner
    /// function a `nullptr` will be returned.
    /// \note pointer owned by the residual.
-   friend mfem::Solver *getPreconditioner(MachResidual &residual,
-                                          const nlohmann::json &options);
+   friend mfem::Solver *getPreconditioner(MachResidual &residual);
 
    /// We need to support these overrides so that the MachResidual type can be
    /// directly set as the operator for an MFEM NonlinearSolver
@@ -343,9 +333,10 @@
       virtual void linearize_(const MachInputs &inputs) = 0;
       virtual mfem::Operator &getJac_(const MachInputs &inputs,
                                       const std::string &wrt) = 0;
-<<<<<<< HEAD
       virtual mfem::Operator &getJacT_(const MachInputs &inputs,
                                        const std::string &wrt) = 0;
+      virtual mfem::Operator &getJacBlock_(const MachInputs &inputs,
+                                           int iblock) = 0;
       virtual void setUpAdjointSystem_(mfem::Solver &adj_solver,
                                        const MachInputs &inputs,
                                        mfem::Vector &state_bar,
@@ -360,14 +351,10 @@
       virtual void vectorJacobianProduct_(const mfem::Vector &res_bar,
                                           const std::string &wrt,
                                           mfem::Vector &wrt_bar) = 0;
-=======
-      virtual mfem::Operator &getJacBlock_(const MachInputs &inputs,
-                                           int iblock) = 0;
->>>>>>> 92d809c0
       virtual double calcEntropy_(const MachInputs &inputs) = 0;
       virtual double calcEntropyChange_(const MachInputs &inputs) = 0;
       virtual mfem::Operator *getMass_(const nlohmann::json &options) = 0;
-      virtual mfem::Solver *getPrec_(const nlohmann::json &options) = 0;
+      virtual mfem::Solver *getPrec_() = 0;
    };
 
    /// Concrete (templated) class for residuals
@@ -400,11 +387,15 @@
       {
          return getJacobian(data_, inputs, wrt);
       }
-<<<<<<< HEAD
       mfem::Operator &getJacT_(const MachInputs &inputs,
                                const std::string &wrt) override
       {
          return getJacobianTranspose(data_, inputs, wrt);
+      }
+      mfem::Operator &getJacBlock_(const MachInputs &inputs,
+                                   int iblock) override
+      {
+         return getJacobianBlock(data_, inputs, iblock);
       }
       void setUpAdjointSystem_(mfem::Solver &adj_solver,
                                const MachInputs &inputs,
@@ -434,12 +425,6 @@
                                   mfem::Vector &wrt_bar) override
       {
          vectorJacobianProduct(data_, res_bar, wrt, wrt_bar);
-=======
-      mfem::Operator &getJacBlock_(const MachInputs &inputs,
-                                   int iblock) override
-      {
-         return getJacobianBlock(data_, inputs, iblock);
->>>>>>> 92d809c0
       }
       double calcEntropy_(const MachInputs &inputs) override
       {
@@ -453,10 +438,7 @@
       {
          return getMassMatrix(data_, options);
       }
-      mfem::Solver *getPrec_(const nlohmann::json &options) override
-      {
-         return getPreconditioner(data_, options);
-      }
+      mfem::Solver *getPrec_() override { return getPreconditioner(data_); }
 
       T data_;
    };
@@ -540,7 +522,6 @@
    return residual.self_->getJac_(inputs, wrt);
 }
 
-<<<<<<< HEAD
 inline mfem::Operator &getJacobianTranspose(MachResidual &residual,
                                             const MachInputs &inputs,
                                             const std::string &wrt)
@@ -548,6 +529,15 @@
    // passes `inputs` and `res_vec` on to the `getJacobianTranspose` function
    // for the concrete residual type
    return residual.self_->getJacT_(inputs, wrt);
+}
+
+inline mfem::Operator &getJacobianBlock(MachResidual &residual,
+                                        const MachInputs &inputs,
+                                        int iblock)
+{
+   // passes `inputs` and `res_vec` on to the `getJacobianBlock` function for
+   // the concrete residual type
+   return residual.self_->getJacBlock_(inputs, iblock);
 }
 
 inline void setUpAdjointSystem(MachResidual &residual,
@@ -587,15 +577,6 @@
                                   mfem::Vector &wrt_bar)
 {
    residual.self_->vectorJacobianProduct_(res_bar, wrt, wrt_bar);
-=======
-inline mfem::Operator &getJacobianBlock(MachResidual &residual,
-                                        const MachInputs &inputs,
-                                        int iblock)
-{
-   // passes `inputs` and `res_vec` on to the `getJacobianBlock` function for
-   // the concrete residual type
-   return residual.self_->getJacBlock_(inputs, iblock);
->>>>>>> 92d809c0
 }
 
 inline double calcEntropy(MachResidual &residual, const MachInputs &inputs)
@@ -615,10 +596,9 @@
    return residual.self_->getMass_(options);
 }
 
-inline mfem::Solver *getPreconditioner(MachResidual &residual,
-                                       const nlohmann::json &options)
-{
-   return residual.self_->getPrec_(options);
+inline mfem::Solver *getPreconditioner(MachResidual &residual)
+{
+   return residual.self_->getPrec_();
 }
 
 }  // namespace mach
