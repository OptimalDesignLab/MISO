#include <cmath>

#include "mfem.hpp"

#include "miso_input.hpp"
#include "miso_integrator.hpp"
#include "functional_output.hpp"

using namespace mfem;

namespace miso
{
void setInputs(FunctionalOutput &output, const MISOInputs &inputs)
{
   for (const auto &[name, input] : inputs)
   {
      if (std::holds_alternative<InputVector>(input))
      {
         if (output.func_fields)
         {
            auto it = output.func_fields->find(name);
            if (it != output.func_fields->end())
            {
               auto &field = it->second;
               mfem::Vector field_tv;
               setVectorFromInput(input, field_tv);

               field.distributeSharedDofs(field_tv);
            }
         }
      }
   }
   setInputs(output.integs, inputs);
}

void setOptions(FunctionalOutput &output, const nlohmann::json &options)
{
   setOptions(output.integs, options);
   if (options.contains("attributes"))
   {
      auto attributes = options["attributes"].get<std::vector<int>>();
      for (auto &marker : output.domain_markers)
      {
         attrVecToArray(attributes, marker);
      }
      for (auto &marker : output.bdr_markers)
      {
         attrVecToArray(attributes, marker);
      }
   }
}

double calcOutput(FunctionalOutput &output, const MISOInputs &inputs)
{
   setInputs(output, inputs);
   Vector state;
   setVectorFromInputs(inputs, "state", state);
   if (state.Size() == 0)
   {
      output.scratch.SetSize(output.output.ParFESpace()->GetTrueVSize());
      state.NewDataAndSize(output.scratch.GetData(),
                           output.output.ParFESpace()->GetTrueVSize());
   }
   return output.output.GetEnergy(state);
}

double calcOutputPartial(FunctionalOutput &output,
                         const std::string &wrt,
                         const MISOInputs &inputs)
{
   return NAN;
}

void calcOutputPartial(FunctionalOutput &output,
                       const std::string &wrt,
<<<<<<< HEAD
                       const MachInputs &inputs,
                       Vector &partial)
=======
                       const MISOInputs &inputs,
                       HypreParVector &partial)
>>>>>>> 37fcab9f
{
   setInputs(output, inputs);

   if (wrt == "state")
   {
      Vector state;
      setVectorFromInputs(inputs, "state", state, false, true);
      output.output.Mult(state, partial);
   }
   else
   {
      output.output_sens.at(wrt).Assemble();
      output.output_sens.at(wrt).ParallelAssemble(partial);
   }
}

<<<<<<< HEAD
double jacobianVectorProduct(FunctionalOutput &output,
                             const mfem::Vector &wrt_dot,
                             const std::string &wrt)
{
   output.scratch.SetSize(wrt_dot.Size());
   if (wrt == "state")
   {
      Vector state;
      output.func_fields->at("state").setTrueVec(state);
      output.output.Mult(state, output.scratch);
   }
   else
   {
      output.output_sens.at(wrt).Assemble();
      output.output_sens.at(wrt).ParallelAssemble(output.scratch);
   }

   return InnerProduct(output.scratch, wrt_dot);
}

void vectorJacobianProduct(FunctionalOutput &output,
                           const mfem::Vector &out_bar,
                           const std::string &wrt,
                           mfem::Vector &wrt_bar)
{
   output.scratch.SetSize(wrt_bar.Size());
   if (wrt == "state")
   {
      Vector state;
      output.func_fields->at("state").setTrueVec(state);
      output.output.Mult(state, output.scratch);
   }
   else
   {
      output.output_sens.at(wrt).Assemble();
      output.output_sens.at(wrt).ParallelAssemble(output.scratch);
   }

   wrt_bar.Add(out_bar(0), output.scratch);
}

}  // namespace mach
=======
}  // namespace miso
>>>>>>> 37fcab9f
<|MERGE_RESOLUTION|>--- conflicted
+++ resolved
@@ -16,7 +16,7 @@
    {
       if (std::holds_alternative<InputVector>(input))
       {
-         if (output.func_fields)
+         if (output.func_fields != nullptr)
          {
             auto it = output.func_fields->find(name);
             if (it != output.func_fields->end())
@@ -54,8 +54,8 @@
 {
    setInputs(output, inputs);
    Vector state;
-   setVectorFromInputs(inputs, "state", state);
-   if (state.Size() == 0)
+   setVectorFromInputs(inputs, output.state_name, state);
+   if (state.Size() != output.output.ParFESpace()->GetTrueVSize())
    {
       output.scratch.SetSize(output.output.ParFESpace()->GetTrueVSize());
       state.NewDataAndSize(output.scratch.GetData(),
@@ -73,13 +73,8 @@
 
 void calcOutputPartial(FunctionalOutput &output,
                        const std::string &wrt,
-<<<<<<< HEAD
-                       const MachInputs &inputs,
+                       const MISOInputs &inputs,
                        Vector &partial)
-=======
-                       const MISOInputs &inputs,
-                       HypreParVector &partial)
->>>>>>> 37fcab9f
 {
    setInputs(output, inputs);
 
@@ -96,7 +91,6 @@
    }
 }
 
-<<<<<<< HEAD
 double jacobianVectorProduct(FunctionalOutput &output,
                              const mfem::Vector &wrt_dot,
                              const std::string &wrt)
@@ -110,11 +104,45 @@
    }
    else
    {
-      output.output_sens.at(wrt).Assemble();
-      output.output_sens.at(wrt).ParallelAssemble(output.scratch);
+      if (wrt_dot.Size() == 1)
+      {
+         Vector state;
+         output.func_fields->at("state").setTrueVec(state);
+         const auto &state_gf = output.func_fields->at("state").gridFunc();
+
+         auto wrt_key = wrt.substr(0, wrt.find(':'));
+         // output.scratch(0) =
+         // output.output_scalar_sens.at(wrt).GetEnergy(state);
+         // TODO: need to confirm what OpenMDAO expects in terms of parallel
+         // outputs: should we give it the already reduced value or not?
+         output.scratch(0) =
+             output.output_scalar_sens.at(wrt_key).GetEnergy(state_gf);
+      }
+      else
+      {
+         output.output_sens.at(wrt).Assemble();
+         output.output_sens.at(wrt).ParallelAssemble(output.scratch);
+      }
    }
 
    return InnerProduct(output.scratch, wrt_dot);
+}
+
+double vectorJacobianProduct(FunctionalOutput &output,
+                             const mfem::Vector &out_bar,
+                             const std::string &wrt)
+{
+   // Vector state;
+   // output.func_fields->at("state").setTrueVec(state);
+   const auto &state_gf = output.func_fields->at("state").gridFunc();
+
+   auto wrt_key = wrt.substr(0, wrt.find(':'));
+   // double sens = output.output_scalar_sens.at(wrt_key).GetEnergy(state);
+   // TODO: need to confirm what OpenMDAO expects in terms of parallel outputs:
+   // should we give it the already reduced value or not?
+   double sens = output.output_scalar_sens.at(wrt_key).GetEnergy(state_gf);
+
+   return sens * out_bar(0);
 }
 
 void vectorJacobianProduct(FunctionalOutput &output,
@@ -138,7 +166,4 @@
    wrt_bar.Add(out_bar(0), output.scratch);
 }
 
-}  // namespace mach
-=======
-}  // namespace miso
->>>>>>> 37fcab9f
+}  // namespace miso