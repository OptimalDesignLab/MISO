--- conflicted
+++ resolved
@@ -241,11 +241,6 @@
    virtual ~ImplicitNonlinearMassEvolver() { }
 
 private:
-<<<<<<< HEAD
-   /// the pointer to the abstract solver
-   mach::AbstractSolver *abs_solver;
-=======
->>>>>>> 7291a987
    /// used to move the spatial residual to the right-hand-side, if necessary
    double alpha;
    /// reference to the mass matrix
