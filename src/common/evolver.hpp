--- conflicted
+++ resolved
@@ -46,6 +46,9 @@
    /// Set the newton solver to be used for implicit methods
    /// \param[in] newton - pointer to configured newton solver (not owned)
    void SetNewtonSolver(mfem::NewtonSolver *newton);
+
+   /// Return a reference to the Jacobian of the combined operator
+   mfem::Operator &GetGradient(const mfem::Vector &x) const override;
 
    virtual ~MachEvolver();
    
@@ -73,6 +76,38 @@
 
    void setOperParameters(double dt, const mfem::Vector *x);
 
+//    /// Class destructor
+//    virtual ~ImplicitLinearEvolver() { }
+
+//    /// Get the last time step's operator
+//    mfem::HypreParMatrix* GetOperator() {return T;}
+// protected:
+//    /// input options
+//    nlohmann::json options;
+//    /// linear form (time independent)
+//    std::unique_ptr<mfem::LinearForm> force;
+//    /// linear form (w/ time dependent terms if present)
+//    std::unique_ptr<mfem::LinearForm> rhs;
+
+// private:
+//    /// used to print information
+//    std::ostream &out;
+//    /// mass matrix represented as a matrix
+//    MatrixType &mass;
+//    /// stiffness matrix represented as a sparse matrix
+//    MatrixType &stiff;
+//    /// time operator represented as a matrix
+//    mfem::HypreParMatrix *T;
+//    /// preconditioner for implicit system
+//    std::unique_ptr<SmootherType> t_prec;
+//    /// solver for the implicit system
+//    std::unique_ptr<mfem::CGSolver> t_solver;
+//    /// preconditioner for explicit system
+//    std::unique_ptr<SmootherType> m_prec;
+//    /// solver for the explicit system
+//    std::unique_ptr<mfem::CGSolver> m_solver;
+//    /// a work vector
+//    mutable mfem::Vector z;
 };
 
 /// For explicit time marching of nonlinear problems
@@ -99,68 +134,8 @@
                     EXPLICIT) {};
 };
 
-<<<<<<< HEAD
 /// For implicit time marching of nonlinear problems
 class ImplicitNonlinearEvolver : public MachEvolver
-=======
-/// For implicit time marching of linear problems
-class ImplicitLinearEvolver : public mfem::TimeDependentOperator
-{
-public:
-   /// class constructor
-   /// \param[in] m - mass matrix
-   /// \param[in] k - stiffness matrix
-   /// \param[in] outstream - for output
-   ImplicitLinearEvolver(const std::string &opt_file_name, MatrixType &m, 
-                        MatrixType &k, std::unique_ptr<mfem::LinearForm> b, std::ostream &outstream);
-
-   /// Compute explicit solve, if chosen
-   virtual void Mult(const mfem::Vector &x, mfem::Vector &k) const;
-
-   /// Implicit solve k = f(q + k * dt, t + dt), where k = dq/dt
-   virtual void ImplicitSolve(const double dt, const mfem::Vector &x,
-                              mfem::Vector &k);
-
-   /// Implement updates to time dependent terms
-   virtual void updateParameters() { }
-
-   /// Class destructor
-   virtual ~ImplicitLinearEvolver() { }
-
-   /// Get the last time step's operator
-   mfem::HypreParMatrix* GetOperator() {return T;}
-protected:
-   /// input options
-   nlohmann::json options;
-   /// linear form (time independent)
-   std::unique_ptr<mfem::LinearForm> force;
-   /// linear form (w/ time dependent terms if present)
-   std::unique_ptr<mfem::LinearForm> rhs;
-
-private:
-   /// used to print information
-   std::ostream &out;
-   /// mass matrix represented as a matrix
-   MatrixType &mass;
-   /// stiffness matrix represented as a sparse matrix
-   MatrixType &stiff;
-   /// time operator represented as a matrix
-   mfem::HypreParMatrix *T;
-   /// preconditioner for implicit system
-   std::unique_ptr<SmootherType> t_prec;
-   /// solver for the implicit system
-   std::unique_ptr<mfem::CGSolver> t_solver;
-   /// preconditioner for explicit system
-   std::unique_ptr<SmootherType> m_prec;
-   /// solver for the explicit system
-   std::unique_ptr<mfem::CGSolver> m_solver;
-   /// a work vector
-   mutable mfem::Vector z;
-};
-
-/// Implicit Nonlinear evolver
-class ImplicitNonlinearEvolver : public mfem::TimeDependentOperator
->>>>>>> 2b9d2f72
 {
 public:
    /// Nonlinear evolver that combines the mass, res, stiff, and load elements
