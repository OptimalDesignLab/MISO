#include "default_options.hpp"

namespace miso
{
/// This is placed in its own file because options are likely to grow large.
/// Also, while it would have been nice to use a raw string here to define the
/// default options, this would not have permitted comments.

const nlohmann::json default_options{
    {"print-options", true},  // print out options when solver is constructed
    {"paraview",              // options related to paraview visualization
     {
<<<<<<< HEAD
         {"directory", "solver"},
         {"each-timestep", false}  // if true, paraview file is saved each step
     }},
    {"test-ode", false},  // if true, use a simple conservative controller
    {"flow-param",        // options related to flow simulations
     {
         {"entropy-state", false},  // if true, the states are entropy variables
         {"mach", 0.5},             // far-field mach number
         {"aoa", 0.0},              // far-field angle of attack
         {"roll-axis", 0},    // axis aligned with nose to tail of aircraft
         {"pitch-axis", 1},   // axis in the "vertical" direction
         {"viscous", false},  // if true, viscous terms are added
         {"Re", 0.0},         // far-field Reynolds number
         {"Pr", 0.72},        // the Prandtl number
=======
         {"miso", 0.5},      // far-field miso number
         {"aoa", 0.0},       // far-field angle of attack
         {"roll-axis", 0},   // axis aligned with nose to tail of aircraft
         {"pitch-axis", 1},  // axis in the "vertical" direction
         {"Re", 0.0},        // far-field Reynolds number
         {"Pr", 0.72},       // the Prandtl number
>>>>>>> 37fcab9f
         {"mu",
          -1.0},  // nondimensional viscosity (if negative, use Sutherland's)
         {"viscous-mms", false}  // if true, include MMS terms for viscous test
     }},

    {"space-dis",            // options related to spatial discretization
     {{"degree", 1},         // default operator degree
      {"lps-coeff", 1.0},    // scaling coefficient for local-proj stabilization
      {"iface-coeff", 1.0},  // scaling coefficient for interface dissipation
      {"basis-type", "csbp"},  // csbp & dsbp for continuous & discrete SBP
      {"flux-fun", "IR"}}},

    {"steady", false},  // deprecated; now included in "time-dis"
    {"time-dis",        // options related to unsteady time-marching
     {
         {"type", "RK4"},           // type of ODE solver to use
         {"steady", false},         // if true, solve a steady problem
         {"steady-abstol", 1e-12},  // absolute convergence tolerance for steady
         {"steady-reltol", 1e-10},  // relative convergence tolerance for steady
         {"res-exp",
          2.0},  // for steady problems, controls the step-size growth
         {"const-cfl", false},  // if true, adapt dt to keep cfl constant
         {"t-initial", 0.0},    // initial time at which to start the simulation
         {"t-final", 1.0},      // final time to simulate to
         {"dt", 0.01},          // time-step size when `const-cfl` is false
         {"cfl", 1.0},          // target CFL number
         {"max-iter", 10000},   // safe-guard upper bound number of iterations
         {"entropy-log", false}  // if true, time history of entropy is written
     }},

    {"nonlin-solver",  // options related to root-finding algorithms
     {
         {"type", "newton"},  // type of nonlinear solver
         {"printlevel", 1},   // linear solver print level (no printing if zero)
         {"maxiter", 100},    // default to 100 iterations
         {"reltol", 1e-14},   // solver relative tolerance
         {"abstol", 1e-14},   // solver absolute tolerance
         {"abort", true},     // should program abort if Newton doesn't converge
     }},

    {"lin-solver",
     {
         {"type", "hyprefgmres"},  // Default solver
         {"printlevel", 1},  // linear solver print level (no printing if zero)
         {"maxiter", 100},   // default to 100 iterations
         {"reltol", 1e-12},  // solver relative tolerance
         {"abstol", 1e-12},  // solver absolute tolerance
         {"kdim", 100}       // default restart value
     }},

    {"lin-prec",
     {
         {"type", "hypreilu"},  // default preconditioner
         {"lev-fill", 1},       // ILU(k) fill level
         {"ilu-type", 0},       // ILU type (see mfem HypreILU doc)
         {"ilu-reorder", 1},    // 0 = no reordering, 1 = RCM
         {"printlevel", 0}  // 0 = none, 1 = setup, 2 = solve, 3 = setup+solve
     }},

    {"adj-solver",
     {
         {"type", "hyprefgmres"},  // Default solver
         {"printlevel", 0},  // adjoint solver print level (no printing if zero)
         {"maxiter", 100},   // maximum number of solver iterations
         {"reltol", 1e-8},   // adjoint solver relative tolerance
         {"abstol", 1e-10},  // adjoint solver absolute tolerance
         {"kdim", 100}       // default restart value
     }},

    {"adj-prec",
     {
         {"type", "hypreilu"},  // default adjoint-solver preconditioner
         {"lev-fill", 1},       // ILU(k) fill level
         {"ilu-type", 10},      // ILU type (see mfem HypreILU doc)
         {"ilu-reorder", 1},    // 0 = no reordering, 1 = RCM
         {"printlevel", 0}  // 0 = none, 1 = setup, 2 = solve, 3 = setup+solve
     }},

    {"petscsolver",
     {{"ksptype", "gmres"},  // GMRES is the default solver for PETSC
      {"pctype", "lu"},      // TODO: LU or ILU?
      {"abstol", 1e-10},
      {"reltol", 1e-10},
      {"maxiter", 100},
      {"printlevel", 0}}},

    {"mesh",
     {
         {"file", "miso.mesh"},       // mesh file name
         {"model-file", "miso.dmg"},  // model file name
         {"refine", 0}  // recursive uniform refinement; 0 = no refinement
     }},
};

}  // namespace miso<|MERGE_RESOLUTION|>--- conflicted
+++ resolved
@@ -10,8 +10,9 @@
     {"print-options", true},  // print out options when solver is constructed
     {"paraview",              // options related to paraview visualization
      {
-<<<<<<< HEAD
          {"directory", "solver"},
+         {"log", true},  // if false, disable all paraview logging
+         {"fields", {"state"}},
          {"each-timestep", false}  // if true, paraview file is saved each step
      }},
     {"test-ode", false},  // if true, use a simple conservative controller
@@ -25,14 +26,6 @@
          {"viscous", false},  // if true, viscous terms are added
          {"Re", 0.0},         // far-field Reynolds number
          {"Pr", 0.72},        // the Prandtl number
-=======
-         {"miso", 0.5},      // far-field miso number
-         {"aoa", 0.0},       // far-field angle of attack
-         {"roll-axis", 0},   // axis aligned with nose to tail of aircraft
-         {"pitch-axis", 1},  // axis in the "vertical" direction
-         {"Re", 0.0},        // far-field Reynolds number
-         {"Pr", 0.72},       // the Prandtl number
->>>>>>> 37fcab9f
          {"mu",
           -1.0},  // nondimensional viscosity (if negative, use Sutherland's)
          {"viscous-mms", false}  // if true, include MMS terms for viscous test
