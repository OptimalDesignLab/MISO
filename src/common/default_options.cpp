#include "default_options.hpp"

namespace mach
{
/// This is placed in its own file because options are likely to grow large.
/// Also, while it would have been nice to use a raw string here to define the
/// default options, this would not have permitted comments.

<<<<<<< HEAD
const nlohmann::json default_options{
    {"print-options", true},  // print out options when solver is constructed
    {"flow-param",            // options related to flow simulations
     {
         {"mach", 0.5},      // far-field mach number
         {"aoa", 0.0},       // far-field angle of attack
         {"roll-axis", 0},   // axis aligned with nose to tail of aircraft
         {"pitch-axis", 1},  // axis in the "vertical" direction
         {"Re", 0.0},        // far-field Reynolds number
         {"Pr", 0.72},       // the Prandtl number
         {"mu",
          -1.0}  // nondimensional viscosity (if negative, use Sutherland's)
     }},

    {"space-dis",  // options related to spatial discretization
     {
         {"degree", 1},  // default operator degree
         {"lps-coeff",
          1.0},  // scaling coefficient for local-proj stabilization
         {"iface-coeff", 1.0},  // scaling coefficient for interface dissipation
         {"basis-type", "csbp"}  // csbp & dsbp for continuous & discrete SBP
                                 // discretization resp.
     }},
=======
const nlohmann::json default_options
{   
   {"print-options", true}, //print out options when solver is constructed
   {"flow-param", // options related to flow simulations
   {
      {"mach", 0.5}, // far-field mach number
      {"aoa", 0.0},  // far-field angle of attack
      {"roll-axis", 0},  // axis aligned with nose to tail of aircraft
      {"pitch-axis", 1}, // axis in the "vertical" direction
      {"Re", 0.0},  // far-field Reynolds number
      {"Pr", 0.72}, // the Prandtl number
      {"mu", -1.0}, // nondimensional viscosity (if negative, use Sutherland's)
      {"viscous-mms", false} // if true, include MMS terms for viscous test
   }},

   {"space-dis", // options related to spatial discretization
   {
      {"degree", 1}, // default operator degree
      {"lps-coeff", 1.0}, // scaling coefficient for local-proj stabilization
      {"iface-coeff", 1.0}, // scaling coefficient for interface dissipation
      {"basis-type", "csbp"} // csbp & dsbp for continuous & discrete SBP
   }},
>>>>>>> 401e47a3

    {"steady", false},  // deprecated; now included in "time-dis"
    {"time-dis",        // options related to unsteady time-marching
     {
         {"steady", false},         // if true, solve a steady problem
         {"steady-abstol", 1e-12},  // absolute convergence tolerance for steady
         {"steady-reltol", 1e-10},  // relative convergence tolerance for steady
         {"res-exp",
          2.0},  // for steady problems, controls the step-size growth
         {"ode-solver", "RK4"},  // type of ODE solver to use
         {"const-cfl", false},   // if true, adapt dt to keep cfl constant
         {"t-final", 1.0},       // final time to simulate to
         {"dt", 0.01},           // time-step size when `const-cfl` is false
         {"cfl", 1.0},           // target CFL number
         {"max-iter", 10000}  // safe-guard upper bound on number of iterations
     }},

    {"nonlin-solver",  // options related to root-finding algorithms
     {
         {"type", "newton"},  // type of nonlinear solver
         {"printlevel", 1},   // linear solver print level (no printing if zero)
         {"maxiter", 100},    // default to 100 iterations
         {"reltol", 1e-14},   // solver relative tolerance
         {"abstol", 1e-14},   // solver absolute tolerance
         {"abort", true},     // should program abort if Newton doesn't converge
     }},

    {"lin-solver",
     {
         {"type", "hyprefgmres"},  // Default solver
         {"printlevel", 1},  // linear solver print level (no printing if zero)
         {"maxiter", 100},   // default to 100 iterations
         {"reltol", 1e-12},  // solver relative tolerance
         {"abstol", 1e-12},  // solver absolute tolerance
         {"kdim", 100}       // default restart value
     }},

    {"lin-prec",
     {
         {"type", "hypreilu"},  // default preconditioner
         {"lev-fill", 1},       // ILU(k) fill level
         {"ilu-type", 0},       // ILU type (see mfem HypreILU doc)
         {"ilu-reorder", 1},    // 0 = no reordering, 1 = RCM
         {"printlevel", 0}  // 0 = none, 1 = setup, 2 = solve, 3 = setup+solve
     }},

    {"adj-solver",
     {
         {"type", "hyprefgmres"},  // Default solver
         {"printlevel", 0},  // adjoint solver print level (no printing if zero)
         {"maxiter", 100},   // maximum number of solver iterations
         {"reltol", 1e-8},   // adjoint solver relative tolerance
         {"abstol", 1e-10},  // adjoint solver absolute tolerance
         {"kdim", 100}       // default restart value
     }},

    {"adj-prec",
     {
         {"type", "hypreilu"},  // default adjoint-solver preconditioner
         {"lev-fill", 1},       // ILU(k) fill level
         {"ilu-type", 10},      // ILU type (see mfem HypreILU doc)
         {"ilu-reorder", 1},    // 0 = no reordering, 1 = RCM
         {"printlevel", 0}  // 0 = none, 1 = setup, 2 = solve, 3 = setup+solve
     }},

    {"petscsolver",
     {{"ksptype", "gmres"},  // GMRES is the default solver for PETSC
      {"pctype", "lu"},      // TODO: LU or ILU?
      {"abstol", 1e-10},
      {"reltol", 1e-10},
      {"maxiter", 100},
      {"printlevel", 0}}},

    {"mesh",
     {
         {"file", "mach.mesh"},       // mesh file name
         {"model-file", "mach.dmg"},  // model file name
         {"refine", 0}  // recursive uniform refinement; 0 = no refinement
     }},
};

}  // namespace mach<|MERGE_RESOLUTION|>--- conflicted
+++ resolved
@@ -6,7 +6,6 @@
 /// Also, while it would have been nice to use a raw string here to define the
 /// default options, this would not have permitted comments.
 
-<<<<<<< HEAD
 const nlohmann::json default_options{
     {"print-options", true},  // print out options when solver is constructed
     {"flow-param",            // options related to flow simulations
@@ -18,7 +17,8 @@
          {"Re", 0.0},        // far-field Reynolds number
          {"Pr", 0.72},       // the Prandtl number
          {"mu",
-          -1.0}  // nondimensional viscosity (if negative, use Sutherland's)
+          -1.0},  // nondimensional viscosity (if negative, use Sutherland's)
+         {"viscous-mms", false}  // if true, include MMS terms for viscous test
      }},
 
     {"space-dis",  // options related to spatial discretization
@@ -28,32 +28,7 @@
           1.0},  // scaling coefficient for local-proj stabilization
          {"iface-coeff", 1.0},  // scaling coefficient for interface dissipation
          {"basis-type", "csbp"}  // csbp & dsbp for continuous & discrete SBP
-                                 // discretization resp.
      }},
-=======
-const nlohmann::json default_options
-{   
-   {"print-options", true}, //print out options when solver is constructed
-   {"flow-param", // options related to flow simulations
-   {
-      {"mach", 0.5}, // far-field mach number
-      {"aoa", 0.0},  // far-field angle of attack
-      {"roll-axis", 0},  // axis aligned with nose to tail of aircraft
-      {"pitch-axis", 1}, // axis in the "vertical" direction
-      {"Re", 0.0},  // far-field Reynolds number
-      {"Pr", 0.72}, // the Prandtl number
-      {"mu", -1.0}, // nondimensional viscosity (if negative, use Sutherland's)
-      {"viscous-mms", false} // if true, include MMS terms for viscous test
-   }},
-
-   {"space-dis", // options related to spatial discretization
-   {
-      {"degree", 1}, // default operator degree
-      {"lps-coeff", 1.0}, // scaling coefficient for local-proj stabilization
-      {"iface-coeff", 1.0}, // scaling coefficient for interface dissipation
-      {"basis-type", "csbp"} // csbp & dsbp for continuous & discrete SBP
-   }},
->>>>>>> 401e47a3
 
     {"steady", false},  // deprecated; now included in "time-dis"
     {"time-dis",        // options related to unsteady time-marching
