--- conflicted
+++ resolved
@@ -198,7 +198,6 @@
    }
 }
 
-<<<<<<< HEAD
 void getVandermondeForTet(const Vector &x,
                           const Vector &y,
                           const Vector &z,
@@ -218,14 +217,11 @@
          for (int j = 0; j <= r-k; ++j)
          {
             V.GetColumnReference(ptr, poly);
-            mach::prorioPoly(x, y, z, r - j - k, j, k, poly);
+            miso::prorioPoly(x, y, z, r - j - k, j, k, poly);
             ptr += 1;
          }
       }
    }
 }
 
-}  // namespace mach
-=======
-}  // namespace miso
->>>>>>> 37fcab9f
+}  // namespace miso