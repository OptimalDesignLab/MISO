#ifndef MISO_ORTHOPOLY
#define MISO_ORTHOPOLY

#include "mfem.hpp"

namespace miso
{
/// computes the LGL quadrature nodes and weights on the interval [-1,1]
/// \param[in] num_nodes - the number of nodes (degree+1)
/// \param[out] x - the location of the nodes, listed in increasing order
/// \param[out] w - the quadrature weights corresponding to x
/// The LGL nodes are the zeros of (1-x^2)*P'_N(x), where P_N(x) denotes the
/// (num_nodes-1)th Legendre polynomial.
/// \see C. Canuto, M. Y. Hussaini, A. Quarteroni, T. A. Tang, "Spectral
/// Methods in Fluid Dynamics," Section 2.3. Springer-Verlag 1987.
void getLobattoQuadrature(int num_nodes, mfem::Vector &x, mfem::Vector &w);

/// Evaluate a Jacobi polynomial at some points.
/// \param[in] x - points at which to evaluate polynomial
/// \param[in] alpha, beta - define Jacobi Polynomial (`alpha` + `beta` != 1)
/// \param[in] degree - polynomial degree
/// \param[out] poly - the polynomial evaluated at x
///
/// Based on JacobiP in Hesthaven and Warburton's nodal DG book.
void jacobiPoly(const mfem::Vector &x,
                double alpha,
                double beta,
                int degree,
                mfem::Vector &poly);

/// Evaluate Proriol orthogonal polynomial basis on right triangle.
/// \param[in] x, y - locations at which to evaluate the polynomial
/// \param[in] i, j - index pair that defines the basis function to evaluate
/// \param[out] poly - basis function at (x , y)
///
/// See Hesthaven and Warburton's Nodal DG book, for example, for a reference.
/// \warning the reference triangle is (-1,-1), (1,-1), (-1,1) here.
void prorioPoly(const mfem::Vector &x,
                const mfem::Vector &y,
                const int i,
                const int j,
                mfem::Vector &poly);

/// Evaluate Proriol orthogonal polynomial basis on right tetrahedron.
/// \param[in] x, y, z - locations at which to evaluate the polynomial
/// \param[in] i, j, k - index pair that defines the basis function to evaluate
/// \param[out] poly - basis function at (x , y, z)
///
/// See Hesthaven and Warburton's Nodal DG book, for example, for a reference.
/// \warning the reference tetrahedron is (-1,-1,-1), (1,-1,-1), (-1,1,-1),
/// (-1,-1,1) here.
void prorioPoly(const mfem::Vector &x,
                const mfem::Vector &y,
                const mfem::Vector &z,
                const int i,
                const int j,
                const int k,
                mfem::Vector &poly);

/// Constructs the Vandermonde matrix for the segment reference domain
/// \param[in] x - locations at which to evaluate the orthogonal polynomials
/// \param[in] degree - maximum polynomial degree to evaluate the polynomials
/// \param[out] V - the Vandermonde matrix
/// \warning the reference segment is (-1), (1) here.  If you
/// want to use this on `mfem`'s reference triangle, you need to adjust `x` and
/// scale `V` by sqrt(2) afterward.
void getVandermondeForSeg(const mfem::Vector &x,
                          int degree,
                          mfem::DenseMatrix &V);

/// Constructs the Vandermonde matrix for the triangle reference domain
/// \param[in] x, y - locations at which to evaluate the orthogonal polynomials
/// \param[in] degree - maximum polynomial degree to evaluate the polynomials
/// \param[out] V - the Vandermonde matrix
/// \warning the reference triangle is (-1,-1), (1,-1), (-1,1) here.  If you
/// want to use this on `mfem`'s reference triangle, you need to adjust `x` and
/// `y`, and scale `V` by 2.0 afterward.
void getVandermondeForTri(const mfem::Vector &x,
                          const mfem::Vector &y,
                          int degree,
                          mfem::DenseMatrix &V);

<<<<<<< HEAD
/// Constructs the Vandermonde matrix for the tetrahedron reference domain
/// \param[in] x, y, z - locations at which to evaluate orthogonal polynomials
/// \param[in] degree - maximum polynomial degree to evaluate the polynomials
/// \param[out] V - the Vandermonde matrix
/// \warning the reference tetrahedron is (-1,-1,-1), (1,-1,-1), (-1,1,-1),
/// (-1,-1,1) here.  If you want to use this on `mfem`'s reference triangle,
/// you need to adjust `x`, `y`, and `z`, and scale `V` by 2*sqrt(2) afterward.
void getVandermondeForTet(const mfem::Vector &x,
                          const mfem::Vector &y,
                          const mfem::Vector &z,
                          int degree,
                          mfem::DenseMatrix &V);

}  // namespace mach
=======
}  // namespace miso
>>>>>>> 37fcab9f

#endif<|MERGE_RESOLUTION|>--- conflicted
+++ resolved
@@ -80,7 +80,6 @@
                           int degree,
                           mfem::DenseMatrix &V);
 
-<<<<<<< HEAD
 /// Constructs the Vandermonde matrix for the tetrahedron reference domain
 /// \param[in] x, y, z - locations at which to evaluate orthogonal polynomials
 /// \param[in] degree - maximum polynomial degree to evaluate the polynomials
@@ -94,9 +93,6 @@
                           int degree,
                           mfem::DenseMatrix &V);
 
-}  // namespace mach
-=======
 }  // namespace miso
->>>>>>> 37fcab9f
 
 #endif