#ifndef MACH_ODE
#define MACH_ODE

#include "mfem.hpp"

#include "evolver.hpp"
#include "mach_residual.hpp"
#include "matrix_operators.hpp"

namespace mach
{
/// Builds a space-time residual out of a given spatial residual
/// \note The class assumes the mass matrix is a HypreParMatrix.  If we need to
/// consider nonlinear mass operators (e.g. entropy-stable DGD), we can provide
/// the mass operator as a separate residual.
class TimeDependentResidual final
{
public:
   friend int getSize(const TimeDependentResidual &residual);
   friend void setInputs(TimeDependentResidual &residual,
                         const mach::MachInputs &inputs);

   friend void setOptions(TimeDependentResidual &residual,
                          const nlohmann::json &options);

   /// Evaluates the residual `M du_dt + R(u, p, t) = 0`
   friend void evaluate(TimeDependentResidual &residual,
                        const mach::MachInputs &inputs,
                        mfem::Vector &res_vec);

   /// Returns the Jacobian of the residual with respect to `du_dt`
   friend mfem::Operator &getJacobian(TimeDependentResidual &residual,
                                      const mach::MachInputs &inputs,
                                      const std::string &wrt);

   friend double calcEntropy(TimeDependentResidual &residual,
                             const MachInputs &inputs);

   friend double calcEntropyChange(TimeDependentResidual &residual,
                                   const MachInputs &inputs);

<<<<<<< HEAD
   friend mfem::Solver *getPreconditioner(TimeDependentResidual &residual)
=======
   friend double calcSupplyRate(TimeDependentResidual &residual,
                                const MachInputs &inputs);

   friend mfem::Solver *getPreconditioner(TimeDependentResidual &residual,
                                          const nlohmann::json &options)
>>>>>>> 1d3d1123
   {
      return getPreconditioner(residual.spatial_res_);
   }

   /** \brief constructs a time dependent residual of the form
            M du_dt + R(u, p, t) = 0

       \param[in] spatial_res - Reference to externally owned spatial residual
       \param[in] mass_matrix - Non-owning pointer to the optional mass matrix
       \tparam T - The concrete type of the spatial residual
       \note If no mass matrix is provided an IdentityOperator will be used */
   template <typename T>
   TimeDependentResidual(T &spatial_res, mfem::Operator *mass_matrix = nullptr)
    : spatial_res_(spatial_res),
      mass_matrix_(mass_matrix),
      work(getSize(spatial_res_))
   {
      /// If no mass matrix is provided, we'll use an IdentityOperator
      if (mass_matrix_ == nullptr)
      {
         identity_ =
             std::make_unique<mfem::IdentityOperator>(getSize(spatial_res_));
         mass_matrix_ = identity_.get();
      }

      /// Determine what type of mass matrix we're using and pre-allocate the
      /// Jacobian
      auto *hypre_mass = dynamic_cast<mfem::HypreParMatrix *>(mass_matrix_);
      auto *iden_mass = dynamic_cast<mfem::IdentityOperator *>(mass_matrix_);
      auto *block_mass = dynamic_cast<mfem::BlockOperator *>(mass_matrix_);
      if (hypre_mass != nullptr)
      {
         jac_ = std::make_unique<mfem::HypreParMatrix>(*hypre_mass);
      }
      else if (iden_mass != nullptr)
      {
         jac_ = std::make_unique<mfem::DenseMatrix>(getSize(spatial_res_));
      }
      else if (block_mass != nullptr)
      {
         jac_ = std::make_unique<JacobianFree>(spatial_res_, *mass_matrix_);
      }
   }

private:
   /// \brief reference to the residual that defines the dynamics of the ODE
   MachResidual &spatial_res_;
   /// \brief pointer to mass matrix used for ODE integration
   mfem::Operator *mass_matrix_;
   /// \brief default mass matrix if none provided
   std::unique_ptr<mfem::IdentityOperator> identity_ = nullptr;
   /// \brief jacobian of combined spatial and temporal residual
   std::unique_ptr<mfem::Operator> jac_ = nullptr;

   double dt = NAN;
   double time = NAN;
   mfem::Vector state;
   mfem::Vector state_dot;

   mfem::Vector work;
};

class FirstOrderODE final : public EntropyConstrainedOperator
{
public:
   /** \brief Constructor defining the size and specific system of ordinary
       differential equations to be solved

       \param[in] residual - reference to the underlying residual that defines
                  the dynamics of the ODE
       \param[in] ode_options - options for the construction of the ode solver
       \param[in] solver - the solver that operates on
                  the residual


       Implements mfem::TimeDependentOperator::Mult and
       mfem::TimeDependentOperator::ImplicitSolve (described in more detail
      here:
       https://mfem.github.io/doxygen/html/classmfem_1_1TimeDependentOperator.html)

       where

       mfem::TimeDependentOperator::Mult corresponds to the case where dt is
       zero mfem::TimeDependentOperator::ImplicitSolve corresponds to the case
       where dt is nonzero */
   FirstOrderODE(MachResidual &residual,
                 const nlohmann::json &ode_options,
                 mfem::Solver &solver,
                 std::ostream *out_stream = nullptr);

   /// \brief Performs a time step
   /// \param[inout] u - the predicted solution
   /// \param[inout] time - the current time
   /// \param[inout] dt - the desired time step
   /// \see mfem::ODESolver::Step
   void step(mfem::Vector &u, double &time, double &dt)
   {
      ode_solver_->Step(u, time, dt);
   }

   /// \brief Solves the equation `M du_dt + R(u, p, t) = 0` for du_dt
   /// \param[in] u - the state true DOFs
   /// \param[in] du_dt - the first time derivative of u
   void Mult(const mfem::Vector &u, mfem::Vector &du_dt) const override
   {
      solve(0.0, u, du_dt);
   }

   /// \brief Solves the equation `M du_dt + R(u + dt * du_dt, p, t + dt) = 0`
   /// for `du_dt`
   /// \param[in] dt - the time step
   /// \param[in] u - the state true DOFs
   /// \param[in] du_dt - the first time derivative of u
   void ImplicitSolve(const double dt,
                      const mfem::Vector &u,
                      mfem::Vector &du_dt) override
   {
      solve(dt, u, du_dt);
   }

   /// \brief Evaluate the entropy functional at the given state
   /// \param[in] u - the state true DOFs at which to evaluate the entropy
   /// \return the entropy functional
   double Entropy(const mfem::Vector &u) override
   {
      MachInputs input{{"state", u}};
      return calcEntropy(residual_, input);
   }

   /// \brief Evaluate the spatial residual weighted by the entropy variables
   /// \param[in] dt - evaluate residual at t+dt
   /// \param[in] u - previous time step state
   /// \param[in] du_dt - the first time derivative of u
   /// \return the product `w^T R(u + dt * du_dt, p, t + dt)`
   /// \note The entropy variables, `w`, are evaluated at `u`, and `R` is
   /// equal to `-du_dt`.  Or, if necessary, `u` and `dt` can be used to
   /// evaluate `R`.
   double EntropyChange(double dt,
                        const mfem::Vector &u,
                        const mfem::Vector &du_dt) override
   {
      MachInputs inputs{
          {"state", u}, {"state_dot", du_dt}, {"time", t}, {"dt", dt}};
      return calcEntropyChange(residual_, inputs);
   }

   double SupplyRate(double dt,
                     const mfem::Vector &u,
                     const mfem::Vector &du_dt) override
   {
      MachInputs inputs{
          {"state", u}, {"state_dot", du_dt}, {"time", t}, {"dt", dt}};
      return calcSupplyRate(residual_, inputs);
   }

private:
   /// \brief reference to the underlying residual that defines the dynamics of
   /// the ODE
   MachResidual &residual_;

   /// \brief reference to the equation solver used to solve for du_dt
   mfem::Solver &solver_;

   /// \brief MFEM solver object for first-order ODEs
   std::unique_ptr<mfem::ODESolver> ode_solver_;

   /// print object
   std::ostream *out;

   mfem::Vector zero_;

   /// \brief Internal implementation used for mfem::TDO::Mult and
   /// mfem::TDO::ImplicitSolve
   /// \param[in] dt The time step
   /// \param[in] u The true DOFs
   /// \param[in] du_dt The first time derivative of u
   virtual void solve(const double dt,
                      const mfem::Vector &u,
                      mfem::Vector &du_dt) const;

   /// \brief Set the time integration method
   /// \param[in] ode_options - options for the construction of the ode solver
   void setTimestepper(const nlohmann::json &ode_options);
};

}  // namespace mach

#endif<|MERGE_RESOLUTION|>--- conflicted
+++ resolved
@@ -39,15 +39,11 @@
    friend double calcEntropyChange(TimeDependentResidual &residual,
                                    const MachInputs &inputs);
 
-<<<<<<< HEAD
-   friend mfem::Solver *getPreconditioner(TimeDependentResidual &residual)
-=======
    friend double calcSupplyRate(TimeDependentResidual &residual,
                                 const MachInputs &inputs);
 
    friend mfem::Solver *getPreconditioner(TimeDependentResidual &residual,
                                           const nlohmann::json &options)
->>>>>>> 1d3d1123
    {
       return getPreconditioner(residual.spatial_res_);
    }
