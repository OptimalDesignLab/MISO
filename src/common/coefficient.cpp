--- conflicted
+++ resolved
@@ -148,7 +148,6 @@
    // vec.Print();
 }
 
-<<<<<<< HEAD
 double SteinmetzCoefficient::Eval(ElementTransformation &trans,
                                   const IntegrationPoint &ip)
 {
@@ -161,7 +160,8 @@
    }
    else
       return 0.0;
-=======
+}
+
 double ElementFunctionCoefficient::Eval (ElementTransformation &trans,
                                        const IntegrationPoint &ip)
 {
@@ -180,7 +180,6 @@
    {
       return (*TDFunction)(transip, ei, GetTime());
    }
->>>>>>> 7251db8a
 }
 
 } // namespace mach