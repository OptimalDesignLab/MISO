--- conflicted
+++ resolved
@@ -210,7 +210,157 @@
    // vec.Print();
 }
 
-<<<<<<< HEAD
+void VectorMeshDependentCoefficient::EvalRevDiff(
+   const Vector &V_bar,
+   ElementTransformation &trans,
+   const IntegrationPoint &ip,
+   DenseMatrix &PointMat_bar)
+{
+   // given the attribute, extract the coefficient value from the map
+   int this_att = trans.Attribute;
+   VectorCoefficient *coeff;
+   auto it = material_map.find(this_att);
+   if (it != material_map.end())
+   {
+      coeff = it->second.get();
+      coeff->EvalRevDiff(V_bar, trans, ip, PointMat_bar);
+   }
+   else if (default_coeff)
+   {
+      default_coeff->EvalRevDiff(V_bar, trans, ip, PointMat_bar);
+   }
+   // if attribute not found and no default set, don't change PointMat_bar
+   return;
+}
+
+double SteinmetzCoefficient::Eval(ElementTransformation &trans,
+                                  const IntegrationPoint &ip)
+{
+   if (A)
+   {
+      int dim = trans.GetSpaceDim();
+      Array<int> vdofs;
+      Vector elfun;
+      A->FESpace()->GetElementVDofs(trans.ElementNo, vdofs);
+      A->GetSubVector(vdofs, elfun);
+
+      auto &el = *A->FESpace()->GetFE(trans.ElementNo);
+      int ndof = el.GetDof();
+
+      DenseMatrix curlshape(ndof,dim);
+      DenseMatrix curlshape_dFt(ndof,dim);
+      Vector b_vec(dim);
+      b_vec = 0.0;
+
+      trans.SetIntPoint(&ip);
+
+      el.CalcCurlShape(ip, curlshape);
+      MultABt(curlshape, trans.Jacobian(), curlshape_dFt);
+      curlshape_dFt.AddMultTranspose(elfun, b_vec);
+
+      double b_mag = b_vec.Norml2();
+
+      double S = rho*(kh*freq*std::pow(b_mag, alpha) + ke*freq*freq*b_mag*b_mag);
+      return S;
+   }
+   else
+      return 0.0;
+}
+
+void SteinmetzCoefficient::EvalRevDiff(const double Q_bar,
+    						                  ElementTransformation &trans,
+    						                  const IntegrationPoint &ip,
+    						                  DenseMatrix &PointMat_bar)
+{
+   if (A)
+   {
+      int dim = trans.GetSpaceDim();
+      Array<int> vdofs;
+      Vector elfun;
+      A->FESpace()->GetElementVDofs(trans.ElementNo, vdofs);
+      A->GetSubVector(vdofs, elfun);
+
+      auto &el = *A->FESpace()->GetFE(trans.ElementNo);
+      int ndof = el.GetDof();
+
+      DenseMatrix curlshape(ndof,dim);
+      DenseMatrix curlshape_dFt(ndof,dim);
+      Vector b_vec(dim);
+      Vector b_hat(dim);
+      b_vec = 0.0;
+      b_hat = 0.0;
+
+      trans.SetIntPoint(&ip);
+
+      el.CalcCurlShape(ip, curlshape);
+      MultABt(curlshape, trans.Jacobian(), curlshape_dFt);
+      curlshape_dFt.AddMultTranspose(elfun, b_vec);
+      curlshape.AddMultTranspose(elfun, b_hat);
+
+      double b_mag = b_vec.Norml2();
+      // double S = rho*(kh*freq*std::pow(b_mag, alpha) + ke*freq*freq*b_mag*b_mag);
+      double dS = rho*(alpha*kh*freq*std::pow(b_mag, alpha-2) + 2*ke*freq*freq);
+
+      DenseMatrix Jac_bar(3);
+      MultVWt(b_vec, b_hat, Jac_bar);
+      Jac_bar *= dS;
+
+      // cast the ElementTransformation
+      IsoparametricTransformation &isotrans =
+         dynamic_cast<IsoparametricTransformation&>(trans);
+
+      DenseMatrix loc_PointMat_bar(PointMat_bar.Height(), PointMat_bar.Width());
+      loc_PointMat_bar = 0.0;
+
+      isotrans.JacobianRevDiff(Jac_bar, loc_PointMat_bar);
+
+      PointMat_bar.Add(Q_bar, loc_PointMat_bar);
+
+   }
+   else
+      return;
+}
+
+void SteinmetzVectorDiffCoefficient::Eval(Vector &V, 
+                                          ElementTransformation &trans,
+                                          const IntegrationPoint &ip)
+{
+   if (A)
+   {
+      int dim = trans.GetSpaceDim();
+      Array<int> vdofs;
+      Vector elfun;
+      A->FESpace()->GetElementVDofs(trans.ElementNo, vdofs);
+      A->GetSubVector(vdofs, elfun);
+
+      auto &el = *A->FESpace()->GetFE(trans.ElementNo);
+      int ndof = el.GetDof();
+
+      DenseMatrix curlshape(ndof,dim);
+      DenseMatrix curlshape_dFt(ndof,dim);
+      Vector b_vec(dim);
+      Vector temp_vec(ndof);
+      b_vec = 0.0;
+      temp_vec = 0.0;
+
+      trans.SetIntPoint(&ip);
+
+      el.CalcCurlShape(ip, curlshape);
+      MultABt(curlshape, trans.Jacobian(), curlshape_dFt);
+      curlshape_dFt.AddMultTranspose(elfun, b_vec);
+      double b_mag = b_vec.Norml2();
+
+      V = 0.0;
+      curlshape_dFt.Mult(b_vec, temp_vec);
+      V = temp_vec;
+      double dS = rho*(alpha*kh*freq*std::pow(b_mag, alpha-2) + 2*ke*freq*freq);
+
+      V *= dS;
+   }
+   else
+      V =  0.0;
+}
+
 double ElementFunctionCoefficient::Eval (ElementTransformation &trans,
                                        const IntegrationPoint &ip)
 {
@@ -224,60 +374,6 @@
    if (Function)
    {
       return (*Function)(transip, ei);
-=======
-void VectorMeshDependentCoefficient::EvalRevDiff(
-   const Vector &V_bar,
-   ElementTransformation &trans,
-   const IntegrationPoint &ip,
-   DenseMatrix &PointMat_bar)
-{
-   // given the attribute, extract the coefficient value from the map
-   int this_att = trans.Attribute;
-   VectorCoefficient *coeff;
-   auto it = material_map.find(this_att);
-   if (it != material_map.end())
-   {
-      coeff = it->second.get();
-      coeff->EvalRevDiff(V_bar, trans, ip, PointMat_bar);
-   }
-   else if (default_coeff)
-   {
-      default_coeff->EvalRevDiff(V_bar, trans, ip, PointMat_bar);
-   }
-   // if attribute not found and no default set, don't change PointMat_bar
-   return;
-}
-
-double SteinmetzCoefficient::Eval(ElementTransformation &trans,
-                                  const IntegrationPoint &ip)
-{
-   if (A)
-   {
-      int dim = trans.GetSpaceDim();
-      Array<int> vdofs;
-      Vector elfun;
-      A->FESpace()->GetElementVDofs(trans.ElementNo, vdofs);
-      A->GetSubVector(vdofs, elfun);
-
-      auto &el = *A->FESpace()->GetFE(trans.ElementNo);
-      int ndof = el.GetDof();
-
-      DenseMatrix curlshape(ndof,dim);
-      DenseMatrix curlshape_dFt(ndof,dim);
-      Vector b_vec(dim);
-      b_vec = 0.0;
-
-      trans.SetIntPoint(&ip);
-
-      el.CalcCurlShape(ip, curlshape);
-      MultABt(curlshape, trans.Jacobian(), curlshape_dFt);
-      curlshape_dFt.AddMultTranspose(elfun, b_vec);
-
-      double b_mag = b_vec.Norml2();
-
-      double S = rho*(kh*freq*std::pow(b_mag, alpha) + ke*freq*freq*b_mag*b_mag);
-      return S;
->>>>>>> d6fd1c5e
    }
    else
    {
@@ -285,118 +381,4 @@
    }
 }
 
-void SteinmetzCoefficient::EvalRevDiff(const double Q_bar,
-    						                  ElementTransformation &trans,
-    						                  const IntegrationPoint &ip,
-    						                  DenseMatrix &PointMat_bar)
-{
-   if (A)
-   {
-      int dim = trans.GetSpaceDim();
-      Array<int> vdofs;
-      Vector elfun;
-      A->FESpace()->GetElementVDofs(trans.ElementNo, vdofs);
-      A->GetSubVector(vdofs, elfun);
-
-      auto &el = *A->FESpace()->GetFE(trans.ElementNo);
-      int ndof = el.GetDof();
-
-      DenseMatrix curlshape(ndof,dim);
-      DenseMatrix curlshape_dFt(ndof,dim);
-      Vector b_vec(dim);
-      Vector b_hat(dim);
-      b_vec = 0.0;
-      b_hat = 0.0;
-
-      trans.SetIntPoint(&ip);
-
-      el.CalcCurlShape(ip, curlshape);
-      MultABt(curlshape, trans.Jacobian(), curlshape_dFt);
-      curlshape_dFt.AddMultTranspose(elfun, b_vec);
-      curlshape.AddMultTranspose(elfun, b_hat);
-
-      double b_mag = b_vec.Norml2();
-      // double S = rho*(kh*freq*std::pow(b_mag, alpha) + ke*freq*freq*b_mag*b_mag);
-      double dS = rho*(alpha*kh*freq*std::pow(b_mag, alpha-2) + 2*ke*freq*freq);
-
-      DenseMatrix Jac_bar(3);
-      MultVWt(b_vec, b_hat, Jac_bar);
-      Jac_bar *= dS;
-
-      // cast the ElementTransformation
-      IsoparametricTransformation &isotrans =
-         dynamic_cast<IsoparametricTransformation&>(trans);
-
-      DenseMatrix loc_PointMat_bar(PointMat_bar.Height(), PointMat_bar.Width());
-      loc_PointMat_bar = 0.0;
-
-      isotrans.JacobianRevDiff(Jac_bar, loc_PointMat_bar);
-
-      PointMat_bar.Add(Q_bar, loc_PointMat_bar);
-
-   }
-   else
-      return;
-}
-
-void SteinmetzVectorDiffCoefficient::Eval(Vector &V, 
-                                          ElementTransformation &trans,
-                                          const IntegrationPoint &ip)
-{
-   if (A)
-   {
-      int dim = trans.GetSpaceDim();
-      Array<int> vdofs;
-      Vector elfun;
-      A->FESpace()->GetElementVDofs(trans.ElementNo, vdofs);
-      A->GetSubVector(vdofs, elfun);
-
-      auto &el = *A->FESpace()->GetFE(trans.ElementNo);
-      int ndof = el.GetDof();
-
-      DenseMatrix curlshape(ndof,dim);
-      DenseMatrix curlshape_dFt(ndof,dim);
-      Vector b_vec(dim);
-      Vector temp_vec(ndof);
-      b_vec = 0.0;
-      temp_vec = 0.0;
-
-      trans.SetIntPoint(&ip);
-
-      el.CalcCurlShape(ip, curlshape);
-      MultABt(curlshape, trans.Jacobian(), curlshape_dFt);
-      curlshape_dFt.AddMultTranspose(elfun, b_vec);
-      double b_mag = b_vec.Norml2();
-
-      V = 0.0;
-      curlshape_dFt.Mult(b_vec, temp_vec);
-      V = temp_vec;
-      double dS = rho*(alpha*kh*freq*std::pow(b_mag, alpha-2) + 2*ke*freq*freq);
-
-      V *= dS;
-   }
-   else
-      V =  0.0;
-}
-
-double ElementFunctionCoefficient::Eval (ElementTransformation &trans,
-                                       const IntegrationPoint &ip)
-{
-   double x[3];
-   Vector transip(x, 3);
-   
-   trans.Transform(ip, transip);
-   
-   int ei = trans.ElementNo;
-
-   if (Function)
-   {
-      return (*Function)(transip, ei);
-   }
-   else
-   {
-      return (*TDFunction)(transip, ei, GetTime());
-   }
-}
-
 } // namespace mach