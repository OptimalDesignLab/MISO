#ifndef MACH_OUTPUT
#define MACH_OUTPUT

#include <cmath>
#include <memory>
#include <utility>
#include <vector>
#include <string>
#include <algorithm>

#include "mfem.hpp"
#include "nlohmann/json.hpp"

#include "mach_input.hpp"
#include "utils.hpp"

/// TODO: add some compile time check that makes sure that the type used to
/// construct MachOutput has calcOutput for scalar or field outputs. Maybe take
/// inspiration from:
/// https://stackoverflow.com/questions/87372/check-if-a-class-has-a-member-function-of-a-given-signature

namespace mach
{
template <typename T>
double calcOutputPartial(T & /*unused*/,
                         const std::string & /*unused*/,
                         const MachInputs & /*unused*/)
{
   throw NotImplementedException("not specialized for concrete output type!\n");
}

template <typename T>
void calcOutputPartial(T & /*unused*/,
                       const std::string & /*unused*/,
                       const MachInputs & /*unused*/,
                       mfem::Vector & /*unused*/)
{
   throw NotImplementedException("not specialized for concrete output type!\n");
}

template <typename T>
void calcOutput(T & /*unused*/,
                const MachInputs & /*unused*/,
                mfem::Vector & /*unused*/)
{
   throw NotImplementedException("not specialized for concrete output type!\n");
}

/// Creates common interface for outputs computable by mach
/// A MachOutput can wrap any type `T` that has the interface of an output.
class MachOutput final
{
public:
   /// Gets the dimension of the output
   /// \param[inout] output - the output whose size is being queried
   /// \return the dimension of the output
   friend int getSize(const MachOutput &output);

   /// Used to set inputs in the underlying output type
   friend void setInputs(MachOutput &output, const MachInputs &inputs);

   /// Used to set options for the underlying output type
   friend void setOptions(MachOutput &output, const nlohmann::json &options);

   /// Compute the scalar output based on the inputs
   friend double calcOutput(MachOutput &output, const MachInputs &inputs);

   /// Compute the scalar output's sensitivity to a scalar
   friend double calcOutputPartial(MachOutput &output,
                                   const std::string &wrt,
                                   const MachInputs &inputs);

   /// Compute the scalar output's sensitivity to a field and store in @a
   /// partial
   friend void calcOutputPartial(MachOutput &output,
                                 const std::string &wrt,
                                 const MachInputs &inputs,
                                 mfem::Vector &partial);

   /// Compute the vector output based on the inputs
   friend void calcOutput(MachOutput &output,
                          const MachInputs &inputs,
                          mfem::Vector &out_vec);

   /// Compute the output's sensitivity to a scalar and contract it with
   /// wrt_dot
   /// \param[inout] output - the output whose sensitivity we want
   /// \param[in] wrt_dot - the "wrt"-sized vector to contract with the
   /// sensitivity
   /// \param[in] wrt - string denoting what variable to take the derivative
   /// with respect to
   /// \return the assembled/contracted sensitivity
   friend double jacobianVectorProduct(MachOutput &output,
                                       const mfem::Vector &wrt_dot,
                                       const std::string &wrt);

   /// Compute the output's sensitivity to a vector and contract it with
   /// wrt_dot
   /// \param[inout] output - the output whose sensitivity we want
   /// \param[in] wrt_dot - the "wrt"-sized vector to contract with the
   /// sensitivity
   /// \param[in] wrt - string denoting what variable to take the derivative
   /// with respect to
   /// \param[inout] out_dot - the assembled/contracted sensitivity is
   /// accumulated into out_dot
   friend void jacobianVectorProduct(MachOutput &output,
                                     const mfem::Vector &wrt_dot,
                                     const std::string &wrt,
                                     mfem::Vector &out_dot);

   /// Compute the output's sensitivity to a scalar and contract it with
   /// out_bar
   /// \param[inout] output - the output whose sensitivity we want
   /// \param[in] out_bar - the output-sized vector to contract with the
   /// sensitivity
   /// \param[in] wrt - string denoting what variable to take the derivative
   /// with respect to
   /// \return the assembled/contracted sensitivity
   friend double vectorJacobianProduct(MachOutput &output,
                                       const mfem::Vector &out_bar,
                                       const std::string &wrt);

   /// Compute the output's sensitivity to a vector and contract it with
   /// out_bar
   /// \param[inout] output - the output whose sensitivity we want
   /// \param[in] out_bar - the output-sized vector to contract with the
   /// sensitivity
   /// \param[in] wrt - string denoting what variable to take the derivative
   /// with respect to
   /// \param[inout] wrt_bar - the assembled/contracted sensitivity is
   /// accumulated into wrt_bar
   friend void vectorJacobianProduct(MachOutput &output,
                                     const mfem::Vector &out_bar,
                                     const std::string &wrt,
                                     mfem::Vector &wrt_bar);

   template <typename T>
   MachOutput(T x) : self_(new model<T>(std::move(x)))
   { }

private:
   class concept_t
   {
   public:
      virtual ~concept_t() = default;
      virtual int getSize_() const = 0;
      virtual void setInputs_(const MachInputs &inputs) = 0;
      virtual void setOptions_(const nlohmann::json &options) = 0;
      virtual double calcOutput_(const MachInputs &inputs) = 0;
      virtual double calcOutputPartial_(const std::string &wrt,
                                        const MachInputs &inputs) = 0;
      virtual void calcOutputPartial_(const std::string &wrt,
                                      const MachInputs &inputs,
                                      mfem::Vector &partial) = 0;
      virtual void calcOutput_(const MachInputs &inputs,
                               mfem::Vector &out_vec) = 0;
      virtual double jacobianVectorProduct_(const mfem::Vector &wrt_dot,
                                            const std::string &wrt) = 0;
      virtual void jacobianVectorProduct_(const mfem::Vector &wrt_dot,
                                          const std::string &wrt,
                                          mfem::Vector &out_dot) = 0;
      virtual double vectorJacobianProduct_(const mfem::Vector &out_bar,
                                            const std::string &wrt) = 0;
      virtual void vectorJacobianProduct_(const mfem::Vector &out_bar,
                                          const std::string &wrt,
                                          mfem::Vector &wrt_bar) = 0;
   };

   template <typename T>
   class model final : public concept_t
   {
   public:
      model(T x) : data_(std::move(x)) { }
      int getSize_() const override { return getSize(data_); }
      void setInputs_(const MachInputs &inputs) override
      {
         setInputs(data_, inputs);
      }
      void setOptions_(const nlohmann::json &options) override
      {
         setOptions(data_, options);
      }
      double calcOutput_(const MachInputs &inputs) override
      {
         return calcOutput(data_, inputs);
      }
      double calcOutputPartial_(const std::string &wrt,
                                const MachInputs &inputs) override
      {
         return calcOutputPartial(data_, wrt, inputs);
      }
      void calcOutputPartial_(const std::string &wrt,
                              const MachInputs &inputs,
                              mfem::Vector &partial) override
      {
         calcOutputPartial(data_, wrt, inputs, partial);
      }
      void calcOutput_(const MachInputs &inputs, mfem::Vector &out_vec) override
      {
         calcOutput(data_, inputs, out_vec);
      }
      double jacobianVectorProduct_(const mfem::Vector &wrt_dot,
                                    const std::string &wrt) override
      {
         return jacobianVectorProduct(data_, wrt_dot, wrt);
      }
      void jacobianVectorProduct_(const mfem::Vector &wrt_dot,
                                  const std::string &wrt,
                                  mfem::Vector &out_dot) override
      {
         jacobianVectorProduct(data_, wrt_dot, wrt, out_dot);
      }
      double vectorJacobianProduct_(const mfem::Vector &out_bar,
                                    const std::string &wrt) override
      {
         return vectorJacobianProduct(data_, out_bar, wrt);
      }
      void vectorJacobianProduct_(const mfem::Vector &out_bar,
                                  const std::string &wrt,
                                  mfem::Vector &wrt_bar) override
      {
         vectorJacobianProduct(data_, out_bar, wrt, wrt_bar);
      }

      T data_;
   };

   std::unique_ptr<concept_t> self_;
};

inline int getSize(const MachOutput &output)
{
   return output.self_->getSize_();
}

inline void setInputs(MachOutput &output, const MachInputs &inputs)
{
   output.self_->setInputs_(inputs);
}

inline void setOptions(MachOutput &output, const nlohmann::json &options)
{
   output.self_->setOptions_(options);
}

inline double calcOutput(MachOutput &output, const MachInputs &inputs)
{
   return output.self_->calcOutput_(inputs);
}

inline double calcOutputPartial(MachOutput &output,
                                const std::string &wrt,
                                const MachInputs &inputs)
{
   return output.self_->calcOutputPartial_(wrt, inputs);
}

inline void calcOutputPartial(MachOutput &output,
                              const std::string &wrt,
                              const MachInputs &inputs,
                              mfem::Vector &partial)
{
   output.self_->calcOutputPartial_(wrt, inputs, partial);
}

<<<<<<< HEAD
inline void calcOutput(MachOutput &output,
                       const MachInputs &inputs,
                       mfem::Vector &out_vec)
{
   output.self_->calcOutput_(inputs, out_vec);
}

inline double jacobianVectorProduct(MachOutput &output,
                                    const mfem::Vector &wrt_dot,
                                    const std::string &wrt)
{
   return output.self_->jacobianVectorProduct_(wrt_dot, wrt);
}

inline void jacobianVectorProduct(MachOutput &output,
                                  const mfem::Vector &wrt_dot,
                                  const std::string &wrt,
                                  mfem::Vector &out_dot)
{
   output.self_->jacobianVectorProduct_(wrt_dot, wrt, out_dot);
}

inline double vectorJacobianProduct(MachOutput &output,
                                    const mfem::Vector &out_bar,
                                    const std::string &wrt)
{
   return output.self_->vectorJacobianProduct_(out_bar, wrt);
}

inline void vectorJacobianProduct(MachOutput &output,
                                  const mfem::Vector &out_bar,
                                  const std::string &wrt,
                                  mfem::Vector &wrt_bar)
{
   output.self_->vectorJacobianProduct_(out_bar, wrt, wrt_bar);
}
=======
/// Wrapper for residuals to access its calcEntropy function as a MachOutput
template <typename T>
class EntropyOutput final
{
public:
   EntropyOutput(T &res_) : res(res_) { }
   friend void setInputs(EntropyOutput &output, const MachInputs &inputs) { }
   friend void setOptions(EntropyOutput &output, const nlohmann::json &options)
   { }
   friend double calcOutput(EntropyOutput &output, const MachInputs &inputs)
   {
      return calcEntropy(output.res, inputs);
   }
   friend double calcOutputPartial(EntropyOutput &output,
                                   const std::string &wrt,
                                   const MachInputs &inputs)
   {
      return 0.0;
   }
   friend void calcOutputPartial(EntropyOutput &output,
                                 const std::string &wrt,
                                 const MachInputs &inputs,
                                 mfem::Vector &partial)
   { }

private:
   T &res;
};
>>>>>>> 92d809c0

}  // namespace mach

#endif<|MERGE_RESOLUTION|>--- conflicted
+++ resolved
@@ -12,6 +12,7 @@
 #include "nlohmann/json.hpp"
 
 #include "mach_input.hpp"
+#include "mach_residual.hpp"
 #include "utils.hpp"
 
 /// TODO: add some compile time check that makes sure that the type used to
@@ -263,7 +264,6 @@
    output.self_->calcOutputPartial_(wrt, inputs, partial);
 }
 
-<<<<<<< HEAD
 inline void calcOutput(MachOutput &output,
                        const MachInputs &inputs,
                        mfem::Vector &out_vec)
@@ -300,13 +300,16 @@
 {
    output.self_->vectorJacobianProduct_(out_bar, wrt, wrt_bar);
 }
-=======
+
 /// Wrapper for residuals to access its calcEntropy function as a MachOutput
 template <typename T>
 class EntropyOutput final
 {
 public:
-   EntropyOutput(T &res_) : res(res_) { }
+   friend int getSize(const EntropyOutput &output)
+   {
+      return getSize(output.res);
+   }
    friend void setInputs(EntropyOutput &output, const MachInputs &inputs) { }
    friend void setOptions(EntropyOutput &output, const nlohmann::json &options)
    { }
@@ -326,10 +329,11 @@
                                  mfem::Vector &partial)
    { }
 
+   EntropyOutput(T &res_) : res(res_) { }
+
 private:
    T &res;
 };
->>>>>>> 92d809c0
 
 }  // namespace mach
 
