--- conflicted
+++ resolved
@@ -128,8 +128,7 @@
                                         const MachInputs &inputs) = 0;
       virtual void calcOutputPartial_(const std::string &wrt,
                                       const MachInputs &inputs,
-<<<<<<< HEAD
-                                      mfem::HypreParVector &partial) = 0;
+                                      mfem::Vector &partial) = 0;
       virtual void calcOutput_(const MachInputs &inputs,
                                mfem::Vector &out_vec) = 0;
       virtual double vectorJacobianProduct_(const std::string &wrt,
@@ -139,9 +138,6 @@
                                           const MachInputs &inputs,
                                           const mfem::Vector &out_bar,
                                           mfem::Vector &wrt_bar) = 0;
-=======
-                                      mfem::Vector &partial) = 0;
->>>>>>> 9d30738a
    };
 
    template <typename T>
