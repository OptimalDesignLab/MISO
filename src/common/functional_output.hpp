#ifndef MACH_FUNCTIONAL_OUTPUT
#define MACH_FUNCTIONAL_OUTPUT

#include <list>
#include <map>
#include <string>
#include <vector>

#include "mfem.hpp"
#include "nlohmann/json.hpp"

#include "finite_element_state.hpp"
#include "mach_input.hpp"
#include "mach_integrator.hpp"
#include "utils.hpp"

namespace mach
{
class FunctionalOutput
{
public:
   friend void setInputs(FunctionalOutput &output, const MachInputs &inputs);

   friend void setOptions(FunctionalOutput &output,
                          const nlohmann::json &options);

   friend double calcOutput(FunctionalOutput &output, const MachInputs &inputs);

   friend double calcOutputPartial(FunctionalOutput &output,
                                   const std::string &wrt,
                                   const MachInputs &inputs);

   friend void calcOutputPartial(FunctionalOutput &output,
                                 const std::string &wrt,
                                 const MachInputs &inputs,
                                 mfem::Vector &partial);

   friend double jacobianVectorProduct(FunctionalOutput &output,
                                       const mfem::Vector &wrt_dot,
                                       const std::string &wrt);

   // friend void jacobianVectorProduct(FunctionalOutput &output,
   //                                   const mfem::Vector &wrt_dot,
   //                                   const std::string &wrt,
   //                                   mfem::Vector &out_dot);

   // friend double vectorJacobianProduct(FunctionalOutput &output,
   //                                     const mfem::Vector &out_bar,
   //                                     const std::string &wrt);

   friend void vectorJacobianProduct(FunctionalOutput &output,
                                     const mfem::Vector &out_bar,
                                     const std::string &wrt,
                                     mfem::Vector &wrt_bar);

   /// Adds domain integrator to the nonlinear form that backs this output,
   /// and adds a reference to it to in integs as a MachIntegrator
   /// \param[in] integrator - integrator to add to functional
   /// \tparam T - type of integrator, used for constructing MachIntegrator
   template <typename T>
   void addOutputDomainIntegrator(T *integrator);

   /// Adds domain integrator restricted to certain elements specified by the
   /// attributes listed in @a bdr_attr_marker to the nonlinear form that backs
   /// this output, and adds a reference to it to in integs as a MachIntegrator
   /// \param[in] integrator - integrator to add to functional
   /// \param[in] bdr_attr_marker - lists element attributes this integrator
   /// should be used on
   /// \tparam T - type of integrator, used for constructing MachIntegrator
   template <typename T>
   void addOutputDomainIntegrator(T *integrator, std::vector<int> attr_marker);

   /// Adds interface integrator to the nonlinear form that backs this output,
   /// and adds a reference to it to in integs as a MachIntegrator
   /// \param[in] integrator - integrator to add to functional
   /// \tparam T - type of integrator, used for constructing MachIntegrator
   template <typename T>
   void addOutputInteriorFaceIntegrator(T *integrator);

   /// Adds boundary integrator to the nonlinear form that backs this output,
   /// and adds a reference to it to in integs as a MachIntegrator
   /// \param[in] integrator - integrator to add to functional
   /// \tparam T - type of integrator, used for constructing MachIntegrator
   template <typename T>
   void addOutputBdrFaceIntegrator(T *integrator);

   /// Adds boundary integrator restricted to certain boundaries specified by
   /// the attributes listed in @a bdr_attr_marker to the nonlinear form that
   /// backs this output, and adds a reference to it to in integs as a
   /// MachIntegrator
   /// \param[in] integrator - integrator to add to functional
   /// \param[in] bdr_attr_marker - lists boundary attributes this integrator
   /// should be used on
   /// \tparam T - type of integrator, used for constructing MachIntegrator
   template <typename T>
   void addOutputBdrFaceIntegrator(T *integrator,
                                   std::vector<int> bdr_attr_marker);

   FunctionalOutput(mfem::ParFiniteElementSpace &fes,
                    std::map<std::string, FiniteElementState> &fields)
    : output(&fes), scratch(0), func_fields(&fields)
   { }

   /// constructor just for compatibility with older solvers
   FunctionalOutput(
       mfem::ParFiniteElementSpace &fes,
       std::unordered_map<std::string, mfem::ParGridFunction> &fields)
    : output(&fes), func_fields(nullptr)
   { }

<<<<<<< HEAD
protected:
=======
   FunctionalOutput(mfem::ParFiniteElementSpace &fes,
                    std::map<std::string, FiniteElementState> &fields)
    : output(&fes), fun_fields(&fields)
   { }

private:
>>>>>>> 92d809c0
   /// underlying nonlinear form object
   mfem::ParNonlinearForm output;
   /// work vector
   mfem::Vector scratch;

   /// map of external fields the functional depends on
<<<<<<< HEAD
   std::map<std::string, FiniteElementState> *func_fields;
=======
   std::unordered_map<std::string, mfem::ParGridFunction> *func_fields =
       nullptr;
   /// map of external fields the functional depends on
   std::map<std::string, FiniteElementState> *fun_fields = nullptr;
>>>>>>> 92d809c0

   /// Collection of integrators to be applied.
   std::vector<MachIntegrator> integs;

   /// Collection of element attribute markers for domain integrators
   std::list<mfem::Array<int>> domain_markers;

   /// Collection of boundary markers for boundary integrators
   std::list<mfem::Array<int>> bdr_markers;

   /// map of linear forms that will compute \frac{\partial J}{\partial field}
   /// for each field the functional depends on
   std::map<std::string, mfem::ParLinearForm> output_sens;
   /// map of nonlinear forms that will compute \frac{\partial J}{\partial
   /// scalar} for each scalar the functional depends on
   std::map<std::string, mfem::ParNonlinearForm> output_scalar_sens;
};

inline int getSize(const FunctionalOutput &output) { return 1; }

template <typename T>
void FunctionalOutput::addOutputDomainIntegrator(T *integrator)
{
   integs.emplace_back(*integrator);
   output.AddDomainIntegrator(integrator);
<<<<<<< HEAD
   addSensitivityIntegrator(
       *integrator, *func_fields, output_sens, output_scalar_sens);
}

template <typename T>
void FunctionalOutput::addOutputDomainIntegrator(T *integrator,
                                                 std::vector<int> attr_marker)
{
   integs.emplace_back(*integrator);
   // auto &marker = domain_markers.emplace_back(attr_marker.size());
   // marker.Assign(attr_marker.data());
   auto mesh_attr_size = output.ParFESpace()->GetMesh()->attributes.Max();
   auto &marker = domain_markers.emplace_back(mesh_attr_size);
   attrVecToArray(attr_marker, marker);
   output.AddDomainIntegrator(integrator, marker);
   addSensitivityIntegrator(
       *integrator, *func_fields, output_sens, output_scalar_sens);
=======
   if (func_fields)
   {
      mach::addSensitivityIntegrator(
          *integrator, *func_fields, output_sens, output_scalar_sens);
   }
   else
   {
      std::cout << "WARNING: FunctionalOutput::addSensitivityIntegrator"
                << "is not set up to work with FiniteElementState.\n";
   }
>>>>>>> 92d809c0
}

template <typename T>
void FunctionalOutput::addOutputInteriorFaceIntegrator(T *integrator)
{
   integs.emplace_back(*integrator);
   output.AddInteriorFaceIntegrator(integrator);
<<<<<<< HEAD
   addSensitivityIntegrator(
       *integrator, *func_fields, output_sens, output_scalar_sens);
}

template <typename T>
void FunctionalOutput::addOutputBdrFaceIntegrator(T *integrator)
{
   integs.emplace_back(*integrator);
   output.AddBdrFaceIntegrator(integrator);
   addSensitivityIntegrator(
       *integrator, *func_fields, output_sens, output_scalar_sens);
=======
   if (func_fields)
   {
      mach::addSensitivityIntegrator(
          *integrator, *func_fields, output_sens, output_scalar_sens);
   }
   else
   {
      std::cout << "WARNING: FunctionalOutput::addSensitivityIntegrator"
                << "is not set up to work with FiniteElementState.\n";
   }
>>>>>>> 92d809c0
}

template <typename T>
void FunctionalOutput::addOutputBdrFaceIntegrator(
    T *integrator,
    std::vector<int> bdr_attr_marker)
{
   integs.emplace_back(*integrator);
<<<<<<< HEAD

   auto mesh_attr_size = output.ParFESpace()->GetMesh()->bdr_attributes.Max();
   auto &marker = bdr_markers.emplace_back(mesh_attr_size);
   attrVecToArray(bdr_attr_marker, marker);

   output.AddBdrFaceIntegrator(integrator, marker);
   addSensitivityIntegrator(
       *integrator, *func_fields, output_sens, output_scalar_sens);
=======
   bdr_markers.emplace_back(bdr_attr_marker.size());
   bdr_markers.back().Assign(bdr_attr_marker.data());
   output.AddBdrFaceIntegrator(integrator, bdr_markers.back());
   if (func_fields)
   {
      mach::addSensitivityIntegrator(
          *integrator, *func_fields, output_sens, output_scalar_sens);
   }
   else
   {
      std::cout << "WARNING: FunctionalOutput::addSensitivityIntegrator"
                << "is not set up to work with FiniteElementState.\n";
   }
>>>>>>> 92d809c0
}

}  // namespace mach

#endif<|MERGE_RESOLUTION|>--- conflicted
+++ resolved
@@ -108,30 +108,14 @@
     : output(&fes), func_fields(nullptr)
    { }
 
-<<<<<<< HEAD
 protected:
-=======
-   FunctionalOutput(mfem::ParFiniteElementSpace &fes,
-                    std::map<std::string, FiniteElementState> &fields)
-    : output(&fes), fun_fields(&fields)
-   { }
-
-private:
->>>>>>> 92d809c0
    /// underlying nonlinear form object
    mfem::ParNonlinearForm output;
    /// work vector
    mfem::Vector scratch;
 
    /// map of external fields the functional depends on
-<<<<<<< HEAD
    std::map<std::string, FiniteElementState> *func_fields;
-=======
-   std::unordered_map<std::string, mfem::ParGridFunction> *func_fields =
-       nullptr;
-   /// map of external fields the functional depends on
-   std::map<std::string, FiniteElementState> *fun_fields = nullptr;
->>>>>>> 92d809c0
 
    /// Collection of integrators to be applied.
    std::vector<MachIntegrator> integs;
@@ -157,7 +141,6 @@
 {
    integs.emplace_back(*integrator);
    output.AddDomainIntegrator(integrator);
-<<<<<<< HEAD
    addSensitivityIntegrator(
        *integrator, *func_fields, output_sens, output_scalar_sens);
 }
@@ -175,18 +158,6 @@
    output.AddDomainIntegrator(integrator, marker);
    addSensitivityIntegrator(
        *integrator, *func_fields, output_sens, output_scalar_sens);
-=======
-   if (func_fields)
-   {
-      mach::addSensitivityIntegrator(
-          *integrator, *func_fields, output_sens, output_scalar_sens);
-   }
-   else
-   {
-      std::cout << "WARNING: FunctionalOutput::addSensitivityIntegrator"
-                << "is not set up to work with FiniteElementState.\n";
-   }
->>>>>>> 92d809c0
 }
 
 template <typename T>
@@ -194,7 +165,6 @@
 {
    integs.emplace_back(*integrator);
    output.AddInteriorFaceIntegrator(integrator);
-<<<<<<< HEAD
    addSensitivityIntegrator(
        *integrator, *func_fields, output_sens, output_scalar_sens);
 }
@@ -206,18 +176,6 @@
    output.AddBdrFaceIntegrator(integrator);
    addSensitivityIntegrator(
        *integrator, *func_fields, output_sens, output_scalar_sens);
-=======
-   if (func_fields)
-   {
-      mach::addSensitivityIntegrator(
-          *integrator, *func_fields, output_sens, output_scalar_sens);
-   }
-   else
-   {
-      std::cout << "WARNING: FunctionalOutput::addSensitivityIntegrator"
-                << "is not set up to work with FiniteElementState.\n";
-   }
->>>>>>> 92d809c0
 }
 
 template <typename T>
@@ -226,7 +184,6 @@
     std::vector<int> bdr_attr_marker)
 {
    integs.emplace_back(*integrator);
-<<<<<<< HEAD
 
    auto mesh_attr_size = output.ParFESpace()->GetMesh()->bdr_attributes.Max();
    auto &marker = bdr_markers.emplace_back(mesh_attr_size);
@@ -235,21 +192,6 @@
    output.AddBdrFaceIntegrator(integrator, marker);
    addSensitivityIntegrator(
        *integrator, *func_fields, output_sens, output_scalar_sens);
-=======
-   bdr_markers.emplace_back(bdr_attr_marker.size());
-   bdr_markers.back().Assign(bdr_attr_marker.data());
-   output.AddBdrFaceIntegrator(integrator, bdr_markers.back());
-   if (func_fields)
-   {
-      mach::addSensitivityIntegrator(
-          *integrator, *func_fields, output_sens, output_scalar_sens);
-   }
-   else
-   {
-      std::cout << "WARNING: FunctionalOutput::addSensitivityIntegrator"
-                << "is not set up to work with FiniteElementState.\n";
-   }
->>>>>>> 92d809c0
 }
 
 }  // namespace mach
