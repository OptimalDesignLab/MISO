#ifndef MISO_FUNCTIONAL_OUTPUT
#define MISO_FUNCTIONAL_OUTPUT

#include <list>
#include <map>
#include <string>
#include <vector>

#include "mfem.hpp"
#include "nlohmann/json.hpp"

<<<<<<< HEAD
#include "finite_element_state.hpp"
#include "mach_input.hpp"
#include "mach_integrator.hpp"
#include "utils.hpp"
=======
#include "miso_input.hpp"
#include "miso_integrator.hpp"
>>>>>>> 37fcab9f

namespace miso
{
class FunctionalOutput
{
public:
   friend void setInputs(FunctionalOutput &output, const MISOInputs &inputs);

   friend void setOptions(FunctionalOutput &output,
                          const nlohmann::json &options);

   friend double calcOutput(FunctionalOutput &output, const MISOInputs &inputs);

   friend double calcOutputPartial(FunctionalOutput &output,
                                   const std::string &wrt,
                                   const MISOInputs &inputs);

   friend void calcOutputPartial(FunctionalOutput &output,
                                 const std::string &wrt,
<<<<<<< HEAD
                                 const MachInputs &inputs,
                                 mfem::Vector &partial);

   friend double jacobianVectorProduct(FunctionalOutput &output,
                                       const mfem::Vector &wrt_dot,
                                       const std::string &wrt);

   // friend void jacobianVectorProduct(FunctionalOutput &output,
   //                                   const mfem::Vector &wrt_dot,
   //                                   const std::string &wrt,
   //                                   mfem::Vector &out_dot);

   // friend double vectorJacobianProduct(FunctionalOutput &output,
   //                                     const mfem::Vector &out_bar,
   //                                     const std::string &wrt);

   friend void vectorJacobianProduct(FunctionalOutput &output,
                                     const mfem::Vector &out_bar,
                                     const std::string &wrt,
                                     mfem::Vector &wrt_bar);
=======
                                 const MISOInputs &inputs,
                                 mfem::HypreParVector &partial);
>>>>>>> 37fcab9f

   /// Adds domain integrator to the nonlinear form that backs this output,
   /// and adds a reference to it to in integs as a MISOIntegrator
   /// \param[in] integrator - integrator to add to functional
   /// \tparam T - type of integrator, used for constructing MISOIntegrator
   template <typename T>
   void addOutputDomainIntegrator(T *integrator);

   /// Adds domain integrator restricted to certain elements specified by the
   /// attributes listed in @a bdr_attr_marker to the nonlinear form that backs
   /// this output, and adds a reference to it to in integs as a MISOIntegrator
   /// \param[in] integrator - integrator to add to functional
   /// \param[in] bdr_attr_marker - lists element attributes this integrator
   /// should be used on
   /// \tparam T - type of integrator, used for constructing MISOIntegrator
   template <typename T>
   void addOutputDomainIntegrator(T *integrator, std::vector<int> attr_marker);

   /// Adds interface integrator to the nonlinear form that backs this output,
   /// and adds a reference to it to in integs as a MISOIntegrator
   /// \param[in] integrator - integrator to add to functional
   /// \tparam T - type of integrator, used for constructing MISOIntegrator
   template <typename T>
   void addOutputInteriorFaceIntegrator(T *integrator);

   /// Adds boundary integrator to the nonlinear form that backs this output,
   /// and adds a reference to it to in integs as a MISOIntegrator
   /// \param[in] integrator - integrator to add to functional
   /// \tparam T - type of integrator, used for constructing MISOIntegrator
   template <typename T>
   void addOutputBdrFaceIntegrator(T *integrator);

   /// Adds boundary integrator restricted to certain boundaries specified by
   /// the attributes listed in @a bdr_attr_marker to the nonlinear form that
   /// backs this output, and adds a reference to it to in integs as a
   /// MISOIntegrator
   /// \param[in] integrator - integrator to add to functional
   /// \param[in] bdr_attr_marker - lists boundary attributes this integrator
   /// should be used on
   /// \tparam T - type of integrator, used for constructing MISOIntegrator
   template <typename T>
   void addOutputBdrFaceIntegrator(T *integrator,
                                   std::vector<int> bdr_attr_marker);

   FunctionalOutput(mfem::ParFiniteElementSpace &fes,
                    std::map<std::string, FiniteElementState> &fields)
    : output(&fes), scratch(0), func_fields(&fields)
   { }

   /// constructor just for compatibility with older solvers
   FunctionalOutput(
       mfem::ParFiniteElementSpace &fes,
       std::unordered_map<std::string, mfem::ParGridFunction> &fields)
    : output(&fes), func_fields(nullptr)
   { }

protected:
   /// underlying nonlinear form object
   mfem::ParNonlinearForm output;
   /// work vector
   mfem::Vector scratch;

   /// map of external fields the functional depends on
   std::map<std::string, FiniteElementState> *func_fields;

   /// Collection of integrators to be applied.
   std::vector<MISOIntegrator> integs;

   /// Collection of element attribute markers for domain integrators
   std::list<mfem::Array<int>> domain_markers;

   /// Collection of boundary markers for boundary integrators
   std::list<mfem::Array<int>> bdr_markers;

   /// map of linear forms that will compute \frac{\partial J}{\partial field}
   /// for each field the functional depends on
   std::map<std::string, mfem::ParLinearForm> output_sens;
   /// map of nonlinear forms that will compute \frac{\partial J}{\partial
   /// scalar} for each scalar the functional depends on
   std::map<std::string, mfem::ParNonlinearForm> output_scalar_sens;
};

inline int getSize(const FunctionalOutput &output) { return 1; }

template <typename T>
void FunctionalOutput::addOutputDomainIntegrator(T *integrator)
{
   integs.emplace_back(*integrator);
   output.AddDomainIntegrator(integrator);
<<<<<<< HEAD
   addSensitivityIntegrator(
=======
   miso::addSensitivityIntegrator(
>>>>>>> 37fcab9f
       *integrator, *func_fields, output_sens, output_scalar_sens);
}

template <typename T>
void FunctionalOutput::addOutputDomainIntegrator(T *integrator,
                                                 std::vector<int> attr_marker)
{
   integs.emplace_back(*integrator);
   // auto &marker = domain_markers.emplace_back(attr_marker.size());
   // marker.Assign(attr_marker.data());
   auto mesh_attr_size = output.ParFESpace()->GetMesh()->attributes.Max();
   auto &marker = domain_markers.emplace_back(mesh_attr_size);
   attrVecToArray(attr_marker, marker);
   output.AddDomainIntegrator(integrator, marker);
<<<<<<< HEAD
   addSensitivityIntegrator(
=======
   miso::addSensitivityIntegrator(
>>>>>>> 37fcab9f
       *integrator, *func_fields, output_sens, output_scalar_sens);
}

template <typename T>
void FunctionalOutput::addOutputInteriorFaceIntegrator(T *integrator)
{
   integs.emplace_back(*integrator);
   output.AddInteriorFaceIntegrator(integrator);
<<<<<<< HEAD
   addSensitivityIntegrator(
=======
   miso::addSensitivityIntegrator(
>>>>>>> 37fcab9f
       *integrator, *func_fields, output_sens, output_scalar_sens);
}

template <typename T>
void FunctionalOutput::addOutputBdrFaceIntegrator(T *integrator)
{
   integs.emplace_back(*integrator);
   output.AddBdrFaceIntegrator(integrator);
<<<<<<< HEAD
   addSensitivityIntegrator(
=======
   miso::addSensitivityIntegrator(
>>>>>>> 37fcab9f
       *integrator, *func_fields, output_sens, output_scalar_sens);
}

template <typename T>
void FunctionalOutput::addOutputBdrFaceIntegrator(
    T *integrator,
    std::vector<int> bdr_attr_marker)
{
   integs.emplace_back(*integrator);

   auto mesh_attr_size = output.ParFESpace()->GetMesh()->bdr_attributes.Max();
   auto &marker = bdr_markers.emplace_back(mesh_attr_size);
   attrVecToArray(bdr_attr_marker, marker);

   output.AddBdrFaceIntegrator(integrator, marker);
<<<<<<< HEAD
   addSensitivityIntegrator(
=======
   miso::addSensitivityIntegrator(
>>>>>>> 37fcab9f
       *integrator, *func_fields, output_sens, output_scalar_sens);
}

}  // namespace miso

#endif<|MERGE_RESOLUTION|>--- conflicted
+++ resolved
@@ -9,15 +9,10 @@
 #include "mfem.hpp"
 #include "nlohmann/json.hpp"
 
-<<<<<<< HEAD
 #include "finite_element_state.hpp"
-#include "mach_input.hpp"
-#include "mach_integrator.hpp"
-#include "utils.hpp"
-=======
 #include "miso_input.hpp"
 #include "miso_integrator.hpp"
->>>>>>> 37fcab9f
+#include "utils.hpp"
 
 namespace miso
 {
@@ -37,31 +32,21 @@
 
    friend void calcOutputPartial(FunctionalOutput &output,
                                  const std::string &wrt,
-<<<<<<< HEAD
-                                 const MachInputs &inputs,
+                                 const MISOInputs &inputs,
                                  mfem::Vector &partial);
 
    friend double jacobianVectorProduct(FunctionalOutput &output,
                                        const mfem::Vector &wrt_dot,
                                        const std::string &wrt);
 
-   // friend void jacobianVectorProduct(FunctionalOutput &output,
-   //                                   const mfem::Vector &wrt_dot,
-   //                                   const std::string &wrt,
-   //                                   mfem::Vector &out_dot);
-
-   // friend double vectorJacobianProduct(FunctionalOutput &output,
-   //                                     const mfem::Vector &out_bar,
-   //                                     const std::string &wrt);
+   friend double vectorJacobianProduct(FunctionalOutput &output,
+                                       const mfem::Vector &out_bar,
+                                       const std::string &wrt);
 
    friend void vectorJacobianProduct(FunctionalOutput &output,
                                      const mfem::Vector &out_bar,
                                      const std::string &wrt,
                                      mfem::Vector &wrt_bar);
-=======
-                                 const MISOInputs &inputs,
-                                 mfem::HypreParVector &partial);
->>>>>>> 37fcab9f
 
    /// Adds domain integrator to the nonlinear form that backs this output,
    /// and adds a reference to it to in integs as a MISOIntegrator
@@ -78,7 +63,8 @@
    /// should be used on
    /// \tparam T - type of integrator, used for constructing MISOIntegrator
    template <typename T>
-   void addOutputDomainIntegrator(T *integrator, std::vector<int> attr_marker);
+   void addOutputDomainIntegrator(T *integrator,
+                                  const std::vector<int> &attr_marker);
 
    /// Adds interface integrator to the nonlinear form that backs this output,
    /// and adds a reference to it to in integs as a MISOIntegrator
@@ -104,11 +90,34 @@
    /// \tparam T - type of integrator, used for constructing MISOIntegrator
    template <typename T>
    void addOutputBdrFaceIntegrator(T *integrator,
-                                   std::vector<int> bdr_attr_marker);
+                                   const std::vector<int> &bdr_attr_marker);
+
+   /// Adds internal boundary face integrator to the nonlinear form that backs
+   /// this output, and adds a reference to it to in integs as a MISOIntegrator
+   /// \param[in] integrator - integrator for internal boundary faces
+   /// \tparam T - type of integrator, used for constructing MISOIntegrator
+   /// \note Assumes ownership of integrator
+   template <typename T>
+   void addInternalBoundaryFaceIntegrator(T *integrator);
+
+   /// Adds internal boundary face integrator restricted to certain boundaries
+   /// specified by the attributes listed in @a bdr_attr_marker to the nonlinear
+   /// form that backs this output, and adds a reference to it to in integs as a
+   /// MISOIntegrator
+   /// \param[in] integrator - integrator for internal boundary faces
+   /// \param[in] bdr_attr_marker - internal boundary attributes for integrator
+   /// \tparam T - type of integrator, used for constructing MISOIntegrator
+   /// \note Assumes ownership of integrator
+   /// \note The array bdr_attr_marker is copied
+   template <typename T>
+   void addInternalBoundaryFaceIntegrator(
+       T *integrator,
+       const std::vector<int> &bdr_attr_marker);
 
    FunctionalOutput(mfem::ParFiniteElementSpace &fes,
-                    std::map<std::string, FiniteElementState> &fields)
-    : output(&fes), scratch(0), func_fields(&fields)
+                    std::map<std::string, FiniteElementState> &fields,
+                    std::string state_name = "state")
+    : output(&fes), scratch(0), func_fields(&fields), state_name(state_name)
    { }
 
    /// constructor just for compatibility with older solvers
@@ -126,6 +135,9 @@
 
    /// map of external fields the functional depends on
    std::map<std::string, FiniteElementState> *func_fields;
+
+   /// name of the field that holds the state for this output
+   std::string state_name;
 
    /// Collection of integrators to be applied.
    std::vector<MISOIntegrator> integs;
@@ -151,17 +163,18 @@
 {
    integs.emplace_back(*integrator);
    output.AddDomainIntegrator(integrator);
-<<<<<<< HEAD
-   addSensitivityIntegrator(
-=======
-   miso::addSensitivityIntegrator(
->>>>>>> 37fcab9f
-       *integrator, *func_fields, output_sens, output_scalar_sens);
-}
-
-template <typename T>
-void FunctionalOutput::addOutputDomainIntegrator(T *integrator,
-                                                 std::vector<int> attr_marker)
+   addDomainSensitivityIntegrator(*integrator,
+                                  *func_fields,
+                                  output_sens,
+                                  output_scalar_sens,
+                                  nullptr,
+                                  state_name);
+}
+
+template <typename T>
+void FunctionalOutput::addOutputDomainIntegrator(
+    T *integrator,
+    const std::vector<int> &attr_marker)
 {
    integs.emplace_back(*integrator);
    // auto &marker = domain_markers.emplace_back(attr_marker.size());
@@ -170,12 +183,12 @@
    auto &marker = domain_markers.emplace_back(mesh_attr_size);
    attrVecToArray(attr_marker, marker);
    output.AddDomainIntegrator(integrator, marker);
-<<<<<<< HEAD
-   addSensitivityIntegrator(
-=======
-   miso::addSensitivityIntegrator(
->>>>>>> 37fcab9f
-       *integrator, *func_fields, output_sens, output_scalar_sens);
+   addDomainSensitivityIntegrator(*integrator,
+                                  *func_fields,
+                                  output_sens,
+                                  output_scalar_sens,
+                                  &marker,
+                                  state_name);
 }
 
 template <typename T>
@@ -183,12 +196,8 @@
 {
    integs.emplace_back(*integrator);
    output.AddInteriorFaceIntegrator(integrator);
-<<<<<<< HEAD
-   addSensitivityIntegrator(
-=======
-   miso::addSensitivityIntegrator(
->>>>>>> 37fcab9f
-       *integrator, *func_fields, output_sens, output_scalar_sens);
+   addInteriorFaceSensitivityIntegrator(
+       *integrator, *func_fields, output_sens, output_scalar_sens, state_name);
 }
 
 template <typename T>
@@ -196,18 +205,18 @@
 {
    integs.emplace_back(*integrator);
    output.AddBdrFaceIntegrator(integrator);
-<<<<<<< HEAD
-   addSensitivityIntegrator(
-=======
-   miso::addSensitivityIntegrator(
->>>>>>> 37fcab9f
-       *integrator, *func_fields, output_sens, output_scalar_sens);
+   addBdrSensitivityIntegrator(*integrator,
+                               *func_fields,
+                               output_sens,
+                               output_scalar_sens,
+                               nullptr,
+                               state_name);
 }
 
 template <typename T>
 void FunctionalOutput::addOutputBdrFaceIntegrator(
     T *integrator,
-    std::vector<int> bdr_attr_marker)
+    const std::vector<int> &bdr_attr_marker)
 {
    integs.emplace_back(*integrator);
 
@@ -216,12 +225,44 @@
    attrVecToArray(bdr_attr_marker, marker);
 
    output.AddBdrFaceIntegrator(integrator, marker);
-<<<<<<< HEAD
-   addSensitivityIntegrator(
-=======
-   miso::addSensitivityIntegrator(
->>>>>>> 37fcab9f
-       *integrator, *func_fields, output_sens, output_scalar_sens);
+   addBdrSensitivityIntegrator(*integrator,
+                               *func_fields,
+                               output_sens,
+                               output_scalar_sens,
+                               &marker,
+                               state_name);
+}
+
+template <typename T>
+void FunctionalOutput::addInternalBoundaryFaceIntegrator(T *integrator)
+{
+   integs.emplace_back(*integrator);
+   output.AddInternalBoundaryFaceIntegrator(integrator);
+   addInternalBoundarySensitivityIntegrator(*integrator,
+                                            *func_fields,
+                                            output_sens,
+                                            output_scalar_sens,
+                                            nullptr,
+                                            state_name);
+}
+
+template <typename T>
+void FunctionalOutput::addInternalBoundaryFaceIntegrator(
+    T *integrator,
+    const std::vector<int> &bdr_attr_marker)
+{
+   integs.emplace_back(*integrator);
+   auto mesh_attr_size = output.ParFESpace()->GetMesh()->bdr_attributes.Max();
+   auto &marker = bdr_markers.emplace_back(mesh_attr_size);
+   attrVecToArray(bdr_attr_marker, marker);
+
+   output.AddInternalBoundaryFaceIntegrator(integrator, marker);
+   addInternalBoundarySensitivityIntegrator(*integrator,
+                                            *func_fields,
+                                            output_sens,
+                                            output_scalar_sens,
+                                            &marker,
+                                            state_name);
 }
 
 }  // namespace miso
