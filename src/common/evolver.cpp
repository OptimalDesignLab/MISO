#include "evolver.hpp"
#include "utils.hpp"
#include <iostream>
using namespace mfem;
using namespace std;

namespace mach
{

LinearEvolver::LinearEvolver(MatrixType &m, MatrixType &k, ostream &outstream)
   : out(outstream), TimeDependentOperator(m.Height()), mass(m), stiff(k), z(m.Height())
{
    // Here we extract the diagonal from the mass matrix and invert it
    //M.GetDiag(z);
    //cout << "minimum of z = " << z.Min() << endl;
    //cout << "maximum of z = " << z.Max() << endl;
    //ElementInv(z, Minv);
#ifdef MFEM_USE_MPI
   mass_prec.SetType(HypreSmoother::Jacobi);
   mass_solver.reset(new CGSolver(mass.GetComm()));
#else
   mass_solver.reset(new CGSolver());
#endif
   mass_solver->SetPreconditioner(mass_prec);
   mass_solver->SetOperator(mass);
   mass_solver->iterative_mode = false; // do not use second arg of Mult as guess
   mass_solver->SetRelTol(1e-9);
   mass_solver->SetAbsTol(0.0);
   mass_solver->SetMaxIter(100);
   mass_solver->SetPrintLevel(0);
}

void LinearEvolver::Mult(const Vector &x, Vector &y) const
{
   // y = M^{-1} (K x)
   //HadamardProd(Minv, x, y);
   stiff.Mult(x, z);
   mass_solver->Mult(z, y);
   //HadamardProd(Minv, z, y);
}

NonlinearEvolver::NonlinearEvolver(MatrixType &m, NonlinearFormType &r,
                                   double a)
   : TimeDependentOperator(m.Height()), mass(m), res(r), z(m.Height()), alpha(a)
{
#ifdef MFEM_USE_MPI
   mass_prec.SetType(HypreSmoother::Jacobi);
   mass_solver.reset(new CGSolver(mass.GetComm()));
   // mass_prec.reset(new HypreEuclid(mass.GetComm()));
   // mass_solver.reset(new HypreGMRES(mass.GetComm()));
#else
   mass_solver.reset(new CGSolver());
#endif
   mass_solver->SetPreconditioner(mass_prec);
   mass_solver->SetOperator(mass);
   mass_solver->iterative_mode = false; // do not use second arg of Mult as guess
   mass_solver->SetRelTol(1e-9);
   mass_solver->SetAbsTol(0.0);
   mass_solver->SetMaxIter(100);
   mass_solver->SetPrintLevel(0);
}

void NonlinearEvolver::Mult(const Vector &x, Vector &y) const
{
   res.Mult(x, z);
   mass_solver->Mult(z, y);
   y *= alpha;
}

ImplicitNonlinearEvolver::ImplicitNonlinearEvolver(MatrixType &m,
                                            NonlinearFormType &r,
                                            double a)
   : TimeDependentOperator(m.Height()), mass(m), res(r), alpha(a)
{
#ifdef MFEM_USE_MPI
#ifdef MFEM_USE_PETSC
   // using petsc gmres solver
   linear_solver.reset(new mfem::PetscLinearSolver(mass.GetComm(), "solver_", 0));
   prec.reset(new mfem::PetscPreconditioner(mass.GetComm(), "prec_"));
   dynamic_cast<mfem::PetscLinearSolver *>(linear_solver.get())->SetPreconditioner(*prec);
   dynamic_cast<mfem::PetscSolver *>(linear_solver.get())->SetAbsTol(1e-10);
   dynamic_cast<mfem::PetscSolver *>(linear_solver.get())->SetRelTol(1e-10);
   dynamic_cast<mfem::PetscSolver *>(linear_solver.get())->SetMaxIter(100);
   dynamic_cast<mfem::PetscSolver *>(linear_solver.get())->SetPrintLevel(2);
#else
   //using hypre solver instead
   linear_solver.reset(new mfem::HypreGMRES(mass.GetComm()));
   dynamic_cast<mfem::HypreGMRES *>(linear_solver.get())->SetTol(1e-10);
   dynamic_cast<mfem::HypreGMRES *>(linear_solver.get())->SetPrintLevel(1);
   dynamic_cast<mfem::HypreGMRES *>(linear_solver.get())->SetMaxIter(100);
#endif
   newton_solver.reset(new mfem::NewtonSolver(mass.GetComm()));
   //newton_solver.reset(new mfem::InexactNewton(mass.GetComm(), 1e-4, 1e-1, 1e-4));
#else
   linear_solver.reset(new UMFPackSolver());
   dynamic_cast<UMFPackSolver *>(linear_solver.get())->Control[UMFPACK_ORDERING] = UMFPACK_ORDERING_METIS;
   dynamic_cast<UMFPackSolver *>(linear_solver.get())->SetPrintLevel(1);
   newton_solver.reset(new mfem::NewtonSolver());
#endif

   // set paramters for the newton solver
   newton_solver->SetRelTol(1e-10);
   newton_solver->SetAbsTol(1e-10);
   newton_solver->SetPrintLevel(0);
   newton_solver->SetMaxIter(30);
   // set linear solver and operator
   newton_solver->SetSolver(*linear_solver);
   newton_solver->SetOperator(*this);
   newton_solver->iterative_mode = false;
}

void ImplicitNonlinearEvolver::Mult(const Vector &k, Vector &y) const
{
   Vector vec1(x);
   Vector vec2(x.Size());
   vec1.Add(dt, k);  // vec1 = x + dt * k
   res.Mult(vec1, y); // y = f(vec1)
   mass.Mult(k, vec2);  // vec2 = M * k
   y += vec2;  // y = f(x + dt * k) - M * k
}

Operator &ImplicitNonlinearEvolver::GetGradient(const mfem::Vector &k) const
{
   MatrixType *jac;
   Vector vec1(x);
   vec1.Add(dt, k);
   jac = dynamic_cast<MatrixType*>(&res.GetGradient(vec1)); 
   //jac->Add( dt-1.0, *jac );
   *jac *= dt;
   jac->Add(1.0, mass);
   return *jac;
}

void ImplicitNonlinearEvolver::ImplicitSolve(const double dt, const Vector &x,
                                             Vector &k)
{
   SetParameters(dt, x);
   mfem::Vector zero;
   newton_solver->Mult(zero, k);
   MFEM_ASSERT(newton_solver->GetConverged()==1, "Fail to solve dq/dx implicitly.\n");
}

void ImplicitNonlinearEvolver::checkJacobian(
    void (*pert_fun)(const mfem::Vector &, mfem::Vector &))
{
   cout << "evolver check jac is called.\n";
   // this is a specific version for gd_serial_mfem
   // dont accept incoming changes
   // initialize some variables
   const double delta = 1e-5;
   Vector u_plus(x);
   Vector u_minus(x);
   CentGridFunction pert_vec(res.FESpace());
   VectorFunctionCoefficient up(4, pert_fun);
   pert_vec.ProjectCoefficient(up);

   // perturb in the positive and negative pert_vec directions
   u_plus.Add(delta, pert_vec);
   u_minus.Add(-delta, pert_vec);

   // Get the product using a 2nd-order finite-difference approximation
   CentGridFunction res_plus(res.FESpace());
   CentGridFunction res_minus(res.FESpace());
   this->Mult(u_plus, res_plus);
   this->Mult(u_minus, res_minus);
   // res_plus = 1/(2*delta)*(res_plus - res_minus)
   subtract(1/(2*delta), res_plus, res_minus, res_plus);
   // Get the product directly using Jacobian from GetGradient
   CentGridFunction jac_v(res.FESpace());

   CentGridFunction *pert = &pert_vec;
   CentGridFunction *prod = &jac_v;

   mfem::Operator &jac = this->GetGradient(x);
   jac.Mult(*pert, *prod);

   // check the difference norm
   jac_v -= res_plus;
   //double error = calcInnerProduct(jac_v, jac_v);
   double error = jac_v * jac_v;
   std::cout << "The Jacobian product error norm is " << sqrt(error) << endl;
}

ImplicitNonlinearMassEvolver::ImplicitNonlinearMassEvolver(NonlinearFormType &nm,
                                 NonlinearFormType &r, double a)
   : TimeDependentOperator(nm.Height()), mass(nm), res(r), alpha(a)
{
#ifdef MFEM_USE_MPI
#ifdef MFEM_USE_PETSC
   // using petsc gmres solver
   linear_solver.reset(new mfem::PetscLinearSolver(mass.ParFESpace()->GetComm(), "solver_", 0));
   prec.reset(new mfem::PetscPreconditioner(mass.ParFESpace()->GetComm(), "prec_"));
   dynamic_cast<mfem::PetscLinearSolver *>(linear_solver.get())->SetPreconditioner(*prec);
   dynamic_cast<mfem::PetscSolver *>(linear_solver.get())->SetAbsTol(1e-10);
   dynamic_cast<mfem::PetscSolver *>(linear_solver.get())->SetRelTol(1e-2);
   dynamic_cast<mfem::PetscSolver *>(linear_solver.get())->SetMaxIter(100);
   dynamic_cast<mfem::PetscSolver *>(linear_solver.get())->SetPrintLevel(1);
#else
   //using hypre solver instead
   linear_solver.reset(new mfem::HypreGMRES(mass.ParFESpace()->GetComm()));
   prec.reset(new HypreEuclid(mass.ParFESpace()->GetComm()));
   dynamic_cast<mfem::HypreGMRES *>(linear_solver.get())->SetTol(1e-10);
   dynamic_cast<mfem::HypreGMRES *>(linear_solver.get())->SetPrintLevel(0);
   dynamic_cast<mfem::HypreGMRES *>(linear_solver.get())->SetMaxIter(100);
   dynamic_cast<mfem::HypreGMRES*> (linear_solver.get())->SetPreconditioner(*dynamic_cast<HypreSolver*>(prec.get()));
#endif
   newton_solver.reset(new mfem::NewtonSolver(mass.ParFESpace()->GetComm()));
   //newton_solver.reset(new mfem::InexactNewton(mass.GetComm(), 1e-4, 1e-1, 1e-4));
#else
   linear_solver.reset(new UMFPackSolver());
   dynamic_cast<UMFPackSolver *>(linear_solver.get())->Control[UMFPACK_ORDERING] = UMFPACK_ORDERING_METIS;
   dynamic_cast<UMFPackSolver *>(linear_solver.get())->SetPrintLevel(1);
   newton_solver.reset(new mfem::NewtonSolver());
#endif

   // set paramters for the newton solver
   newton_solver->SetRelTol(1e-10);
   newton_solver->SetAbsTol(1e-10);
<<<<<<< HEAD
   newton_solver->SetPrintLevel(0);
   newton_solver->SetMaxIter(100);
=======
   newton_solver->SetPrintLevel(1);
   newton_solver->SetMaxIter(30);
>>>>>>> 79c2ac0c
   // set linear solver and operator
   newton_solver->SetSolver(*linear_solver);
   newton_solver->SetOperator(*this);
   newton_solver->iterative_mode = false;
}

void ImplicitNonlinearMassEvolver::Mult(const Vector &k, Vector &y) const
{   
   Vector vec1(x);
   Vector vec2(x.Size());
   //cout << "vec1&2 size is " << vec1.Size()<< '\n';
   vec1.Add(dt, k);  // vec1 = x + dt * k
   res.Mult(vec1, y); // y = f(vec1)
   mass.Mult(k, vec2);
   y += vec2;  // y = f(x + dt * k) + M(k)
}

Operator &ImplicitNonlinearMassEvolver::GetGradient(const mfem::Vector &k) const
{
   MatrixType *jac1, *jac2; 
   Vector vec1(x);
   vec1.Add(dt, k);
   jac1 = dynamic_cast<MatrixType*>(&res.GetGradient(vec1));
   *jac1 *= dt; // jac1 = dt * f'(x + dt * k) 
   jac2 = dynamic_cast<MatrixType*>(&mass.GetGradient(k)); // jac2 = M'(k);
   jac1->Add(1.0, *jac2);
   return *jac1;
}

void ImplicitNonlinearMassEvolver::ImplicitSolve(const double dt, const Vector &x,
                                             Vector &k)
{
   SetParameters(dt, x);
   mfem::Vector zero;
   newton_solver->Mult(zero, k);
   MFEM_ASSERT(newton_solver->GetConverged()==1, "Fail to solve dq/dx implicitly.\n");
}

void ImplicitNonlinearMassEvolver::checkJacobian(
    void (*pert_fun)(const mfem::Vector &, mfem::Vector &))
{
   cout << "evolver check jac is called.\n";
<<<<<<< HEAD
   // this is a specific version for gd_serial_mfem
   // dont accept incoming changes
=======
>>>>>>> 79c2ac0c
   // initialize some variables
   const double delta = 1e-5;
   Vector u_plus(x);
   Vector u_minus(x);
<<<<<<< HEAD
   CentGridFunction pert_vec(mass.FESpace());
=======
   GridFunType pert_vec(mass.ParFESpace());
>>>>>>> 79c2ac0c
   VectorFunctionCoefficient up(4, pert_fun);
   pert_vec.ProjectCoefficient(up);

   // perturb in the positive and negative pert_vec directions
   u_plus.Add(delta, pert_vec);
   u_minus.Add(-delta, pert_vec);

   // Get the product using a 2nd-order finite-difference approximation
<<<<<<< HEAD
   CentGridFunction res_plus(mass.FESpace());
   CentGridFunction res_minus(mass.FESpace());
   this->Mult(u_plus, res_plus);
   this->Mult(u_minus, res_minus);
   // res_plus = 1/(2*delta)*(res_plus - res_minus)
   subtract(1/(2*delta), res_plus, res_minus, res_plus);
   // Get the product directly using Jacobian from GetGradient
   CentGridFunction jac_v(mass.FESpace());

   CentGridFunction *pert = &pert_vec;
   CentGridFunction *prod = &jac_v;

   mfem::Operator &jac = this->GetGradient(x);
   jac.Mult(*pert, *prod);

   // check the difference norm
   jac_v -= res_plus;
   //double error = calcInnerProduct(jac_v, jac_v);
   double error = jac_v * jac_v;
   std::cout << "The Jacobian product error norm is " << sqrt(error) << endl;
=======
   Vector res_plus(x.Size());
   Vector res_minus(x.Size());
// #ifdef MFEM_USE_MPI 
//    HypreParVector *u_p = u_plus.GetTrueDofs();
//    HypreParVector *u_m = u_minus.GetTrueDofs();
//    HypreParVector *res_p = res_plus.GetTrueDofs();
//    HypreParVector *res_m = res_minus.GetTrueDofs();
// #else 
//    GridFunType *u_p = &u_plus;
//    GridFunType *u_m = &u_minus;
//    GridFunType *res_p = &res_plus;
//    GridFunType *res_m = &res_minus;
// #endif
   this->Mult(u_plus, res_plus);
   this->Mult(u_minus, res_minus);
// #ifdef MFEM_USE_MPI
//    res_plus.SetFromTrueDofs(*res_p);
//    res_minus.SetFromTrueDofs(*res_m);
// #endif
   // res_plus = 1/(2*delta)*(res_plus - res_minus)
   subtract(1/(2*delta), res_plus, res_minus, res_plus);

   // Get the product directly using Jacobian from GetGradient
   Vector jac_v(x.Size());
   Vector prod(x.Size());
// #ifdef MFEM_USE_MPI
//    HypreParVector *u_true = x.GetTrueDofs();
//    HypreParVector *pert = pert_vec.GetTrueDofs();
//    HypreParVector *prod = jac_v.GetTrueDofs();
// #else
//    GridFunType *u_true = u.get();
//    GridFunType *pert = &pert_vec;
//    GridFunType *prod = &jac_v;
// #endif
   mfem::Operator &jac = this->GetGradient(x);
   jac.Mult(pert_vec, prod);
//#ifdef MFEM_USE_MPI 
//   jac_v.SetFromTrueDofs(*prod);
//#endif 

   // check the difference norm
   jac_v -= res_plus;
   //double error = AbstractSolver::calcInnerProduct(jac_v, jac_v);
   double error = jac_v * jac_v;
   cout << "The Jacobian product error norm is " << sqrt(error) << endl;
>>>>>>> 79c2ac0c
}

} // end of mach namespace<|MERGE_RESOLUTION|>--- conflicted
+++ resolved
@@ -216,13 +216,8 @@
    // set paramters for the newton solver
    newton_solver->SetRelTol(1e-10);
    newton_solver->SetAbsTol(1e-10);
-<<<<<<< HEAD
-   newton_solver->SetPrintLevel(0);
-   newton_solver->SetMaxIter(100);
-=======
    newton_solver->SetPrintLevel(1);
    newton_solver->SetMaxIter(30);
->>>>>>> 79c2ac0c
    // set linear solver and operator
    newton_solver->SetSolver(*linear_solver);
    newton_solver->SetOperator(*this);
@@ -265,20 +260,13 @@
     void (*pert_fun)(const mfem::Vector &, mfem::Vector &))
 {
    cout << "evolver check jac is called.\n";
-<<<<<<< HEAD
    // this is a specific version for gd_serial_mfem
    // dont accept incoming changes
-=======
->>>>>>> 79c2ac0c
    // initialize some variables
    const double delta = 1e-5;
    Vector u_plus(x);
    Vector u_minus(x);
-<<<<<<< HEAD
    CentGridFunction pert_vec(mass.FESpace());
-=======
-   GridFunType pert_vec(mass.ParFESpace());
->>>>>>> 79c2ac0c
    VectorFunctionCoefficient up(4, pert_fun);
    pert_vec.ProjectCoefficient(up);
 
@@ -287,7 +275,6 @@
    u_minus.Add(-delta, pert_vec);
 
    // Get the product using a 2nd-order finite-difference approximation
-<<<<<<< HEAD
    CentGridFunction res_plus(mass.FESpace());
    CentGridFunction res_minus(mass.FESpace());
    this->Mult(u_plus, res_plus);
@@ -308,53 +295,6 @@
    //double error = calcInnerProduct(jac_v, jac_v);
    double error = jac_v * jac_v;
    std::cout << "The Jacobian product error norm is " << sqrt(error) << endl;
-=======
-   Vector res_plus(x.Size());
-   Vector res_minus(x.Size());
-// #ifdef MFEM_USE_MPI 
-//    HypreParVector *u_p = u_plus.GetTrueDofs();
-//    HypreParVector *u_m = u_minus.GetTrueDofs();
-//    HypreParVector *res_p = res_plus.GetTrueDofs();
-//    HypreParVector *res_m = res_minus.GetTrueDofs();
-// #else 
-//    GridFunType *u_p = &u_plus;
-//    GridFunType *u_m = &u_minus;
-//    GridFunType *res_p = &res_plus;
-//    GridFunType *res_m = &res_minus;
-// #endif
-   this->Mult(u_plus, res_plus);
-   this->Mult(u_minus, res_minus);
-// #ifdef MFEM_USE_MPI
-//    res_plus.SetFromTrueDofs(*res_p);
-//    res_minus.SetFromTrueDofs(*res_m);
-// #endif
-   // res_plus = 1/(2*delta)*(res_plus - res_minus)
-   subtract(1/(2*delta), res_plus, res_minus, res_plus);
-
-   // Get the product directly using Jacobian from GetGradient
-   Vector jac_v(x.Size());
-   Vector prod(x.Size());
-// #ifdef MFEM_USE_MPI
-//    HypreParVector *u_true = x.GetTrueDofs();
-//    HypreParVector *pert = pert_vec.GetTrueDofs();
-//    HypreParVector *prod = jac_v.GetTrueDofs();
-// #else
-//    GridFunType *u_true = u.get();
-//    GridFunType *pert = &pert_vec;
-//    GridFunType *prod = &jac_v;
-// #endif
-   mfem::Operator &jac = this->GetGradient(x);
-   jac.Mult(pert_vec, prod);
-//#ifdef MFEM_USE_MPI 
-//   jac_v.SetFromTrueDofs(*prod);
-//#endif 
-
-   // check the difference norm
-   jac_v -= res_plus;
-   //double error = AbstractSolver::calcInnerProduct(jac_v, jac_v);
-   double error = jac_v * jac_v;
-   cout << "The Jacobian product error norm is " << sqrt(error) << endl;
->>>>>>> 79c2ac0c
 }
 
 } // end of mach namespace