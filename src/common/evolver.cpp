--- conflicted
+++ resolved
@@ -19,18 +19,6 @@
 {
    f->SetTime(t + dt/2);
    f->ImplicitSolve(dt/2, x, k);
-<<<<<<< HEAD
-   cout << "equation is solved using regular midpoint method.\n";
-   // Set-up and solve the scalar nonlinear problem for the relaxation gamma
-   EntropyConstrainedOperator *f_ode =
-       dynamic_cast<EntropyConstrainedOperator *>(f);
-   cout << "x size is " << x.Size() << '\n';
-   cout << "x is empty? == " << x.GetMemory().Empty() << '\n';
-   double entropy_old = f_ode->Entropy(x);
-   cout << "entropy old is " << entropy_old << '\n';
-   double delta_entropy = f_ode->EntropyChange(dt/2, x, k);
-   cout << "entropy delta is " << delta_entropy << '\n';
-=======
    //f->ImplicitSolve(dt, x, k);
    //cout << "equation solved using regular midpont solver\n";
    // Set-up and solve the scalar nonlinear problem for the relaxation gamma
@@ -43,16 +31,11 @@
    //cout << "delta_entropy is " << delta_entropy << '\n';
    double entropy_old = f_ode->Entropy(x);
    //cout << "old entropy is " << entropy_old << '\n';
->>>>>>> 7291a987
    mfem::Vector x_new(x.Size());
    //cout << "x_new size is " << x_new.Size() << '\n';
    auto entropyFun = [&](double gamma)
    {
-<<<<<<< HEAD
-      cout << "In lambda entropyfunction: ";
-=======
       cout << "In lambda function: " << std::setprecision(14); 
->>>>>>> 7291a987
       add(x, gamma*dt, k, x_new);
       // x_new = k;
       // x_new *= (gamma*dt);
@@ -239,7 +222,6 @@
    VectorFunctionCoefficient up(4, pert_fun);
    pert_vec.ProjectCoefficient(up);
 
-<<<<<<< HEAD
    // perturb in the positive and negative pert_vec directions
    u_plus.Add(delta, pert_vec);
    u_minus.Add(-delta, pert_vec);
@@ -268,28 +250,10 @@
 }
 
 
-ImplicitNonlinearMassEvolver::ImplicitNonlinearMassEvolver(NonlinearFormType &nm,
-                                 NonlinearFormType &r, AbstractSolver *abs, double a)
-   : EntropyConstrainedOperator(nm.Height()), 
-     mass(nm), res(r), abs_solver(abs), alpha(a)
-=======
-double ImplicitNonlinearEvolver::EntropyChange(double dt, const Vector &state,
-                                               const Vector &k)
-{
-   Vector vec1(state), vec2(k.Size());
-   vec1.Add(dt, k);
-   // if using conservative variables, need to convert
-   // if using entropy variables, do nothing
-   //abs_solver->convertToEntvar(vec1);
-   res.Mult(vec1, vec2);
-   return vec1 * vec2;
-}
-
 ImplicitNonlinearMassEvolver::ImplicitNonlinearMassEvolver(
     NonlinearFormType &nm, NonlinearFormType &r, NonlinearFormType &e, double a)
     : EntropyConstrainedOperator(nm.Height()), mass(nm), res(r), ent(e),
       alpha(a)
->>>>>>> 7291a987
 {
 #ifdef MFEM_USE_MPI
 #ifdef MFEM_USE_PETSC
@@ -330,23 +294,6 @@
    newton_solver->iterative_mode = false;
 }
 
-double ImplicitNonlinearMassEvolver::Entropy(const Vector &state)
-{
-   return abs_solver->GetOutput().at("entropy").GetEnergy(state);
-}
-
-double ImplicitNonlinearMassEvolver::EntropyChange(double dt, const Vector &state,
-                                               const Vector &k)
-{
-   Vector vec1(state), vec2(k.Size());
-   vec1.Add(dt, k);
-   // if using conservative variables, need to convert
-   // if using entropy variables, do nothing
-   abs_solver->convertToEntvar(vec1);
-   res.Mult(vec1, vec2);
-   return vec1 * vec2;
-}
-
 void ImplicitNonlinearMassEvolver::Mult(const Vector &k, Vector &y) const
 {   
    Vector vec1(x);
@@ -370,8 +317,6 @@
    return *jac1;
 }
 
-<<<<<<< HEAD
-=======
 double ImplicitNonlinearMassEvolver::Entropy(const Vector &state)
 {
    return ent.GetEnergy(state);
@@ -389,7 +334,6 @@
    return vec1 * vec2;
 }
 
->>>>>>> 7291a987
 void ImplicitNonlinearMassEvolver::ImplicitSolve(const double dt, const Vector &x,
                                              Vector &k)
 {
