--- conflicted
+++ resolved
@@ -18,45 +18,26 @@
 {
    f->SetTime(t + dt/2);
    f->ImplicitSolve(dt/2, x, k);
-<<<<<<< HEAD
    cout << "equation is solved using regular midpoint method.\n";
-=======
-   cout << "equation solved using regular midpont solver\n";
->>>>>>> c1083244
    // Set-up and solve the scalar nonlinear problem for the relaxation gamma
    EntropyConstrainedOperator *f_ode =
        dynamic_cast<EntropyConstrainedOperator *>(f);
    cout << "x size is " << x.Size() << '\n';
    cout << "x is empty? == " << x.GetMemory().Empty() << '\n';
-<<<<<<< HEAD
    double entropy_old = f_ode->Entropy(x);
    cout << "entropy old is " << entropy_old << '\n';
    double delta_entropy = f_ode->EntropyChange(dt/2, x, k);
    cout << "entropy delta is " << delta_entropy << '\n';
-=======
-   double delta_entropy = f_ode->EntropyChange(dt/2, x, k);
-   cout << "delta_entropy is " << delta_entropy << '\n';
-   double entropy_old = f_ode->Entropy(x);
-   cout << "old entropy is " << entropy_old << '\n';
->>>>>>> c1083244
    mfem::Vector x_new(x.Size());
    cout << "x_new size is " << x_new.Size() << '\n';
    auto entropyFun = [&](double gamma)
    {
-<<<<<<< HEAD
       cout << "In lambda entropyfunction: ";
-=======
-      cout <<"In lambda function: "; 
->>>>>>> c1083244
       add(x, gamma*dt, k, x_new);
       cout << "x_new is: ";
       x_new.Print(cout, x_new.Size()); 
       double entropy = f_ode->Entropy(x_new);
-<<<<<<< HEAD
-      cout << "entropy is " << entropy << '\n';
-=======
       cout << "new entropy is " << entropy << '\n';
->>>>>>> c1083244
       return entropy - entropy_old + gamma*dt*delta_entropy;
    };
    // TODO: tolerances and maxiter should be provided in some other way
@@ -133,13 +114,8 @@
                                             NonlinearFormType &r,
                                             AbstractSolver *abs,
                                             double a)
-<<<<<<< HEAD
-   : EntropyConstrainedOperator(m.Height()), mass(m), res(r), alpha(a), 
-     abs_solver(abs)
-=======
    : EntropyConstrainedOperator(m.Height()), 
      mass(m), res(r), abs_solver(abs), alpha(a)
->>>>>>> c1083244
 {
 #ifdef MFEM_USE_MPI
 #ifdef MFEM_USE_PETSC
@@ -186,7 +162,139 @@
 double ImplicitNonlinearEvolver::EntropyChange(double dt, const Vector &state,
                                                const Vector &k)
 {
-   //bool entvar = dynamic_cast<EulerSolver*>(abs_solver)->isEntvar();
+   Vector vec1(state), vec2(k.Size());
+   vec1.Add(dt, k);
+   // if using conservative variables, need to convert
+   // if using entropy variables, do nothing
+   abs_solver->convertToEntvar(vec1);
+   res.Mult(vec1, vec2);
+   return vec1 * vec2;
+}
+
+void ImplicitNonlinearEvolver::Mult(const Vector &k, Vector &y) const
+{
+   Vector vec1(x);
+   Vector vec2(x.Size());
+   vec1.Add(dt, k);  // vec1 = x + dt * k
+   res.Mult(vec1, y); // y = f(vec1)
+   mass.Mult(k, vec2);  // vec2 = M * k
+   y += vec2;  // y = f(x + dt * k) - M * k
+}
+
+Operator &ImplicitNonlinearEvolver::GetGradient(const mfem::Vector &k) const
+{
+   MatrixType *jac;
+   Vector vec1(x);
+   vec1.Add(dt, k);
+   jac = dynamic_cast<MatrixType*>(&res.GetGradient(vec1)); 
+   *jac *= dt;
+   jac->Add(1.0, mass);
+   return *jac;
+}
+
+void ImplicitNonlinearEvolver::ImplicitSolve(const double dt, const Vector &x,
+                                             Vector &k)
+{
+   SetParameters(dt, x);
+   mfem::Vector zero;
+   newton_solver->Mult(zero, k);
+   MFEM_ASSERT(newton_solver->GetConverged()==1, "Fail to solve dq/dx implicitly.\n");
+}
+
+void ImplicitNonlinearEvolver::checkJacobian(
+    void (*pert_fun)(const mfem::Vector &, mfem::Vector &))
+{
+   cout << "evolver check jac is called.\n";
+   // this is a specific version for gd_serial_mfem
+   // dont accept incoming changes
+   // initialize some variables
+   const double delta = 1e-5;
+   Vector u_plus(x);
+   Vector u_minus(x);
+   CentGridFunction pert_vec(res.FESpace());
+   VectorFunctionCoefficient up(4, pert_fun);
+   pert_vec.ProjectCoefficient(up);
+
+   // perturb in the positive and negative pert_vec directions
+   u_plus.Add(delta, pert_vec);
+   u_minus.Add(-delta, pert_vec);
+
+   // Get the product using a 2nd-order finite-difference approximation
+   CentGridFunction res_plus(res.FESpace());
+   CentGridFunction res_minus(res.FESpace());
+   this->Mult(u_plus, res_plus);
+   this->Mult(u_minus, res_minus);
+   // res_plus = 1/(2*delta)*(res_plus - res_minus)
+   subtract(1/(2*delta), res_plus, res_minus, res_plus);
+   // Get the product directly using Jacobian from GetGradient
+   CentGridFunction jac_v(res.FESpace());
+
+   CentGridFunction *pert = &pert_vec;
+   CentGridFunction *prod = &jac_v;
+
+   mfem::Operator &jac = this->GetGradient(x);
+   jac.Mult(*pert, *prod);
+
+   // check the difference norm
+   jac_v -= res_plus;
+   //double error = calcInnerProduct(jac_v, jac_v);
+   double error = jac_v * jac_v;
+   std::cout << "The Jacobian product error norm is " << sqrt(error) << endl;
+}
+
+
+ImplicitNonlinearMassEvolver::ImplicitNonlinearMassEvolver(NonlinearFormType &nm,
+                                 NonlinearFormType &r, AbstractSolver *abs, double a)
+   : EntropyConstrainedOperator(nm.Height()), 
+     mass(nm), res(r), abs_solver(abs), alpha(a)
+{
+#ifdef MFEM_USE_MPI
+#ifdef MFEM_USE_PETSC
+   // using petsc gmres solver
+   linear_solver.reset(new mfem::PetscLinearSolver(mass.ParFESpace()->GetComm(), "solver_", 0));
+   prec.reset(new mfem::PetscPreconditioner(mass.ParFESpace()->GetComm(), "prec_"));
+   dynamic_cast<mfem::PetscLinearSolver *>(linear_solver.get())->SetPreconditioner(*prec);
+   dynamic_cast<mfem::PetscSolver *>(linear_solver.get())->SetAbsTol(1e-10);
+   dynamic_cast<mfem::PetscSolver *>(linear_solver.get())->SetRelTol(1e-2);
+   dynamic_cast<mfem::PetscSolver *>(linear_solver.get())->SetMaxIter(100);
+   dynamic_cast<mfem::PetscSolver *>(linear_solver.get())->SetPrintLevel(1);
+#else
+   //using hypre solver instead
+   linear_solver.reset(new mfem::HypreGMRES(mass.ParFESpace()->GetComm()));
+   prec.reset(new HypreEuclid(mass.ParFESpace()->GetComm()));
+   dynamic_cast<mfem::HypreGMRES *>(linear_solver.get())->SetTol(1e-10);
+   dynamic_cast<mfem::HypreGMRES *>(linear_solver.get())->SetPrintLevel(0);
+   dynamic_cast<mfem::HypreGMRES *>(linear_solver.get())->SetMaxIter(100);
+   dynamic_cast<mfem::HypreGMRES*> (linear_solver.get())->SetPreconditioner(*dynamic_cast<HypreSolver*>(prec.get()));
+#endif
+   newton_solver.reset(new mfem::NewtonSolver(mass.ParFESpace()->GetComm()));
+   //newton_solver.reset(new mfem::InexactNewton(mass.GetComm(), 1e-4, 1e-1, 1e-4));
+#else
+   linear_solver.reset(new UMFPackSolver());
+   dynamic_cast<UMFPackSolver *>(linear_solver.get())->Control[UMFPACK_ORDERING] = UMFPACK_ORDERING_METIS;
+   dynamic_cast<UMFPackSolver *>(linear_solver.get())->SetPrintLevel(1);
+   newton_solver.reset(new mfem::NewtonSolver());
+#endif
+
+   // set paramters for the newton solver
+   newton_solver->SetRelTol(1e-10);
+   newton_solver->SetAbsTol(1e-10);
+   newton_solver->SetPrintLevel(1);
+   newton_solver->SetMaxIter(30);
+   // set linear solver and operator
+   newton_solver->SetSolver(*linear_solver);
+   newton_solver->SetOperator(*this);
+   newton_solver->iterative_mode = false;
+}
+
+double ImplicitNonlinearMassEvolver::Entropy(const Vector &state)
+{
+   return abs_solver->GetOutput().at("entropy").GetEnergy(state);
+}
+
+double ImplicitNonlinearMassEvolver::EntropyChange(double dt, const Vector &state,
+                                               const Vector &k)
+{
    Vector vec1(state), vec2(k.Size());
    vec1.Add(dt, k);
    if (1)
@@ -204,176 +312,6 @@
    }
 }
 
-void ImplicitNonlinearEvolver::Mult(const Vector &k, Vector &y) const
-{
-   Vector vec1(x);
-   Vector vec2(x.Size());
-   vec1.Add(dt, k);  // vec1 = x + dt * k
-   res.Mult(vec1, y); // y = f(vec1)
-   mass.Mult(k, vec2);  // vec2 = M * k
-   y += vec2;  // y = f(x + dt * k) - M * k
-}
-
-Operator &ImplicitNonlinearEvolver::GetGradient(const mfem::Vector &k) const
-{
-   MatrixType *jac;
-   Vector vec1(x);
-   vec1.Add(dt, k);
-   jac = dynamic_cast<MatrixType*>(&res.GetGradient(vec1)); 
-<<<<<<< HEAD
-   //jac->Add( dt-1.0, *jac );
-=======
->>>>>>> c1083244
-   *jac *= dt;
-   jac->Add(1.0, mass);
-   return *jac;
-}
-
-void ImplicitNonlinearEvolver::ImplicitSolve(const double dt, const Vector &x,
-                                             Vector &k)
-{
-   SetParameters(dt, x);
-   mfem::Vector zero;
-   newton_solver->Mult(zero, k);
-   MFEM_ASSERT(newton_solver->GetConverged()==1, "Fail to solve dq/dx implicitly.\n");
-}
-
-<<<<<<< HEAD
-void ImplicitNonlinearEvolver::checkJacobian(
-    void (*pert_fun)(const mfem::Vector &, mfem::Vector &))
-{
-   cout << "evolver check jac is called.\n";
-   // this is a specific version for gd_serial_mfem
-   // dont accept incoming changes
-   // initialize some variables
-   const double delta = 1e-5;
-   Vector u_plus(x);
-   Vector u_minus(x);
-   CentGridFunction pert_vec(res.FESpace());
-   VectorFunctionCoefficient up(4, pert_fun);
-   pert_vec.ProjectCoefficient(up);
-
-   // perturb in the positive and negative pert_vec directions
-   u_plus.Add(delta, pert_vec);
-   u_minus.Add(-delta, pert_vec);
-
-   // Get the product using a 2nd-order finite-difference approximation
-   CentGridFunction res_plus(res.FESpace());
-   CentGridFunction res_minus(res.FESpace());
-   this->Mult(u_plus, res_plus);
-   this->Mult(u_minus, res_minus);
-   // res_plus = 1/(2*delta)*(res_plus - res_minus)
-   subtract(1/(2*delta), res_plus, res_minus, res_plus);
-   // Get the product directly using Jacobian from GetGradient
-   CentGridFunction jac_v(res.FESpace());
-
-   CentGridFunction *pert = &pert_vec;
-   CentGridFunction *prod = &jac_v;
-
-   mfem::Operator &jac = this->GetGradient(x);
-   jac.Mult(*pert, *prod);
-
-   // check the difference norm
-   jac_v -= res_plus;
-   //double error = calcInnerProduct(jac_v, jac_v);
-   double error = jac_v * jac_v;
-   std::cout << "The Jacobian product error norm is " << sqrt(error) << endl;
-}
-
-ImplicitNonlinearMassEvolver::ImplicitNonlinearMassEvolver(NonlinearFormType &nm,
-                                                           NonlinearFormType &r, 
-                                                           AbstractSolver *abs,
-                                                           double a)
-   : EntropyConstrainedOperator(nm.Height()), mass(nm), res(r), abs_solver(abs),
-     alpha(a)
-=======
-double ImplicitNonlinearEvolver::Entropy(const mfem::Vector &state)
-{
-   return abs_solver->GetOutput().at("entropy").GetEnergy(state);
-}
-
-double ImplicitNonlinearEvolver::EntropyChange(double dt, const Vector &state,
-                                               const Vector &k)
-{
-   Vector vec1(state), vec2(k.Size());
-   vec1.Add(dt, k);
-   // if using conservative variables, need to convert
-   // if using entropy variables, do nothing
-   abs_solver->convertToEntvar(vec1);
-   res.Mult(vec1, vec2);
-   return vec1 * vec2;
-}
-
-ImplicitNonlinearMassEvolver::ImplicitNonlinearMassEvolver(NonlinearFormType &nm,
-                                 NonlinearFormType &r, AbstractSolver *abs, double a)
-   : EntropyConstrainedOperator(nm.Height()), 
-     mass(nm), res(r), abs_solver(abs), alpha(a)
->>>>>>> c1083244
-{
-#ifdef MFEM_USE_MPI
-#ifdef MFEM_USE_PETSC
-   // using petsc gmres solver
-   linear_solver.reset(new mfem::PetscLinearSolver(mass.ParFESpace()->GetComm(), "solver_", 0));
-   prec.reset(new mfem::PetscPreconditioner(mass.ParFESpace()->GetComm(), "prec_"));
-   dynamic_cast<mfem::PetscLinearSolver *>(linear_solver.get())->SetPreconditioner(*prec);
-   dynamic_cast<mfem::PetscSolver *>(linear_solver.get())->SetAbsTol(1e-10);
-   dynamic_cast<mfem::PetscSolver *>(linear_solver.get())->SetRelTol(1e-2);
-   dynamic_cast<mfem::PetscSolver *>(linear_solver.get())->SetMaxIter(100);
-   dynamic_cast<mfem::PetscSolver *>(linear_solver.get())->SetPrintLevel(1);
-#else
-   //using hypre solver instead
-   linear_solver.reset(new mfem::HypreGMRES(mass.ParFESpace()->GetComm()));
-   prec.reset(new HypreEuclid(mass.ParFESpace()->GetComm()));
-   dynamic_cast<mfem::HypreGMRES *>(linear_solver.get())->SetTol(1e-10);
-   dynamic_cast<mfem::HypreGMRES *>(linear_solver.get())->SetPrintLevel(0);
-   dynamic_cast<mfem::HypreGMRES *>(linear_solver.get())->SetMaxIter(100);
-   dynamic_cast<mfem::HypreGMRES*> (linear_solver.get())->SetPreconditioner(*dynamic_cast<HypreSolver*>(prec.get()));
-#endif
-   newton_solver.reset(new mfem::NewtonSolver(mass.ParFESpace()->GetComm()));
-   //newton_solver.reset(new mfem::InexactNewton(mass.GetComm(), 1e-4, 1e-1, 1e-4));
-#else
-   linear_solver.reset(new UMFPackSolver());
-   dynamic_cast<UMFPackSolver *>(linear_solver.get())->Control[UMFPACK_ORDERING] = UMFPACK_ORDERING_METIS;
-   dynamic_cast<UMFPackSolver *>(linear_solver.get())->SetPrintLevel(1);
-   newton_solver.reset(new mfem::NewtonSolver());
-#endif
-
-   // set paramters for the newton solver
-   newton_solver->SetRelTol(1e-10);
-   newton_solver->SetAbsTol(1e-10);
-   newton_solver->SetPrintLevel(1);
-   newton_solver->SetMaxIter(30);
-   // set linear solver and operator
-   newton_solver->SetSolver(*linear_solver);
-   newton_solver->SetOperator(*this);
-   newton_solver->iterative_mode = false;
-}
-
-double ImplicitNonlinearMassEvolver::Entropy(const Vector &state)
-{
-   return abs_solver->GetOutput().at("entropy").GetEnergy(state);
-}
-
-double ImplicitNonlinearMassEvolver::EntropyChange(double dt, const Vector &state,
-                                               const Vector &k)
-{
-   Vector vec1(state), vec2(k.Size());
-   vec1.Add(dt, k);
-   if (1)
-   {
-      res.Mult(vec1, vec2);
-      return vec1 * vec2;
-   }
-   else
-   {
-      Vector vec3(k.Size());
-      abs_solver->convertToEntvar(vec1);
-      add(state,dt, k, vec2);
-      res.Mult(vec2, vec3);
-      return vec1 * vec3;
-   }
-}
-
 void ImplicitNonlinearMassEvolver::Mult(const Vector &k, Vector &y) const
 {   
    Vector vec1(x);
@@ -407,15 +345,11 @@
 {
    Vector vec1(state), vec2(k.Size());
    vec1.Add(dt, k);
-   if (1) // using entvar
-   {
-      res.Mult(vec1, vec2);
-      return vec1 * vec2;
-   }
-   else // not using entvar
-   {
-      
-   }
+   // if using conservative variables, need to convert
+   // if using entropy variables, do nothing
+   abs_solver->convertToEntvar(vec1);
+   res.Mult(vec1, vec2);
+   return vec1 * vec2;
 }
 
 void ImplicitNonlinearMassEvolver::ImplicitSolve(const double dt, const Vector &x,
