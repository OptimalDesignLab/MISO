#include "evolver.hpp"
#include "utils.hpp"

using namespace mfem;
using namespace std;

namespace mach
{

LinearEvolver::LinearEvolver(MatrixType &m, MatrixType &k, ostream &outstream)
   : out(outstream), TimeDependentOperator(m.Height()), mass(m), stiff(k), z(m.Height())
{
    // Here we extract the diagonal from the mass matrix and invert it
    //M.GetDiag(z);
    //cout << "minimum of z = " << z.Min() << endl;
    //cout << "maximum of z = " << z.Max() << endl;
    //ElementInv(z, Minv);
#ifdef MFEM_USE_MPI
   mass_prec.SetType(HypreSmoother::Jacobi);
   mass_solver.reset(new CGSolver(mass.GetComm()));
#else
   mass_solver.reset(new CGSolver());
#endif
   mass_solver->SetPreconditioner(mass_prec);
   mass_solver->SetOperator(mass);
   mass_solver->iterative_mode = false; // do not use second arg of Mult as guess
   mass_solver->SetRelTol(1e-9);
   mass_solver->SetAbsTol(0.0);
   mass_solver->SetMaxIter(100);
   mass_solver->SetPrintLevel(0);
}

void LinearEvolver::Mult(const Vector &x, Vector &y) const
{
   // y = M^{-1} (K x)
   //HadamardProd(Minv, x, y);
   stiff.Mult(x, z);
   mass_solver->Mult(z, y);
   //HadamardProd(Minv, z, y);
}

NonlinearEvolver::NonlinearEvolver(MatrixType &m, NonlinearFormType &r,
                                   double a)
   : TimeDependentOperator(m.Height()), mass(m), res(r), z(m.Height()), alpha(a)
{
#ifdef MFEM_USE_MPI
   mass_prec.SetType(HypreSmoother::Jacobi);
   mass_solver.reset(new CGSolver(mass.GetComm()));
   // mass_prec.reset(new HypreEuclid(mass.GetComm()));
   // mass_solver.reset(new HypreGMRES(mass.GetComm()));
#else
   mass_solver.reset(new CGSolver());
#endif
   mass_solver->SetPreconditioner(mass_prec);
   mass_solver->SetOperator(mass);
   mass_solver->iterative_mode = false; // do not use second arg of Mult as guess
   mass_solver->SetRelTol(1e-9);
   mass_solver->SetAbsTol(0.0);
   mass_solver->SetMaxIter(100);
   mass_solver->SetPrintLevel(0);
}

void NonlinearEvolver::Mult(const Vector &x, Vector &y) const
{
   res.Mult(x, z);
   mass_solver->Mult(z, y);
   y *= alpha;
}

ImplicitNonlinearEvolver::ImplicitNonlinearEvolver(MatrixType &m,
                                            NonlinearFormType &r,
                                            double a)
   : TimeDependentOperator(m.Height()), mass(m), res(r), alpha(a)
{
#ifdef MFEM_USE_MPI
#ifdef MFEM_USE_PETSC
   // using petsc gmres solver
   linear_solver.reset(new mfem::PetscLinearSolver(mass.GetComm(), "solver_", 0));
   prec.reset(new mfem::PetscPreconditioner(mass.GetComm(), "prec_"));
   dynamic_cast<mfem::PetscLinearSolver *>(linear_solver.get())->SetPreconditioner(*prec);
   dynamic_cast<mfem::PetscSolver *>(linear_solver.get())->SetAbsTol(1e-10);
   dynamic_cast<mfem::PetscSolver *>(linear_solver.get())->SetRelTol(1e-10);
   dynamic_cast<mfem::PetscSolver *>(linear_solver.get())->SetMaxIter(100);
   dynamic_cast<mfem::PetscSolver *>(linear_solver.get())->SetPrintLevel(2);
#else
   //using hypre solver instead
   linear_solver.reset(new mfem::HypreGMRES(mass.GetComm()));
   dynamic_cast<mfem::HypreGMRES *>(linear_solver.get())->SetTol(1e-10);
   dynamic_cast<mfem::HypreGMRES *>(linear_solver.get())->SetPrintLevel(1);
   dynamic_cast<mfem::HypreGMRES *>(linear_solver.get())->SetMaxIter(100);
#endif
   newton_solver.reset(new mfem::NewtonSolver(mass.GetComm()));
   //newton_solver.reset(new mfem::InexactNewton(mass.GetComm(), 1e-4, 1e-1, 1e-4));
#else
   linear_solver.reset(new mfem::GMRESSolver());
   newton_solver.reset(new mfem::NewtonSolver());
#endif

   // set paramters for the newton solver
   newton_solver->SetRelTol(1e-10);
   newton_solver->SetAbsTol(1e-10);
   newton_solver->SetPrintLevel(1);
   newton_solver->SetMaxIter(30);
   // set linear solver and operator
   newton_solver->SetSolver(*linear_solver);
   newton_solver->SetOperator(*this);
   newton_solver->iterative_mode = false;
}

void ImplicitNonlinearEvolver::Mult(const Vector &k, Vector &y) const
{
   Vector vec1(x);
   Vector vec2(x.Size());
   vec1.Add(dt, k);  // vec1 = x + dt * k
   res.Mult(vec1, y); // y = f(vec1)
   mass.Mult(k, vec2);  // vec2 = M * k
   y += vec2;  // y = f(x + dt * k) - M * k
}

Operator &ImplicitNonlinearEvolver::GetGradient(const mfem::Vector &k) const
{
   MatrixType *jac;
   Vector vec1(x);
   vec1.Add(dt, k);
   jac = dynamic_cast<MatrixType*>(&res.GetGradient(vec1)); 
   jac->Add( dt-1.0, *jac );
   jac->Add(1.0, mass);
   return *jac;
}

void ImplicitNonlinearEvolver::ImplicitSolve(const double dt, const Vector &x,
                                             Vector &k)
{
   SetParameters(dt, x);
   mfem::Vector zero;
   newton_solver->Mult(zero, k);
   MFEM_ASSERT(newton_solver->GetConverged()==1, "Fail to solve dq/dx implicitly.\n");
}

ImplicitNonlinearMassEvolver::ImplicitNonlinearMassEvolver(NonlinearFormType &nm,
                                 NonlinearFormType &r, double a)
   : TimeDependentOperator(nm.Height()), mass(nm), res(r), alpha(a)
{
#ifdef MFEM_USE_MPI
#ifdef MFEM_USE_PETSC
   // using petsc gmres solver
   linear_solver.reset(new mfem::PetscLinearSolver(mass.ParFESpace()->GetComm(), "solver_", 0));
   prec.reset(new mfem::PetscPreconditioner(mass.ParFESpace()->GetComm(), "prec_"));
   dynamic_cast<mfem::PetscLinearSolver *>(linear_solver.get())->SetPreconditioner(*prec);
   dynamic_cast<mfem::PetscSolver *>(linear_solver.get())->SetAbsTol(1e-10);
   dynamic_cast<mfem::PetscSolver *>(linear_solver.get())->SetRelTol(1e-2);
   dynamic_cast<mfem::PetscSolver *>(linear_solver.get())->SetMaxIter(100);
   dynamic_cast<mfem::PetscSolver *>(linear_solver.get())->SetPrintLevel(0);
#else
   //using hypre solver instead
   linear_solver.reset(new mfem::HypreGMRES(mass.ParFESpace()->GetComm()));
   prec.reset(new HypreEuclid(mass.ParFESpace()->GetComm()));
   dynamic_cast<mfem::HypreGMRES *>(linear_solver.get())->SetTol(1e-10);
   dynamic_cast<mfem::HypreGMRES *>(linear_solver.get())->SetPrintLevel(0);
   dynamic_cast<mfem::HypreGMRES *>(linear_solver.get())->SetMaxIter(100);
   dynamic_cast<mfem::HypreGMRES*> (linear_solver.get())->SetPreconditioner(*dynamic_cast<HypreSolver*>(prec.get()));
#endif
   newton_solver.reset(new mfem::NewtonSolver(mass.ParFESpace()->GetComm()));
   //newton_solver.reset(new mfem::InexactNewton(mass.GetComm(), 1e-4, 1e-1, 1e-4));
#else
   linear_solver.reset(new mfem::GMRESSolver());
   newton_solver.reset(new mfem::NewtonSolver());
#endif

   // set paramters for the newton solver
   newton_solver->SetRelTol(1e-10);
   newton_solver->SetAbsTol(1e-10);
   newton_solver->SetPrintLevel(1);
   newton_solver->SetMaxIter(30);
   // set linear solver and operator
   newton_solver->SetSolver(*linear_solver);
   newton_solver->SetOperator(*this);
   newton_solver->iterative_mode = false;
}

void ImplicitNonlinearMassEvolver::Mult(const Vector &k, Vector &y) const
{
   Vector vec1(x);
   Vector vec2(x.Size());
   vec1.Add(dt, k);  // vec1 = x + dt * k
   res.Mult(vec1, y); // y = f(vec1)
   mass.Mult(k, vec2);
   y += vec2;  // y = f(x + dt * k) + M(k)
}

Operator &ImplicitNonlinearMassEvolver::GetGradient(const mfem::Vector &k) const
{
   MatrixType *jac1, *jac2; 
   Vector vec1(x);
   vec1.Add(dt, k);
   jac1 = dynamic_cast<MatrixType*>(&res.GetGradient(vec1));
   *jac1 *= dt; // jac1 = dt * f'(x + dt * k) 
   jac2 = dynamic_cast<MatrixType*>(&mass.GetGradient(k)); // jac2 = M'(k);
   jac1->Add(1.0, *jac2);
   return *jac1;
}

void ImplicitNonlinearMassEvolver::ImplicitSolve(const double dt, const Vector &x,
                                             Vector &k)
{
   SetParameters(dt, x);
   mfem::Vector zero;
   newton_solver->Mult(zero, k);
   MFEM_ASSERT(newton_solver->GetConverged()==1, "Fail to solve dq/dx implicitly.\n");
}

void ImplicitNonlinearMassEvolver::checkJacobian(
    void (*pert_fun)(const mfem::Vector &, mfem::Vector &))
{
   cout << "evolver check jac is called.\n";
   // initialize some variables
   const double delta = 1e-5;
   Vector u_plus(x);
   Vector u_minus(x);
   GridFunType pert_vec(mass.ParFESpace());
   VectorFunctionCoefficient up(4, pert_fun);
   pert_vec.ProjectCoefficient(up);

   // perturb in the positive and negative pert_vec directions
   u_plus.Add(delta, pert_vec);
   u_minus.Add(-delta, pert_vec);

   // Get the product using a 2nd-order finite-difference approximation
   Vector res_plus(x.Size());
   Vector res_minus(x.Size());
// #ifdef MFEM_USE_MPI 
//    HypreParVector *u_p = u_plus.GetTrueDofs();
//    HypreParVector *u_m = u_minus.GetTrueDofs();
//    HypreParVector *res_p = res_plus.GetTrueDofs();
//    HypreParVector *res_m = res_minus.GetTrueDofs();
// #else 
//    GridFunType *u_p = &u_plus;
//    GridFunType *u_m = &u_minus;
//    GridFunType *res_p = &res_plus;
//    GridFunType *res_m = &res_minus;
// #endif
   this->Mult(u_plus, res_plus);
   this->Mult(u_minus, res_minus);
// #ifdef MFEM_USE_MPI
//    res_plus.SetFromTrueDofs(*res_p);
//    res_minus.SetFromTrueDofs(*res_m);
// #endif
   // res_plus = 1/(2*delta)*(res_plus - res_minus)
   subtract(1/(2*delta), res_plus, res_minus, res_plus);

   // Get the product directly using Jacobian from GetGradient
   Vector jac_v(x.Size());
   Vector prod(x.Size());
<<<<<<< HEAD
// #ifdef MFEM_USE_MPI
//    HypreParVector *u_true = x.GetTrueDofs();
//    HypreParVector *pert = pert_vec.GetTrueDofs();
//    HypreParVector *prod = jac_v.GetTrueDofs();
// #else
//    GridFunType *u_true = u.get();
//    GridFunType *pert = &pert_vec;
//    GridFunType *prod = &jac_v;
// #endif
=======
//#ifdef MFEM_USE_MPI
//   HypreParVector *u_true = x.GetTrueDofs();
//   HypreParVector *pert = pert_vec.GetTrueDofs();
//   HypreParVector *prod = jac_v.GetTrueDofs();
//#else
//   GridFunType *u_true = u.get();
//   GridFunType *pert = &pert_vec;
//   GridFunType *prod = &jac_v;
//#endif
>>>>>>> cb5409d3
   mfem::Operator &jac = this->GetGradient(x);
   jac.Mult(pert_vec, prod);
//#ifdef MFEM_USE_MPI 
//   jac_v.SetFromTrueDofs(*prod);
//#endif 

   // check the difference norm
   jac_v -= res_plus;
   //double error = AbstractSolver::calcInnerProduct(jac_v, jac_v);
   double error = jac_v * jac_v;
   cout << "The Jacobian product error norm is " << sqrt(error) << endl;
}

} // end of mach namespace<|MERGE_RESOLUTION|>--- conflicted
+++ resolved
@@ -251,7 +251,6 @@
    // Get the product directly using Jacobian from GetGradient
    Vector jac_v(x.Size());
    Vector prod(x.Size());
-<<<<<<< HEAD
 // #ifdef MFEM_USE_MPI
 //    HypreParVector *u_true = x.GetTrueDofs();
 //    HypreParVector *pert = pert_vec.GetTrueDofs();
@@ -261,17 +260,6 @@
 //    GridFunType *pert = &pert_vec;
 //    GridFunType *prod = &jac_v;
 // #endif
-=======
-//#ifdef MFEM_USE_MPI
-//   HypreParVector *u_true = x.GetTrueDofs();
-//   HypreParVector *pert = pert_vec.GetTrueDofs();
-//   HypreParVector *prod = jac_v.GetTrueDofs();
-//#else
-//   GridFunType *u_true = u.get();
-//   GridFunType *pert = &pert_vec;
-//   GridFunType *prod = &jac_v;
-//#endif
->>>>>>> cb5409d3
    mfem::Operator &jac = this->GetGradient(x);
    jac.Mult(pert_vec, prod);
 //#ifdef MFEM_USE_MPI 
