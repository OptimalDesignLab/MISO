--- conflicted
+++ resolved
@@ -122,34 +122,10 @@
    /// by the nonlinear mass form and can be ignored if not needed.
    void setParameters(double _dt, const mfem::Vector *_x, double _dt_stage = -1.0)
    {
-<<<<<<< HEAD
-      //cout << "In lambda function: " << std::setprecision(14); 
-      add(x, gamma*dt, k, x_new);
-      // x_new = k;
-      // x_new *= (gamma*dt);
-      // x_new += x;
-      double entropy = f_ode->Entropy(x_new);
-      // cout << "gamma = " << gamma << ": ";
-      // cout << "residual = " << entropy - entropy_old + gamma*dt*delta_entropy << endl;
-      //cout << "new entropy is " << entropy << '\n';
-      return entropy - entropy_old + gamma*dt*delta_entropy;
-   };
-   // TODO: tolerances and maxiter should be provided in some other way
-   const double ftol = 1e-12;
-   const double xtol = 1e-12;
-   const int maxiter = 30;
-   //double gamma = bisection(entropyFun, 0.50, 1.5, ftol, xtol, maxiter);
-   double gamma = secant(entropyFun, 0.99, 1.01, ftol, xtol, maxiter);
-   //cout << "\tgamma = " << gamma << endl;
-   x.Add(gamma*dt, k);
-   t += gamma*dt;
-}
-=======
       dt = _dt;
       x = _x;
       dt_stage = _dt_stage;
    };
->>>>>>> 9154b92f
 
    ~SystemOperator() { delete Jacobian; };
 
