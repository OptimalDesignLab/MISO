--- conflicted
+++ resolved
@@ -24,14 +24,6 @@
    // Set-up and solve the scalar nonlinear problem for the relaxation gamma
    EntropyConstrainedOperator *f_ode =
        dynamic_cast<EntropyConstrainedOperator *>(f);
-<<<<<<< HEAD
-   cout << "x size is " << x.Size() << '\n';
-   cout << "x is empty? == " << x.GetMemory().Empty() << '\n';
-   double entropy_old = f_ode->Entropy(x);
-   cout << "old entropy is " << entropy_old << '\n';
-   double delta_entropy = f_ode->EntropyChange(dt/2, x, k);
-   cout << "delta_entropy is " << delta_entropy << '\n';
-=======
    //cout << "x size is " << x.Size() << '\n';
    //cout << "x is empty? == " << x.GetMemory().Empty() << '\n';
    double delta_entropy = f_ode->EntropyChange(dt/2, x, k);
@@ -39,16 +31,15 @@
    //cout << "delta_entropy is " << delta_entropy << '\n';
    double entropy_old = f_ode->Entropy(x);
    //cout << "old entropy is " << entropy_old << '\n';
->>>>>>> 58615800
    mfem::Vector x_new(x.Size());
    //cout << "x_new size is " << x_new.Size() << '\n';
    auto entropyFun = [&](double gamma)
    {
       cout << "In lambda function: " << std::setprecision(14); 
-      //add(x, gamma*dt, k, x_new);
-      x_new = k;
-      x_new *= (gamma*dt);
-      x_new += x;
+      add(x, gamma*dt, k, x_new);
+      // x_new = k;
+      // x_new *= (gamma*dt);
+      // x_new += x;
       double entropy = f_ode->Entropy(x_new);
       cout << "gamma = " << gamma << ": ";
       cout << "residual = " << entropy - entropy_old + gamma*dt*delta_entropy << endl;
@@ -210,7 +201,7 @@
    vec1.Add(dt, k);
    // if using conservative variables, need to convert
    // if using entropy variables, do nothing
-   abs_solver->convertToEntvar(vec1);
+   //abs_solver->convertToEntvar(vec1);
    res.Mult(vec1, vec2);
    return vec1 * vec2;
 }
@@ -291,7 +282,7 @@
    vec1.Add(dt, k);
    // if using conservative variables, need to convert
    // if using entropy variables, do nothing
-   abs_solver->convertToEntvar(vec1);
+   //abs_solver->convertToEntvar(vec1);
    res.Mult(vec1, vec2);
    return vec1 * vec2;
 }
