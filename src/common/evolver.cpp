--- conflicted
+++ resolved
@@ -16,12 +16,7 @@
    r = 0.0;
    // Use x_work to store x + dt*k
    add(1.0, *x, dt, k, x_work);
-<<<<<<< HEAD
-   auto inputs = MachInputs({{"state", x_work}, {"dxdt", k}});
-=======
-   auto inputs =
-       MISOInputs({{"state", x_work.GetData()}, {"dxdt", k.GetData()}});
->>>>>>> 37fcab9f
+   auto inputs = MISOInputs({{"state", x_work}, {"dxdt", k}});
    evaluate(*res, inputs, r);
 }
 
@@ -29,12 +24,7 @@
 {
    // Use x_work to store x + dt*k
    add(1.0, *x, dt, k, x_work);
-<<<<<<< HEAD
-   auto inputs = MachInputs({{"dt", dt}, {"state", x_work}, {"dxdt", k}});
-=======
-   auto inputs = MISOInputs(
-       {{"dt", dt}, {"state", x_work.GetData()}, {"dxdt", k.GetData()}});
->>>>>>> 37fcab9f
+   auto inputs = MISOInputs({{"dt", dt}, {"state", x_work}, {"dxdt", k}});
    return getJacobian(*res, inputs, "dxdt");
 }
 
@@ -365,8 +355,7 @@
    }
 }
 
-<<<<<<< HEAD
-// void MachEvolver::ImplicitSolve(const double dt_stage,
+// void MISOEvolver::ImplicitSolve(const double dt_stage,
 //                                 const double dt,
 //                                 const Vector &x,
 //                                 Vector &k)
@@ -380,22 +369,6 @@
 //       MFEM_VERIFY(newton->GetConverged(), "Newton solver did not converge!");
 //    }
 // }
-=======
-void MISOEvolver::ImplicitSolve(const double dt_stage,
-                                const double dt,
-                                const Vector &x,
-                                Vector &k)
-{
-   setOperParameters(dt, &x, dt_stage);
-   Vector zero;  // empty vector is interpreted as zero r.h.s. by NewtonSolver
-   k = 0.0;      // In case iterative mode is set to true
-   newton->Mult(zero, k);
-   if (abort_on_no_converge)
-   {
-      MFEM_VERIFY(newton->GetConverged(), "Newton solver did not converge!");
-   }
-}
->>>>>>> 37fcab9f
 
 void MISOEvolver::SetLinearSolver(Solver *_linsolver)
 {
