#ifndef MACH_COEFFICIENT
#define MACH_COEFFICIENT

#include <map>

#include "mfem.hpp"

#include "mach_types.hpp"
#include "utils.hpp"
#include "spline.hpp"


namespace mach
{

/// Abstract class StateCoefficient
/// Defines new signature for Eval() and new method EvalStateDeriv() that
/// subclasses must implement.
class StateCoefficient : public mfem::Coefficient
{
public:
	virtual double Eval(mfem::ElementTransformation &trans,
                       const mfem::IntegrationPoint &ip)
   {
      return Eval(trans, ip, 0);
   }

	virtual double Eval(mfem::ElementTransformation &trans,
							  const mfem::IntegrationPoint &ip,
							  const double state) = 0;

	virtual double EvalStateDeriv(mfem::ElementTransformation &trans,
											const mfem::IntegrationPoint &ip,
											const double state) = 0;
};


/// MeshDependentCoefficient
/// A class that contains a map of material attributes and coefficients to
/// evaluate on for each attribute.
class MeshDependentCoefficient : public StateCoefficient
{
public:
	/// Construct MeshDependentCoefficient
	/// \param [in] dflt - default coefficient to evaluate if element attribute
	///						  is not found in the map. If not set, will default
	///						  to zero
	MeshDependentCoefficient(std::unique_ptr<mfem::Coefficient> dflt = NULL)
		: default_coeff(move(dflt)) {}

	/// Adds <int, std::unique_ptr<mfem::Coefficient> pair to material_map
	/// \param[in] attr - attribute integer indicating which elements coeff
	///					    should be evaluated on
	/// \param[in] coeff - the coefficient the to evaluate on elements
	///						  identified by the attribute
	virtual void addCoefficient(const int attr,
										 std::unique_ptr<mfem::Coefficient> coeff)
	{
		auto status = material_map.insert(std::make_pair(attr, std::move(coeff)));
		// if the pair failed to insert
		if (!status.second)
		{
			mfem::mfem_error("Key already present in map!");
		}
	}

   /// \brief Search the map of coefficients and evaluate the one whose key is
	/// 		  the same as the element's `Attribute` at the point defined by
	///		  `ip`.
	/// \param[in] trans - element transformation relating real element to
	///					 	  reference element
	/// \param[in] ip - the integration point to evalaute the coefficient at
   /// \note When this method is called, the caller must make sure that the
   /// IntegrationPoint associated with trans is the same as ip. This can be
   /// achieved by calling trans.SetIntPoint(&ip).
	virtual double Eval(mfem::ElementTransformation &trans,
							  const mfem::IntegrationPoint &ip);

	/// \brief Search the map of coefficients and evaluate the one whose key is
	/// 		  the same as the element's `Attribute` at the point defined by
	///		  `ip`.
	/// \param[in] trans - element transformation relating real element to
	///					 	  reference element
	/// \param[in] ip - the integration point to evalaute the coefficient at
	/// \param[in] state - the state at which to evaluate the coefficient
   /// \note When this method is called, the caller must make sure that the
   /// IntegrationPoint associated with trans is the same as ip. This can be
   /// achieved by calling trans.SetIntPoint(&ip).
	virtual double Eval(mfem::ElementTransformation &trans,
							  const mfem::IntegrationPoint &ip,
							  const double state);

	/// TODO - implement expression SFINAE when iterating over map
	/// TODO - Consider different model for coefficient's dependent upon multiple
	///		  GridFunctions
	/// \brief Search the map of coefficients and evaluate the derivative with
	/// 		  respect to the state of the one whose key is the same as the
	///		  element's `Attribute` at the point defined by `ip`.
	/// \param[in] trans - element transformation relating real element to
	///					 	  reference element
	/// \param[in] ip - the integration point to evalaute the coefficient at
	/// \param[in] state - the state at which to evaluate the coefficient
   /// \note When this method is called, the caller must make sure that the
   /// IntegrationPoint associated with trans is the same as ip. This can be
   /// achieved by calling trans.SetIntPoint(&ip).
	virtual double EvalStateDeriv(mfem::ElementTransformation &trans,
											const mfem::IntegrationPoint &ip,
											const double state);

	/// \brief Search the map of coefficients and evaluate the one whose key is
   ///        the same as the element's `Attribute` at the point defined by
   ///        `ip`.
   /// \param[in] Q_bar - derivative of functional with respect to `Q`
   /// \param[in] trans - element transformation relating real element to
   ///                    reference element
   /// \param[in] ip - defines location in reference space
   /// \param[out] PointMat_bar - derivative of function w.r.t. mesh nodes
   /// \note When this method is called, the caller must make sure that the
   /// IntegrationPoint associated with trans is the same as ip. This can be
   /// achieved by calling trans.SetIntPoint(&ip).
   virtual void EvalRevDiff(const double Q_bar,
                            mfem::ElementTransformation &trans,
                            const mfem::IntegrationPoint &ip,
                            mfem::DenseMatrix &PointMat_bar);

protected:
	/// \brief Method to be called if a coefficient matching the element's
	/// 		  attribute is a subclass of `StateCoefficient and
	///		  thus implements `Eval()` with state argument
	/// \param[in] *coeff - pointer to the coefficient in the map
	/// \param[in] trans - element transformation relating real element to
	///					 	  reference element
	/// \param[in] ip - the integration point to evalaute the coefficient at
	/// \param[in] state - the state at which to evaluate the coefficient
	/// \tparam T - templated type, must be a subclass of `mfem::Coefficient`
	/// \tparam typename - Uses template meta programming and SFINAE to check if
	///						  `T` is a subclass of `StateCoefficient`
	///						  If it is not, typename is void and this function is
	///						  an invalid overload and not considered. This enables
	///						  compile-time introspection of object.
   /// \note When this method is called, the caller must make sure that the
   /// IntegrationPoint associated with trans is the same as ip. This can be
   /// achieved by calling trans.SetIntPoint(&ip).
	template <class T, typename
				 std::enable_if<std::is_base_of<StateCoefficient,
				 T>::value, int>::type= 0>
	inline double Eval(T *coeff,
							 mfem::ElementTransformation &trans,
							 const mfem::IntegrationPoint &ip,
							 const double state)
	{
		return coeff->Eval(trans, ip, state);
	}

	/// \brief Method to be called if a coefficient matching the element's
	/// 		  attribute is not a subclass of `StateCoefficient and thus
	///		  does not implement `Eval()` with state argument
	/// \param[in] *coeff - pointer to the coefficient in the map
	/// \param[in] trans - element transformation relating real element to
	///					 	  reference element
	/// \param[in] ip - the integration point to evalaute the coefficient at
	/// \param[in] state - the state at which to evaluate the coefficient
	/// \tparam T - templated type, must be a subclass of `mfem::Coefficient`
	/// \tparam typename - Uses template meta programming and SFINAE to check if
	///						  `T` is a subclass of `StateCoefficient`
	///						  If it is not, typename is void and this function is
	///						  an invalid overload and not considered. This enables
	///						  compile-time introspection of object.
   /// \note When this method is called, the caller must make sure that the
   /// IntegrationPoint associated with trans is the same as ip. This can be
   /// achieved by calling trans.SetIntPoint(&ip).
	template <class T, typename
				 std::enable_if<!std::is_base_of<StateCoefficient,
				 T>::value, int>::type= 0>
	inline double Eval(T *coeff,
							 mfem::ElementTransformation &trans,
							 const mfem::IntegrationPoint &ip,
							 const double state)
	{
		return coeff->Eval(trans, ip);
	}

	// /// \brief Method to be called if a coefficient matching the element's
	// /// 		  attribute is a subclass of `StateCoefficient and
	// ///		  thus implements `Eval()` with state argument
	// /// \param[in] *coeff - pointer to the coefficient in the map
	// /// \param[in] trans - element transformation relating real element to
	// ///					 	  reference element
	// /// \param[in] ip - the integration point to evalaute the coefficient at
	// /// \tparam T - templated type, must be a subclass of `mfem::Coefficient`
	// /// \tparam typename - Uses template meta programming and SFINAE to check if
	// ///						  `T` is a subclass of `StateCoefficient`
	// ///						  If it is not, typename is void and this function is
	// ///						  an invalid overload and not considered. This enables
	// ///						  compile-time introspection of object.
   // /// \note When this method is called, the caller must make sure that the
   // /// IntegrationPoint associated with trans is the same as ip. This can be
   // /// achieved by calling trans.SetIntPoint(&ip).
	// template <class T, typename
	// 			 std::enable_if<std::is_base_of<StateCoefficient,
	// 			 T>::value, int>::type= 0>
	// inline double Eval(T *coeff,
	// 						 mfem::ElementTransformation &trans,
	// 						 const mfem::IntegrationPoint &ip)
	// {
	// 	return coeff->Eval(trans, ip, 0);
	// }

	// /// \brief Method to be called if a coefficient matching the element's
	// /// 		  attribute is not a subclass of `StateCoefficient and thus
	// ///		  does not implement `Eval()` with state argument
	// /// \param[in] *coeff - pointer to the coefficient in the map
	// /// \param[in] trans - element transformation relating real element to
	// ///					 	  reference element
	// /// \param[in] ip - the integration point to evalaute the coefficient at
	// /// \tparam T - templated type, must be a subclass of `mfem::Coefficient`
	// /// \tparam typename - Uses template meta programming and SFINAE to check if
	// ///						  `T` is a subclass of `StateCoefficient`
	// ///						  If it is not, typename is void and this function is
	// ///						  an invalid overload and not considered. This enables
	// ///						  compile-time introspection of object.
   // /// \note When this method is called, the caller must make sure that the
   // /// IntegrationPoint associated with trans is the same as ip. This can be
   // /// achieved by calling trans.SetIntPoint(&ip).
	// template <class T, typename
	// 			 std::enable_if<!std::is_base_of<StateCoefficient,
	// 			 T>::value, int>::type= 0>
	// inline double Eval(T *coeff,
	// 						 mfem::ElementTransformation &trans,
	// 						 const mfem::IntegrationPoint &ip)
   // {
	// 	return coeff->Eval(trans, ip);
	// }

	/// \brief Method to be called if a coefficient matching the element's
	/// 		  attribute is a subclass of `StateCoefficient and
	///		  thus implements `EvalStateDeriv()`
	/// \param[in] *coeff - pointer to the coefficient in the map
	/// \param[in] trans - element transformation relating real element to
	///					 	  reference element
	/// \param[in] ip - the integration point to evalaute the coefficient at
	/// \param[in] state - the state at which to evaluate the coefficient
	/// \tparam T - templated type, must be a subclass of `mfem::Coefficient`
	/// \tparam typename - Uses template meta programming and SFINAE to check if
	///						  `T` is a subclass of `StateCoefficient`
	///						  If it is not, typename is void and this function is
	///						  an invalid overload and not considered. This enables
	///						  compile-time introspection of object.
   /// \note When this method is called, the caller must make sure that the
   /// IntegrationPoint associated with trans is the same as ip. This can be
   /// achieved by calling trans.SetIntPoint(&ip).
	template <class T, typename
				 std::enable_if<std::is_base_of<StateCoefficient,
				 T>::value, int>::type= 0>
	inline double EvalStateDeriv(T *coeff,
										  mfem::ElementTransformation &trans,
										  const mfem::IntegrationPoint &ip,
										  const double state)
	{
		return coeff->EvalStateDeriv(trans, ip, state);
	}

	/// \brief Method to be called if a coefficient matching the element's
	/// 		  attribute is not a subclass of `StateCoefficient
	///		  and does not implement `EvalStateDeriv()`
	/// \param[in] *coeff - pointer to the coefficient in the map
	/// \param[in] trans - element transformation relating real element to
	///					 	  reference element
	/// \param[in] ip - the integration point to evalaute the coefficient at
	/// \param[in] state - the state at which to evaluate the coefficient
	/// \tparam T - templated type, must be a subclass of `mfem::Coefficient`
	/// \tparam typename - Uses template meta programming and SFINAE to check if
	///						  `T` is a subclass of `StateCoefficient`
	///						  If it is not, typename is void and this function is
	///						  an invalid overload and not considered. This enables
	///						  compile-time introspection of object.
   /// \note When this method is called, the caller must make sure that the
   /// IntegrationPoint associated with trans is the same as ip. This can be
   /// achieved by calling trans.SetIntPoint(&ip).
	template <class T, typename
				 std::enable_if<!std::is_base_of<StateCoefficient,
				 T>::value, int>::type = 0>
	inline double EvalStateDeriv(T *coeff,
										  mfem::ElementTransformation &trans,
										  const mfem::IntegrationPoint &ip,
										  const double state)
	{
		return 0.0;
	}

private:
	std::unique_ptr<mfem::Coefficient> default_coeff;
	std::map<const int, std::unique_ptr<mfem::Coefficient>> material_map;
};

class ReluctivityCoefficient : public StateCoefficient
{
public:
	/// Define a temperature independent reluctivity model
	/// \param[in] B - magnetic flux density values from B-H curve 
	/// \param[in] H - magnetic field intensity valyes from B-H curve
	ReluctivityCoefficient(std::vector<double> B, std::vector<double> H);

	/// TODO - implement
	/// Define a temperature dependent reluctivity model
	/// \param[in] B - magnetic flux density values from B-H curve 
	/// \param[in] H - magnetic field intensity valyes from B-H curve
	/// \param *T_ - pointer to existing temperature grid function
	/// \note not currently implemented
	ReluctivityCoefficient(std::vector<double> B, std::vector<double> H,
								  GridFunType *T_);

	/// \brief Evaluate the reluctivity in the element described by trans at the
	/// point ip. Checks which model was initialized, temperature-dependent or
	/// not, and evalutes the correct one.
   /// \note When this method is called, the caller must make sure that the
   /// IntegrationPoint associated with trans is the same as ip. This can be
   /// achieved by calling trans.SetIntPoint(&ip).
   double Eval(mfem::ElementTransformation &trans,
               const mfem::IntegrationPoint &ip,
					const double state) override;

	/// \brief Evaluate the derivative of reluctivity with respsect to magnetic
	/// flux in the element described by trans at the point ip. Checks which
	/// model was initialized, temperature-dependent or not, and evalutes the
	/// correct one.
   /// \note When this method is called, the caller must make sure that the
   /// IntegrationPoint associated with trans is the same as ip. This can be
   /// achieved by calling trans.SetIntPoint(&ip).
	double EvalStateDeriv(mfem::ElementTransformation &trans,
                       	 const mfem::IntegrationPoint &ip,
								 const double state) override;

	/// class destructor. Not sure if I need to delete anything?
	~ReluctivityCoefficient() = default;

protected:
	/// reference to temperature grid function
	GridFunType *temperature_GF;

	/// spline representing B-H curve, 1st deriv is reluctivity
	Spline b_h_curve;
};

class MagneticFluxCoefficient : public StateCoefficient
{
public:
	/// Define a temperature independent magnetic flux model
	/// \param[in] B - magnetic flux density values from B-H curve 
	/// \param[in] H - magnetic field intensity valyes from B-H curve
	MagneticFluxCoefficient(std::vector<double> B, std::vector<double> H);

	/// TODO - implement
	/// Define a temperature dependent magnetic flux model
	/// \param[in] B - magnetic flux density values from B-H curve 
	/// \param[in] H - magnetic field intensity valyes from B-H curve
	/// \param *T_ - pointer to existing temperature grid function
	/// \note not currently implemented
	MagneticFluxCoefficient(std::vector<double> B, std::vector<double> H,
								   GridFunType *T_);

	/// \brief Evaluate the B-H curve in the element described by trans at
	/// the point ip. Checks which model was initialized, temperature-dependent
	/// or not, and evalutes the correct one.
	/// \param[in] state - H
	/// \returns B
   /// \note When this method is called, the caller must make sure that the
   /// IntegrationPoint associated with trans is the same as ip. This can be
   /// achieved by calling trans.SetIntPoint(&ip).
	double Eval(mfem::ElementTransformation &trans,
               const mfem::IntegrationPoint &ip,
					const double state) override;

	/// \brief Evaluate the permeability in the element described by trans at
	/// the point ip. Checks which model was initialized, temperature-dependent
	/// or not, and evalutes the correct one.
   /// \note When this method is called, the caller must make sure that the
   /// IntegrationPoint associated with trans is the same as ip. This can be
   /// achieved by calling trans.SetIntPoint(&ip).
	double EvalStateDeriv(mfem::ElementTransformation &trans,
                       	 const mfem::IntegrationPoint &ip,
								 const double state) override;

	/// class destructor. Not sure if I need to delete anything?
	~MagneticFluxCoefficient() = default;

protected:
	/// reference to temperature grid function
	GridFunType *temperature_GF;

	/// spline representing B-H curve, 1st deriv is reluctivity
	Spline b_h_curve;
};

class VectorMeshDependentCoefficient : public mfem::VectorCoefficient
{
public:
	VectorMeshDependentCoefficient(const int dim = 3,
											 std::unique_ptr<mfem::VectorCoefficient>
												dflt = NULL)
		 : VectorCoefficient(dim), default_coeff(move(dflt)) {}

	/// Adds <int, std::unique_ptr<mfem::VectorCoefficient> pair to material_map
	/// \param[in] attr - attribute integer indicating which elements coeff
	///					    should be evaluated on
	/// \param[in] coeff - the coefficient the to evaluate on elements
	///						  identified by the attribute
	virtual void addCoefficient(const int attr,
										 std::unique_ptr<mfem::VectorCoefficient> coeff)
	{
		auto status = material_map.insert(std::make_pair(attr, std::move(coeff)));
		// if the pair failed to insert
		if (!status.second)
		{
			mfem::mfem_error("Key already present in map!");
		}
	}

	/// \brief Search the map of coefficients and evaluate the one whose key is
	/// 		  the same as the element's `Attribute` at the point defined by
	///		  `ip`.
	/// \param[out] vec - output vector storing the result of the evaluation
	/// \param[in] trans - element transformation relating real element to
	///					 	  reference element
	/// \param[in] ip - the integration point to evalaute the coefficient at
   /// \note When this method is called, the caller must make sure that the
   /// IntegrationPoint associated with trans is the same as ip. This can be
   /// achieved by calling trans.SetIntPoint(&ip).
	void Eval(mfem::Vector &vec,
				 mfem::ElementTransformation &trans,
			    const mfem::IntegrationPoint &ip);

   /// \brief Search the map of coefficients and evaluate the one whose key is
   ///        the same as the element's `Attribute` at the point defined by
   ///        `ip`.
   /// \param[in] V_bar - derivative of functional with respect to `V`
   /// \param[in] trans - element transformation relating real element to
   ///                    reference element
   /// \param[in] ip - defines location in reference space
   /// \param[out] PointMat_bar - derivative of function w.r.t. mesh nodes
   /// \note When this method is called, the caller must make sure that the
   /// IntegrationPoint associated with trans is the same as ip. This can be
   /// achieved by calling trans.SetIntPoint(&ip).
   virtual void EvalRevDiff(const mfem::Vector &V_bar,
                            mfem::ElementTransformation &trans,
                            const mfem::IntegrationPoint &ip,
                            mfem::DenseMatrix &PointMat_bar);

	// /// TODO - implement expression SFINAE when iterating over map
	// /// TODO - Consider different model for coefficient's dependent upon multiple
	// ///		  GridFunctions
	// /// \brief Search the map of coefficients and evaluate the derivative with
	// /// 		  respect to the state of the one whose key is the same as the
	// ///		  element's `Attribute` at the point defined by `ip`.
	// /// \param[in] trans - element transformation relating real element to
	// ///					 	  reference element
	// /// \param[in] ip - the integration point to evalaute the coefficient at
	// /// \param[in] state - the state at which to evaluate the coefficient
   // /// \note When this method is called, the caller must make sure that the
   // /// IntegrationPoint associated with trans is the same as ip. This can be
   // /// achieved by calling trans.SetIntPoint(&ip).
	// virtual double EvalStateDeriv(mfem::ElementTransformation &trans,
	// 										const mfem::IntegrationPoint &ip,
	// 										const double state);

protected:
	std::unique_ptr<mfem::VectorCoefficient> default_coeff;
	std::map<const int, std::unique_ptr<mfem::VectorCoefficient>> material_map;
};

/// ElementFunctionCoefficient
/// A class that maps coefficients as functions of the element they are in.
/// Used to set stiffness of elements for mesh movement.
class ElementFunctionCoefficient : public mfem::Coefficient
{
public:
<<<<<<< HEAD
	/// Construct ElementFunctionCoefficient
	/// \param [in] dflt - default coefficient to evaluate if element attribute
	///						  is not found in the map. If not set, will default
	///						  to zero
	ElementFunctionCoefficient(double (*f)(const mfem::Vector &, int)) 
	{
		Function = f;
		TDFunction = NULL;
	}

	// Time Dependent Version
	ElementFunctionCoefficient(double (*tdf)(const mfem::Vector &, int, double)) 
	{
		Function = NULL;
		TDFunction = tdf;
	}

	/// \brief Get element number from the transformation and accept as argument
	/// 		for the given function coefficient.
	/// \param[in] trans - element transformation relating real element to
	///					 	  reference element
	/// \param[in] ip - the integration point to evalaute the coefficient at
   /// \note When this method is called, the caller must make sure that the
   /// IntegrationPoint associated with trans is the same as ip. This can be
   /// achieved by calling trans.SetIntPoint(&ip).
	virtual double Eval(mfem::ElementTransformation &trans,
							  const mfem::IntegrationPoint &ip);

protected:
	double (*Function)(const mfem::Vector &, int);
	double (*TDFunction)(const mfem::Vector &, int, double);
private:

};

class LameFirstParameter: public mfem::Coefficient
{
public:
   double Eval(mfem::ElementTransformation &trans,
               const mfem::IntegrationPoint &ip) override
   {
      return 1.0 / trans.Weight();
   }

};

class LameSecondParameter: public mfem::Coefficient
{
public:
   double Eval(mfem::ElementTransformation &trans,
               const mfem::IntegrationPoint &ip) override
   {
      return 1.0;
   }
=======
	/// Define a coefficient to represent the Steinmetz core losses
	/// \param[in] rho - TODO: material density?
	/// \param[in] alpha - TODO
	/// \param[in] f - electrical frequency of excitation
	/// \param[in] kh - Steinmetz hysteresis coefficient
	/// \param[in] ke - Steinmetz eddy currnt coefficient
	/// \param[in] A - magnetic vector potential GridFunction 
	SteinmetzCoefficient(double rho, double alpha, double f, double kh,
								double ke, mfem::GridFunction *A)
		: rho(rho), alpha(alpha), freq(f), kh(kh), ke(ke), A(A) {}

	/// Evaluate the Steinmetz coefficient
	double Eval(mfem::ElementTransformation &trans,
               const mfem::IntegrationPoint &ip) override;

	/// Evaluate the derivative of the Steinmetz coefficient with respect to x
	void EvalRevDiff(const double Q_bar,
    					  mfem::ElementTransformation &trans,
    					  const mfem::IntegrationPoint &ip,
    					  mfem::DenseMatrix &PointMat_bar) override;

private:
	double rho, alpha, freq, kh, ke;
	mfem::GridFunction *A;
};

class SteinmetzVectorDiffCoefficient : public mfem::VectorCoefficient
{
public:
	/// Define a coefficient to represent the Steinmetz core losses differentiated
	/// with respect to the magnetic vector potential
	/// \param[in] rho - TODO: material density?
	/// \param[in] alpha - TODO
	/// \param[in] f - electrical frequency of excitation
	/// \param[in] kh - Steinmetz hysteresis coefficient
	/// \param[in] ke - Steinmetz eddy currnt coefficient
	/// \param[in] A - magnetic vector potential GridFunction 
	/// \note this coefficient only works on meshes with only one element type
	SteinmetzVectorDiffCoefficient(double rho, double alpha, double f,
											 double kh, double ke, mfem::GridFunction *A)
		: VectorCoefficient(A->FESpace()->GetFE(0)->GetDof()), rho(rho),
		  alpha(alpha), freq(f), kh(kh), ke(ke), A(A) {}

	/// Evaluate the derivative of the Steinmetz coefficient with respect to A
	void Eval(mfem::Vector &V, mfem::ElementTransformation &T,
             const mfem::IntegrationPoint &ip) override;

private:
	double rho, alpha, freq, kh, ke;
	mfem::GridFunction *A;
};

/// ElementFunctionCoefficient
/// A class that maps coefficients as functions of the element they are in.
/// Used to set stiffness of elements for mesh movement.
class ElementFunctionCoefficient : public mfem::Coefficient
{
public:
	/// Construct ElementFunctionCoefficient
	/// \param [in] dflt - default coefficient to evaluate if element attribute
	///						  is not found in the map. If not set, will default
	///						  to zero
	ElementFunctionCoefficient(double (*f)(const mfem::Vector &, int)) 
	{
		Function = f;
		TDFunction = NULL;
	}

	// Time Dependent Version
	ElementFunctionCoefficient(double (*tdf)(const mfem::Vector &, int, double)) 
	{
		Function = NULL;
		TDFunction = tdf;
	}

	/// \brief Get element number from the transformation and accept as argument
	/// 		for the given function coefficient.
	/// \param[in] trans - element transformation relating real element to
	///					 	  reference element
	/// \param[in] ip - the integration point to evalaute the coefficient at
   /// \note When this method is called, the caller must make sure that the
   /// IntegrationPoint associated with trans is the same as ip. This can be
   /// achieved by calling trans.SetIntPoint(&ip).
	virtual double Eval(mfem::ElementTransformation &trans,
							  const mfem::IntegrationPoint &ip);

protected:
	double (*Function)(const mfem::Vector &, int);
	double (*TDFunction)(const mfem::Vector &, int, double);
private:
>>>>>>> d6fd1c5e

};

} // namespace mach

#endif<|MERGE_RESOLUTION|>--- conflicted
+++ resolved
@@ -468,68 +468,9 @@
 	std::map<const int, std::unique_ptr<mfem::VectorCoefficient>> material_map;
 };
 
-/// ElementFunctionCoefficient
-/// A class that maps coefficients as functions of the element they are in.
-/// Used to set stiffness of elements for mesh movement.
-class ElementFunctionCoefficient : public mfem::Coefficient
-{
-public:
-<<<<<<< HEAD
-	/// Construct ElementFunctionCoefficient
-	/// \param [in] dflt - default coefficient to evaluate if element attribute
-	///						  is not found in the map. If not set, will default
-	///						  to zero
-	ElementFunctionCoefficient(double (*f)(const mfem::Vector &, int)) 
-	{
-		Function = f;
-		TDFunction = NULL;
-	}
-
-	// Time Dependent Version
-	ElementFunctionCoefficient(double (*tdf)(const mfem::Vector &, int, double)) 
-	{
-		Function = NULL;
-		TDFunction = tdf;
-	}
-
-	/// \brief Get element number from the transformation and accept as argument
-	/// 		for the given function coefficient.
-	/// \param[in] trans - element transformation relating real element to
-	///					 	  reference element
-	/// \param[in] ip - the integration point to evalaute the coefficient at
-   /// \note When this method is called, the caller must make sure that the
-   /// IntegrationPoint associated with trans is the same as ip. This can be
-   /// achieved by calling trans.SetIntPoint(&ip).
-	virtual double Eval(mfem::ElementTransformation &trans,
-							  const mfem::IntegrationPoint &ip);
-
-protected:
-	double (*Function)(const mfem::Vector &, int);
-	double (*TDFunction)(const mfem::Vector &, int, double);
-private:
-
-};
-
-class LameFirstParameter: public mfem::Coefficient
-{
-public:
-   double Eval(mfem::ElementTransformation &trans,
-               const mfem::IntegrationPoint &ip) override
-   {
-      return 1.0 / trans.Weight();
-   }
-
-};
-
-class LameSecondParameter: public mfem::Coefficient
-{
-public:
-   double Eval(mfem::ElementTransformation &trans,
-               const mfem::IntegrationPoint &ip) override
-   {
-      return 1.0;
-   }
-=======
+class SteinmetzCoefficient : public mfem::Coefficient
+{
+public:
 	/// Define a coefficient to represent the Steinmetz core losses
 	/// \param[in] rho - TODO: material density?
 	/// \param[in] alpha - TODO
@@ -620,7 +561,28 @@
 	double (*Function)(const mfem::Vector &, int);
 	double (*TDFunction)(const mfem::Vector &, int, double);
 private:
->>>>>>> d6fd1c5e
+
+};
+
+class LameFirstParameter: public mfem::Coefficient
+{
+public:
+   double Eval(mfem::ElementTransformation &trans,
+               const mfem::IntegrationPoint &ip) override
+   {
+      return 1.0 / trans.Weight();
+   }
+
+};
+
+class LameSecondParameter: public mfem::Coefficient
+{
+public:
+   double Eval(mfem::ElementTransformation &trans,
+               const mfem::IntegrationPoint &ip) override
+   {
+      return 1.0;
+   }
 
 };
 
