#ifndef MISO_COEFFICIENT
#define MISO_COEFFICIENT

#include <map>

#include "mfem.hpp"

#include "miso_types.hpp"
#include "utils.hpp"

<<<<<<< HEAD
namespace tinyspline
{
class BSpline;
}  // namespace tinyspline

namespace mach
=======
namespace miso
>>>>>>> 37fcab9f
{
/// TODO: remove this class, turn it into a grid function coefficient
/// and then differentiate the grid function coefficient with respect
/// to the grid function

/// Abstract class StateCoefficient
/// Defines new signature for Eval() and new method EvalStateDeriv() that
/// subclasses must implement.
class StateCoefficient : public mfem::Coefficient
{
public:
   double Eval(mfem::ElementTransformation &trans,
               const mfem::IntegrationPoint &ip) override
   {
      return Eval(trans, ip, 0);
   }

   virtual double Eval(mfem::ElementTransformation &trans,
                       const mfem::IntegrationPoint &ip,
                       double state) = 0;

   virtual double EvalStateDeriv(mfem::ElementTransformation &trans,
                                 const mfem::IntegrationPoint &ip,
                                 double state) = 0;

   virtual double EvalState2ndDeriv(mfem::ElementTransformation &trans,
                                    const mfem::IntegrationPoint &ip,
                                    const double state)
   {
      return 0.0;
   }
};

class ParameterContinuationCoefficient : public StateCoefficient
{
public:
   ParameterContinuationCoefficient(std::unique_ptr<mfem::Coefficient> lin,
                                    std::unique_ptr<StateCoefficient> nonlin)
    : linear(move(lin)), nonlinear(move(nonlin))
   { }

   double Eval(mfem::ElementTransformation &trans,
               const mfem::IntegrationPoint &ip,
               double state) override;

   double EvalStateDeriv(mfem::ElementTransformation &trans,
                         const mfem::IntegrationPoint &ip,
                         double state) override;

   inline static void setLambda(double _lambda)
   {
      lambda = _lambda;
      std::cout << "lambda = " << lambda << "\n";
   }
   inline static double getLambda() { return lambda; }

private:
   static double lambda;

   std::unique_ptr<mfem::Coefficient> linear;
   std::unique_ptr<StateCoefficient> nonlinear;
};

/// MeshDependentCoefficient
/// A class that contains a map of material attributes and coefficients to
/// evaluate on for each attribute.
class MeshDependentCoefficient : public StateCoefficient
{
public:
   /// Construct MeshDependentCoefficient
   /// \param [in] dflt - default coefficient to evaluate if element attribute
   ///						  is not found in the map. If not set, will default
   ///						  to zero
   MeshDependentCoefficient(std::unique_ptr<mfem::Coefficient> dflt = nullptr)
    : default_coeff(move(dflt))
   { }

   /// Adds <int, std::unique_ptr<mfem::Coefficient> pair to material_map
   /// \param[in] attr - attribute integer indicating which elements coeff
   ///					    should be evaluated on
   /// \param[in] coeff - the coefficient the to evaluate on elements
   ///						  identified by the attribute
   virtual void addCoefficient(const int attr,
                               std::unique_ptr<mfem::Coefficient> coeff)
   {
      auto status = material_map.insert(std::make_pair(attr, std::move(coeff)));
      // if the pair failed to insert
      if (!status.second)
      {
         mfem::mfem_error("Key already present in map!");
      }
   }

   /// \brief Search the map of coefficients and evaluate the one whose key is
   /// 		  the same as the element's `Attribute` at the point defined by
   ///		  `ip`.
   /// \param[in] trans - element transformation relating real element to
   ///					 	  reference element
   /// \param[in] ip - the integration point to evalaute the coefficient at
   /// \note When this method is called, the caller must make sure that the
   /// IntegrationPoint associated with trans is the same as ip. This can be
   /// achieved by calling trans.SetIntPoint(&ip).
   double Eval(mfem::ElementTransformation &trans,
               const mfem::IntegrationPoint &ip) override;

   /// \brief Search the map of coefficients and evaluate the one whose key is
   /// 		  the same as the element's `Attribute` at the point defined by
   ///		  `ip`.
   /// \param[in] trans - element transformation relating real element to
   ///					 	  reference element
   /// \param[in] ip - the integration point to evalaute the coefficient at
   /// \param[in] state - the state at which to evaluate the coefficient
   /// \note When this method is called, the caller must make sure that the
   /// IntegrationPoint associated with trans is the same as ip. This can be
   /// achieved by calling trans.SetIntPoint(&ip).
   double Eval(mfem::ElementTransformation &trans,
               const mfem::IntegrationPoint &ip,
               double state) override;

   /// TODO - implement expression SFINAE when iterating over map
   /// TODO - Consider different model for coefficient's dependent upon multiple
   ///		  GridFunctions
   /// \brief Search the map of coefficients and evaluate the derivative with
   /// 		  respect to the state of the one whose key is the same as the
   ///		  element's `Attribute` at the point defined by `ip`.
   /// \param[in] trans - element transformation relating real element to
   ///					 	  reference element
   /// \param[in] ip - the integration point to evalaute the coefficient at
   /// \param[in] state - the state at which to evaluate the coefficient
   /// \note When this method is called, the caller must make sure that the
   /// IntegrationPoint associated with trans is the same as ip. This can be
   /// achieved by calling trans.SetIntPoint(&ip).
   double EvalStateDeriv(mfem::ElementTransformation &trans,
                         const mfem::IntegrationPoint &ip,
                         double state) override;

   double EvalState2ndDeriv(mfem::ElementTransformation &trans,
                            const mfem::IntegrationPoint &ip,
                            const double state) override;

   /// \brief Search the map of coefficients and evaluate the one whose key is
   ///        the same as the element's `Attribute` at the point defined by
   ///        `ip`.
   /// \param[in] Q_bar - derivative of functional with respect to `Q`
   /// \param[in] trans - element transformation relating real element to
   ///                    reference element
   /// \param[in] ip - defines location in reference space
   /// \param[out] PointMat_bar - derivative of function w.r.t. mesh nodes
   /// \note When this method is called, the caller must make sure that the
   /// IntegrationPoint associated with trans is the same as ip. This can be
   /// achieved by calling trans.SetIntPoint(&ip).
   void EvalRevDiff(double Q_bar,
                    mfem::ElementTransformation &trans,
                    const mfem::IntegrationPoint &ip,
                    mfem::DenseMatrix &PointMat_bar) override;

protected:
   // /// \brief Method to be called if a coefficient matching the element's
   // /// 		  attribute is a subclass of `StateCoefficient and
   // ///		  thus implements `Eval()` with state argument
   // /// \param[in] *coeff - pointer to the coefficient in the map
   // /// \param[in] trans - element transformation relating real element to
   // ///					 	  reference element
   // /// \param[in] ip - the integration point to evalaute the coefficient at
   // /// \param[in] state - the state at which to evaluate the coefficient
   // /// \tparam T - templated type, must be a subclass of `mfem::Coefficient`
   // /// \tparam typename - Uses template meta programming and SFINAE to check
   // if
   // ///						  `T` is a subclass of `StateCoefficient`
   // ///						  If it is not, typename is void and this function is
   // ///						  an invalid overload and not considered. This
   // enables
   // ///						  compile-time introspection of object.
   // /// \note When this method is called, the caller must make sure that the
   // /// IntegrationPoint associated with trans is the same as ip. This can be
   // /// achieved by calling trans.SetIntPoint(&ip).
   // template <class T, typename
   // 			 std::enable_if<std::is_base_of<StateCoefficient,
   // 			 T>::value, int>::type= 0>
   // inline double Eval(T *coeff,
   // 						 mfem::ElementTransformation &trans,
   // 						 const mfem::IntegrationPoint &ip,
   // 						 const double state)
   // {
   // 	return coeff->Eval(trans, ip, state);
   // }

   // /// \brief Method to be called if a coefficient matching the element's
   // /// 		  attribute is not a subclass of `StateCoefficient and thus
   // ///		  does not implement `Eval()` with state argument
   // /// \param[in] *coeff - pointer to the coefficient in the map
   // /// \param[in] trans - element transformation relating real element to
   // ///					 	  reference element
   // /// \param[in] ip - the integration point to evalaute the coefficient at
   // /// \param[in] state - the state at which to evaluate the coefficient
   // /// \tparam T - templated type, must be a subclass of `mfem::Coefficient`
   // /// \tparam typename - Uses template meta programming and SFINAE to check
   // if
   // ///						  `T` is a subclass of `StateCoefficient`
   // ///						  If it is not, typename is void and this function is
   // ///						  an invalid overload and not considered. This
   // enables
   // ///						  compile-time introspection of object.
   // /// \note When this method is called, the caller must make sure that the
   // /// IntegrationPoint associated with trans is the same as ip. This can be
   // /// achieved by calling trans.SetIntPoint(&ip).
   // template <class T, typename
   // 			 std::enable_if<!std::is_base_of<StateCoefficient,
   // 			 T>::value, int>::type= 0>
   // inline double Eval(T *coeff,
   // 						 mfem::ElementTransformation &trans,
   // 						 const mfem::IntegrationPoint &ip,
   // 						 const double state)
   // {
   // 	return coeff->Eval(trans, ip);
   // }

   // // /// \brief Method to be called if a coefficient matching the element's
   // // /// 		  attribute is a subclass of `StateCoefficient and
   // // ///		  thus implements `Eval()` with state argument
   // // /// \param[in] *coeff - pointer to the coefficient in the map
   // // /// \param[in] trans - element transformation relating real element to
   // // ///					 	  reference element
   // // /// \param[in] ip - the integration point to evalaute the coefficient
   // at
   // // /// \tparam T - templated type, must be a subclass of
   // `mfem::Coefficient`
   // // /// \tparam typename - Uses template meta programming and SFINAE to
   // check if
   // // ///						  `T` is a subclass of `StateCoefficient`
   // // ///						  If it is not, typename is void and this function
   // is
   // // ///						  an invalid overload and not considered. This
   // enables
   // // ///						  compile-time introspection of object.
   // // /// \note When this method is called, the caller must make sure that
   // the
   // // /// IntegrationPoint associated with trans is the same as ip. This can
   // be
   // // /// achieved by calling trans.SetIntPoint(&ip).
   // // template <class T, typename
   // // 			 std::enable_if<std::is_base_of<StateCoefficient,
   // // 			 T>::value, int>::type= 0>
   // // inline double Eval(T *coeff,
   // // 						 mfem::ElementTransformation &trans,
   // // 						 const mfem::IntegrationPoint &ip)
   // // {
   // // 	return coeff->Eval(trans, ip, 0);
   // // }

   // // /// \brief Method to be called if a coefficient matching the element's
   // // /// 		  attribute is not a subclass of `StateCoefficient and thus
   // // ///		  does not implement `Eval()` with state argument
   // // /// \param[in] *coeff - pointer to the coefficient in the map
   // // /// \param[in] trans - element transformation relating real element to
   // // ///					 	  reference element
   // // /// \param[in] ip - the integration point to evalaute the coefficient
   // at
   // // /// \tparam T - templated type, must be a subclass of
   // `mfem::Coefficient`
   // // /// \tparam typename - Uses template meta programming and SFINAE to
   // check if
   // // ///						  `T` is a subclass of `StateCoefficient`
   // // ///						  If it is not, typename is void and this function
   // is
   // // ///						  an invalid overload and not considered. This
   // enables
   // // ///						  compile-time introspection of object.
   // // /// \note When this method is called, the caller must make sure that
   // the
   // // /// IntegrationPoint associated with trans is the same as ip. This can
   // be
   // // /// achieved by calling trans.SetIntPoint(&ip).
   // // template <class T, typename
   // // 			 std::enable_if<!std::is_base_of<StateCoefficient,
   // // 			 T>::value, int>::type= 0>
   // // inline double Eval(T *coeff,
   // // 						 mfem::ElementTransformation &trans,
   // // 						 const mfem::IntegrationPoint &ip)
   // // {
   // // 	return coeff->Eval(trans, ip);
   // // }

   // /// \brief Method to be called if a coefficient matching the element's
   // /// 		  attribute is a subclass of `StateCoefficient and
   // ///		  thus implements `EvalStateDeriv()`
   // /// \param[in] *coeff - pointer to the coefficient in the map
   // /// \param[in] trans - element transformation relating real element to
   // ///					 	  reference element
   // /// \param[in] ip - the integration point to evalaute the coefficient at
   // /// \param[in] state - the state at which to evaluate the coefficient
   // /// \tparam T - templated type, must be a subclass of `mfem::Coefficient`
   // /// \tparam typename - Uses template meta programming and SFINAE to check
   // if
   // ///						  `T` is a subclass of `StateCoefficient`
   // ///						  If it is not, typename is void and this function is
   // ///						  an invalid overload and not considered. This
   // enables
   // ///						  compile-time introspection of object.
   // /// \note When this method is called, the caller must make sure that the
   // /// IntegrationPoint associated with trans is the same as ip. This can be
   // /// achieved by calling trans.SetIntPoint(&ip).
   // template <class T, typename
   // 			 std::enable_if<std::is_base_of<StateCoefficient,
   // 			 T>::value, int>::type= 0>
   // inline double EvalStateDeriv(T *coeff,
   // 									  mfem::ElementTransformation &trans,
   // 									  const mfem::IntegrationPoint &ip,
   // 									  const double state)
   // {
   // 	return coeff->EvalStateDeriv(trans, ip, state);
   // }

   // /// \brief Method to be called if a coefficient matching the element's
   // /// 		  attribute is not a subclass of `StateCoefficient
   // ///		  and does not implement `EvalStateDeriv()`
   // /// \param[in] *coeff - pointer to the coefficient in the map
   // /// \param[in] trans - element transformation relating real element to
   // ///					 	  reference element
   // /// \param[in] ip - the integration point to evalaute the coefficient at
   // /// \param[in] state - the state at which to evaluate the coefficient
   // /// \tparam T - templated type, must be a subclass of `mfem::Coefficient`
   // /// \tparam typename - Uses template meta programming and SFINAE to check
   // if
   // ///						  `T` is a subclass of `StateCoefficient`
   // ///						  If it is not, typename is void and this function is
   // ///						  an invalid overload and not considered. This
   // enables
   // ///						  compile-time introspection of object.
   // /// \note When this method is called, the caller must make sure that the
   // /// IntegrationPoint associated with trans is the same as ip. This can be
   // /// achieved by calling trans.SetIntPoint(&ip).
   // template <class T, typename
   // 			 std::enable_if<!std::is_base_of<StateCoefficient,
   // 			 T>::value, int>::type = 0>
   // inline double EvalStateDeriv(T *coeff,
   // 									  mfem::ElementTransformation &trans,
   // 									  const mfem::IntegrationPoint &ip,
   // 									  const double state)
   // {
   // 	return 0.0;
   // }

private:
   std::unique_ptr<mfem::Coefficient> default_coeff;
   std::map<const int, std::unique_ptr<mfem::Coefficient>> material_map;
};

std::unique_ptr<mach::MeshDependentCoefficient> constructMaterialCoefficient(
    const std::string &name,
    const nlohmann::json &components,
    const nlohmann::json &materials,
    double default_val = 0.0);

class NonlinearReluctivityCoefficient : public StateCoefficient
{
public:
   /// \brief Define a reluctivity model from a B-Spline fit with linear
   /// extrapolation at the far end
   /// \param[in] B - magnetic flux density values from B-H curve
   /// \param[in] H - magnetic field intensity valyes from B-H curve
   NonlinearReluctivityCoefficient(const std::vector<double> &B,
                                   const std::vector<double> &H);

   /// \brief Evaluate the reluctivity in the element described by trans at the
   /// point ip.
   /// \note When this method is called, the caller must make sure that the
   /// IntegrationPoint associated with trans is the same as ip. This can be
   /// achieved by calling trans.SetIntPoint(&ip).
   double Eval(mfem::ElementTransformation &trans,
               const mfem::IntegrationPoint &ip,
               double state) override;

   /// \brief Evaluate the derivative of reluctivity with respsect to magnetic
   /// flux in the element described by trans at the point ip.
   /// \note When this method is called, the caller must make sure that the
   /// IntegrationPoint associated with trans is the same as ip. This can be
   /// achieved by calling trans.SetIntPoint(&ip).
   double EvalStateDeriv(mfem::ElementTransformation &trans,
                         const mfem::IntegrationPoint &ip,
                         double state) override;

   void EvalRevDiff(const double Q_bar,
                    mfem::ElementTransformation &trans,
                    const mfem::IntegrationPoint &ip,
                    mfem::DenseMatrix &PointMat_bar) override
   { }

   ~NonlinearReluctivityCoefficient();

protected:
   /// max B value in the data
   double b_max;
   /// max H value in the data
   double h_max;
   /// spline representing H(B)
   std::unique_ptr<tinyspline::BSpline> bh;
   /// spline representing dH(B)/dB
   std::unique_ptr<tinyspline::BSpline> dbdh;
};

class team13ReluctivityCoefficient : public StateCoefficient
{
public:
   /// \brief Define a reluctivity model for the team13 steel
   team13ReluctivityCoefficient() { std::cout << "using team13 coeff!\n"; }

   /// \brief Evaluate the reluctivity in the element described by trans at the
   /// point ip.
   /// \note When this method is called, the caller must make sure that the
   /// IntegrationPoint associated with trans is the same as ip. This can be
   /// achieved by calling trans.SetIntPoint(&ip).
   double Eval(mfem::ElementTransformation &trans,
               const mfem::IntegrationPoint &ip,
               double state) override;

   /// \brief Evaluate the derivative of reluctivity with respsect to magnetic
   /// flux in the element described by trans at the point ip.
   /// \note When this method is called, the caller must make sure that the
   /// IntegrationPoint associated with trans is the same as ip. This can be
   /// achieved by calling trans.SetIntPoint(&ip).
   double EvalStateDeriv(mfem::ElementTransformation &trans,
                         const mfem::IntegrationPoint &ip,
                         double state) override;
};

class VectorMeshDependentCoefficient : public mfem::VectorCoefficient
{
public:
   VectorMeshDependentCoefficient(
       const int dim = 3,
       std::unique_ptr<mfem::VectorCoefficient> dflt = nullptr)
    : VectorCoefficient(dim), default_coeff(move(dflt))
   { }

   /// Adds <int, std::unique_ptr<mfem::VectorCoefficient> pair to material_map
   /// \param[in] attr - attribute integer indicating which elements coeff
   ///					    should be evaluated on
   /// \param[in] coeff - the coefficient the to evaluate on elements
   ///						  identified by the attribute
   virtual void addCoefficient(const int attr,
                               std::unique_ptr<mfem::VectorCoefficient> coeff)
   {
      auto status = material_map.insert(std::make_pair(attr, std::move(coeff)));
      // if the pair failed to insert
      if (!status.second)
      {
         mfem::mfem_error("Key already present in map!");
      }
   }

   /// \brief Search the map of coefficients and evaluate the one whose key is
   /// 		  the same as the element's `Attribute` at the point defined by
   ///		  `ip`.
   /// \param[out] vec - output vector storing the result of the evaluation
   /// \param[in] trans - element transformation relating real element to
   ///					 	  reference element
   /// \param[in] ip - the integration point to evalaute the coefficient at
   /// \note When this method is called, the caller must make sure that the
   /// IntegrationPoint associated with trans is the same as ip. This can be
   /// achieved by calling trans.SetIntPoint(&ip).
   void Eval(mfem::Vector &vec,
             mfem::ElementTransformation &trans,
             const mfem::IntegrationPoint &ip) override;

   /// \brief Search the map of coefficients and evaluate the one whose key is
   ///        the same as the element's `Attribute` at the point defined by
   ///        `ip`.
   /// \param[in] V_bar - derivative of functional with respect to `V`
   /// \param[in] trans - element transformation relating real element to
   ///                    reference element
   /// \param[in] ip - defines location in reference space
   /// \param[out] PointMat_bar - derivative of function w.r.t. mesh nodes
   /// \note When this method is called, the caller must make sure that the
   /// IntegrationPoint associated with trans is the same as ip. This can be
   /// achieved by calling trans.SetIntPoint(&ip).
   void EvalRevDiff(const mfem::Vector &V_bar,
                    mfem::ElementTransformation &trans,
                    const mfem::IntegrationPoint &ip,
                    mfem::DenseMatrix &PointMat_bar) override;

   // /// TODO - implement expression SFINAE when iterating over map
   // /// TODO - Consider different model for coefficient's dependent upon
   // multiple
   // ///		  GridFunctions
   // /// \brief Search the map of coefficients and evaluate the derivative with
   // /// 		  respect to the state of the one whose key is the same as the
   // ///		  element's `Attribute` at the point defined by `ip`.
   // /// \param[in] trans - element transformation relating real element to
   // ///					 	  reference element
   // /// \param[in] ip - the integration point to evalaute the coefficient at
   // /// \param[in] state - the state at which to evaluate the coefficient
   // /// \note When this method is called, the caller must make sure that the
   // /// IntegrationPoint associated with trans is the same as ip. This can be
   // /// achieved by calling trans.SetIntPoint(&ip).
   // virtual double EvalStateDeriv(mfem::ElementTransformation &trans,
   // 										const mfem::IntegrationPoint &ip,
   // 										const double state);

protected:
   std::unique_ptr<mfem::VectorCoefficient> default_coeff;
   std::map<const int, std::unique_ptr<mfem::VectorCoefficient>> material_map;
};

class SteinmetzCoefficient : public mfem::Coefficient
{
public:
   /// Define a coefficient to represent the Steinmetz core losses
   /// \param[in] rho - TODO: material density?
   /// \param[in] alpha - TODO
   /// \param[in] f - electrical frequency of excitation
   /// \param[in] kh - Steinmetz hysteresis coefficient
   /// \param[in] ke - Steinmetz eddy currnt coefficient
   /// \param[in] A - magnetic vector potential GridFunction
   // SteinmetzCoefficient(double rho, double alpha, double f, double kh,
   //                      double ke, mfem::GridFunction &A)
   //    : rho(rho), alpha(alpha), freq(f), kh(kh), ke(ke), A(A) {}
   SteinmetzCoefficient(double rho,
                        double alpha,
                        double f,
                        double ks,
                        double beta,
                        mfem::GridFunction &A)
    : rho(rho), alpha(alpha), freq(f), ks(ks), beta(beta), A(A)
   { }

   /// Evaluate the Steinmetz coefficient
   double Eval(mfem::ElementTransformation &trans,
               const mfem::IntegrationPoint &ip) override;

   /// Evaluate the derivative of the Steinmetz coefficient with respect to x
   void EvalRevDiff(double Q_bar,
                    mfem::ElementTransformation &trans,
                    const mfem::IntegrationPoint &ip,
                    mfem::DenseMatrix &PointMat_bar) override;

private:
   // double rho, alpha, freq, kh, ke;
   double rho, alpha, freq, ks, beta;
   mfem::GridFunction &A;
};

class SteinmetzVectorDiffCoefficient : public mfem::VectorCoefficient
{
public:
   /// Define a coefficient to represent the Steinmetz core losses
   /// differentiated with respect to the magnetic vector potential \param[in]
   /// rho - TODO: material density? \param[in] alpha - TODO \param[in] f -
   /// electrical frequency of excitation \param[in] kh - Steinmetz hysteresis
   /// coefficient \param[in] ke - Steinmetz eddy currnt coefficient \param[in]
   /// A - magnetic vector potential GridFunction \note this coefficient only
   /// works on meshes with only one element type
   SteinmetzVectorDiffCoefficient(double rho,
                                  double alpha,
                                  double f,
                                  double kh,
                                  double ke,
                                  mfem::GridFunction &A)
    : VectorCoefficient(A.FESpace()->GetFE(0)->GetDof()),
      rho(rho),
      alpha(alpha),
      freq(f),
      kh(kh),
      ke(ke),
      A(A)
   { }

   /// Evaluate the derivative of the Steinmetz coefficient with respect to A
   void Eval(mfem::Vector &V,
             mfem::ElementTransformation &T,
             const mfem::IntegrationPoint &ip) override;

private:
   double rho, alpha, freq, kh, ke;
   mfem::GridFunction &A;
};

/// ElementFunctionCoefficient
/// A class that maps coefficients as functions of the element they are in.
/// Used to set stiffness of elements for mesh movement.
class ElementFunctionCoefficient : public mfem::Coefficient
{
public:
   /// Construct ElementFunctionCoefficient
   /// \param [in] dflt - default coefficient to evaluate if element attribute
   ///						  is not found in the map. If not set, will default
   ///						  to zero
   ElementFunctionCoefficient(double (*f)(const mfem::Vector &, int))
    : Function(f), TDFunction(nullptr)
   { }

   // Time Dependent Version
   ElementFunctionCoefficient(double (*tdf)(const mfem::Vector &, int, double))
    : Function(nullptr), TDFunction(tdf)
   { }

   /// \brief Get element number from the transformation and accept as argument
   /// 		for the given function coefficient.
   /// \param[in] trans - element transformation relating real element to
   ///					 	  reference element
   /// \param[in] ip - the integration point to evalaute the coefficient at
   /// \note When this method is called, the caller must make sure that the
   /// IntegrationPoint associated with trans is the same as ip. This can be
   /// achieved by calling trans.SetIntPoint(&ip).
   double Eval(mfem::ElementTransformation &trans,
               const mfem::IntegrationPoint &ip) override;

protected:
   double (*Function)(const mfem::Vector &, int);
   double (*TDFunction)(const mfem::Vector &, int, double);

private:
};

class LameFirstParameter : public mfem::Coefficient
{
public:
   double Eval(mfem::ElementTransformation &trans,
               const mfem::IntegrationPoint &ip) override
   {
      return 1.0 / trans.Weight();
   }
};

class LameSecondParameter : public mfem::Coefficient
{
public:
   double Eval(mfem::ElementTransformation &trans,
               const mfem::IntegrationPoint &ip) override
   {
      return 1.0;
   }
};

}  // namespace miso

#endif<|MERGE_RESOLUTION|>--- conflicted
+++ resolved
@@ -5,19 +5,16 @@
 
 #include "mfem.hpp"
 
+#include "miso_input.hpp"
 #include "miso_types.hpp"
 #include "utils.hpp"
 
-<<<<<<< HEAD
 namespace tinyspline
 {
 class BSpline;
 }  // namespace tinyspline
 
-namespace mach
-=======
 namespace miso
->>>>>>> 37fcab9f
 {
 /// TODO: remove this class, turn it into a grid function coefficient
 /// and then differentiate the grid function coefficient with respect
@@ -49,6 +46,390 @@
    {
       return 0.0;
    }
+
+   void EvalRevDiff(double Q_bar,
+                    mfem::ElementTransformation &trans,
+                    const mfem::IntegrationPoint &ip,
+                    mfem::DenseMatrix &PointMat_bar) override
+   {
+      EvalRevDiff(Q_bar, trans, ip, 0.0, PointMat_bar);
+   }
+
+   virtual void EvalRevDiff(double Q_bar,
+                            mfem::ElementTransformation &trans,
+                            const mfem::IntegrationPoint &ip,
+                            double state,
+                            mfem::DenseMatrix &PointMat_bar);
+
+   virtual void setInputs(const MISOInputs &inputs) { }
+};
+
+/// Abstract class TwoStateCoefficient
+/// Defines new signature for Eval() and new methods for State Derivatives that
+/// subclasses must implement.
+class TwoStateCoefficient : public mfem::Coefficient
+{
+public:
+   double Eval(mfem::ElementTransformation &trans,
+               const mfem::IntegrationPoint &ip) override
+   {
+      return Eval(trans, ip, 0, 0);
+   }
+
+   virtual double Eval(mfem::ElementTransformation &trans,
+                       const mfem::IntegrationPoint &ip,
+                       double state1,
+                       double state2) = 0;
+
+   virtual double EvalDerivS1(mfem::ElementTransformation &trans,
+                              const mfem::IntegrationPoint &ip,
+                              double state1,
+                              double state2) = 0;
+
+   virtual double EvalDerivS2(mfem::ElementTransformation &trans,
+                              const mfem::IntegrationPoint &ip,
+                              double state1,
+                              double state2) = 0;
+
+   virtual double Eval2ndDerivS1(mfem::ElementTransformation &trans,
+                                 const mfem::IntegrationPoint &ip,
+                                 const double state1,
+                                 const double state2)
+   {
+      return 0.0;
+   }
+
+   virtual double Eval2ndDerivS2(mfem::ElementTransformation &trans,
+                                 const mfem::IntegrationPoint &ip,
+                                 const double state1,
+                                 const double state2)
+   {
+      return 0.0;
+   }
+
+   virtual double Eval2ndDerivS1S2(mfem::ElementTransformation &trans,
+                                   const mfem::IntegrationPoint &ip,
+                                   const double state1,
+                                   const double state2)
+   {
+      return 0.0;
+   }
+
+   /// TODO: Likely not necessary because of Eval2ndDerivS1S2
+   virtual double Eval2ndDerivS2S1(mfem::ElementTransformation &trans,
+                                   const mfem::IntegrationPoint &ip,
+                                   const double state1,
+                                   const double state2)
+   {
+      return 0.0;
+   }
+};
+
+/// Abstract class ThreeStateCoefficient
+/// Defines new signature for Eval() and new methods for State Derivatives that
+/// subclasses must implement.
+class ThreeStateCoefficient : public mfem::Coefficient
+{
+public:
+   double Eval(mfem::ElementTransformation &trans,
+               const mfem::IntegrationPoint &ip) override
+   {
+      return Eval(trans, ip, 0, 0, 0);
+   }
+
+   virtual double Eval(mfem::ElementTransformation &trans,
+                       const mfem::IntegrationPoint &ip,
+                       double state1,
+                       double state2,
+                       double state3) = 0;
+
+   virtual double EvalDerivS1(mfem::ElementTransformation &trans,
+                              const mfem::IntegrationPoint &ip,
+                              double state1,
+                              double state2,
+                              double state3) = 0;
+
+   virtual double EvalDerivS2(mfem::ElementTransformation &trans,
+                              const mfem::IntegrationPoint &ip,
+                              double state1,
+                              double state2,
+                              double state3) = 0;
+
+   virtual double EvalDerivS3(mfem::ElementTransformation &trans,
+                              const mfem::IntegrationPoint &ip,
+                              double state1,
+                              double state2,
+                              double state3) = 0;
+
+   virtual double Eval2ndDerivS1(mfem::ElementTransformation &trans,
+                                 const mfem::IntegrationPoint &ip,
+                                 const double state1,
+                                 const double state2,
+                                 const double state3)
+   {
+      return 0.0;
+   }
+
+   virtual double Eval2ndDerivS2(mfem::ElementTransformation &trans,
+                                 const mfem::IntegrationPoint &ip,
+                                 const double state1,
+                                 const double state2,
+                                 const double state3)
+   {
+      return 0.0;
+   }
+
+   virtual double Eval2ndDerivS3(mfem::ElementTransformation &trans,
+                                 const mfem::IntegrationPoint &ip,
+                                 const double state1,
+                                 const double state2,
+                                 const double state3)
+   {
+      return 0.0;
+   }
+
+   virtual double Eval2ndDerivS1S2(mfem::ElementTransformation &trans,
+                                   const mfem::IntegrationPoint &ip,
+                                   const double state1,
+                                   const double state2,
+                                   const double state3)
+   {
+      return 0.0;
+   }
+
+   virtual double Eval2ndDerivS1S3(mfem::ElementTransformation &trans,
+                                   const mfem::IntegrationPoint &ip,
+                                   const double state1,
+                                   const double state2,
+                                   const double state3)
+   {
+      return 0.0;
+   }
+
+   virtual double Eval2ndDerivS2S3(mfem::ElementTransformation &trans,
+                                   const mfem::IntegrationPoint &ip,
+                                   const double state1,
+                                   const double state2,
+                                   const double state3)
+   {
+      return 0.0;
+   }
+
+   /// TODO: Likely not necessary because of Eval2ndDerivS1S2
+   virtual double Eval2ndDerivS2S1(mfem::ElementTransformation &trans,
+                                   const mfem::IntegrationPoint &ip,
+                                   const double state1,
+                                   const double state2,
+                                   const double state3)
+   {
+      return 0.0;
+   }
+
+   /// TODO: Likely not necessary because of Eval2ndDerivS3S1
+   virtual double Eval2ndDerivS3S1(mfem::ElementTransformation &trans,
+                                   const mfem::IntegrationPoint &ip,
+                                   const double state1,
+                                   const double state2,
+                                   const double state3)
+   {
+      return 0.0;
+   }
+
+   /// TODO: Likely not necessary because of Eval2ndDerivS2S3
+   virtual double Eval2ndDerivS3S2(mfem::ElementTransformation &trans,
+                                   const mfem::IntegrationPoint &ip,
+                                   const double state1,
+                                   const double state2,
+                                   const double state3)
+   {
+      return 0.0;
+   }
+};
+
+class HashinShtrikmanWeightedCoefficient : public miso::StateCoefficient
+{
+public:
+   HashinShtrikmanWeightedCoefficient(double val1,
+                                      double val2,
+                                      std::string weighted_by)
+    : val1(val1 > val2 ? val1 : val2),
+      val2(val1 > val2 ? val2 : val1),
+      weight(0.5),
+      weighted_by(std::move(weighted_by))
+   { }
+
+   double Eval(mfem::ElementTransformation &trans,
+               const mfem::IntegrationPoint &ip) override;
+
+   double Eval(mfem::ElementTransformation &trans,
+               const mfem::IntegrationPoint &ip,
+               double state) override
+   {
+      return Eval(trans, ip);
+   }
+
+   double EvalStateDeriv(mfem::ElementTransformation &trans,
+                         const mfem::IntegrationPoint &ip,
+                         double state) override
+   {
+      return 0.0;
+   }
+
+   void EvalRevDiff(double Q_bar,
+                    mfem::ElementTransformation &trans,
+                    const mfem::IntegrationPoint &ip,
+                    double state,
+                    mfem::DenseMatrix &PointMat_bar) override
+   { }
+
+   void setInputs(const MISOInputs &inputs) override;
+
+private:
+   double val1;
+   double val2;
+
+   double weight;
+
+   std::string weighted_by;
+};
+
+class dHashinShtrikmanWeightedCoefficient : public miso::StateCoefficient
+{
+public:
+   dHashinShtrikmanWeightedCoefficient(double val1,
+                                       double val2,
+                                       std::string weighted_by)
+    : val1(val1 > val2 ? val1 : val2),
+      val2(val1 > val2 ? val2 : val1),
+      weight(0.5),
+      weighted_by(std::move(weighted_by))
+   { }
+
+   double Eval(mfem::ElementTransformation &trans,
+               const mfem::IntegrationPoint &ip) override;
+
+   double Eval(mfem::ElementTransformation &trans,
+               const mfem::IntegrationPoint &ip,
+               double state) override
+   {
+      return Eval(trans, ip);
+   }
+
+   double EvalStateDeriv(mfem::ElementTransformation &trans,
+                         const mfem::IntegrationPoint &ip,
+                         double state) override
+   {
+      return 0.0;
+   }
+
+   void EvalRevDiff(double Q_bar,
+                    mfem::ElementTransformation &trans,
+                    const mfem::IntegrationPoint &ip,
+                    double state,
+                    mfem::DenseMatrix &PointMat_bar) override
+   { }
+
+   void setInputs(const MISOInputs &inputs) override;
+
+private:
+   double val1;
+   double val2;
+
+   double weight;
+
+   std::string weighted_by;
+};
+
+class WeightedAverageCoefficient : public miso::StateCoefficient
+{
+public:
+   WeightedAverageCoefficient(double val1, double val2, std::string weighted_by)
+    : val1(val1 > val2 ? val1 : val2),
+      val2(val1 > val2 ? val2 : val1),
+      weight(0.5),
+      weighted_by(std::move(weighted_by))
+   { }
+
+   double Eval(mfem::ElementTransformation &trans,
+               const mfem::IntegrationPoint &ip) override;
+
+   double Eval(mfem::ElementTransformation &trans,
+               const mfem::IntegrationPoint &ip,
+               double state) override
+   {
+      return Eval(trans, ip);
+   }
+
+   double EvalStateDeriv(mfem::ElementTransformation &trans,
+                         const mfem::IntegrationPoint &ip,
+                         double state) override
+   {
+      return 0.0;
+   }
+
+   void EvalRevDiff(double Q_bar,
+                    mfem::ElementTransformation &trans,
+                    const mfem::IntegrationPoint &ip,
+                    double state,
+                    mfem::DenseMatrix &PointMat_bar) override
+   { }
+
+   void setInputs(const MISOInputs &inputs) override;
+
+private:
+   double val1;
+   double val2;
+
+   double weight;
+
+   std::string weighted_by;
+};
+
+class dWeightedAverageCoefficient : public miso::StateCoefficient
+{
+public:
+   dWeightedAverageCoefficient(double val1,
+                               double val2,
+                               std::string weighted_by)
+    : val1(val1 > val2 ? val1 : val2),
+      val2(val1 > val2 ? val2 : val1),
+      weight(0.5),
+      weighted_by(std::move(weighted_by))
+   { }
+
+   double Eval(mfem::ElementTransformation &trans,
+               const mfem::IntegrationPoint &ip) override;
+
+   double Eval(mfem::ElementTransformation &trans,
+               const mfem::IntegrationPoint &ip,
+               double state) override
+   {
+      return Eval(trans, ip);
+   }
+
+   double EvalStateDeriv(mfem::ElementTransformation &trans,
+                         const mfem::IntegrationPoint &ip,
+                         double state) override
+   {
+      return 0.0;
+   }
+
+   void EvalRevDiff(double Q_bar,
+                    mfem::ElementTransformation &trans,
+                    const mfem::IntegrationPoint &ip,
+                    double state,
+                    mfem::DenseMatrix &PointMat_bar) override
+   { }
+
+   void setInputs(const MISOInputs &inputs) override;
+
+private:
+   double val1;
+   double val2;
+
+   double weight;
+
+   std::string weighted_by;
 };
 
 class ParameterContinuationCoefficient : public StateCoefficient
@@ -173,6 +554,26 @@
                     mfem::ElementTransformation &trans,
                     const mfem::IntegrationPoint &ip,
                     mfem::DenseMatrix &PointMat_bar) override;
+
+   /// \brief Search the map of coefficients and evaluate the one whose key is
+   ///        the same as the element's `Attribute` at the point defined by
+   ///        `ip`.
+   /// \param[in] Q_bar - derivative of functional with respect to `Q`
+   /// \param[in] trans - element transformation relating real element to
+   ///                    reference element
+   /// \param[in] ip - defines location in reference space
+   /// \param[in] state - state to evaluate coefficient at
+   /// \param[out] PointMat_bar - derivative of function w.r.t. mesh nodes
+   /// \note When this method is called, the caller must make sure that the
+   /// IntegrationPoint associated with trans is the same as ip. This can be
+   /// achieved by calling trans.SetIntPoint(&ip).
+   void EvalRevDiff(double Q_bar,
+                    mfem::ElementTransformation &trans,
+                    const mfem::IntegrationPoint &ip,
+                    double state,
+                    mfem::DenseMatrix &PointMat_bar) override;
+
+   void setInputs(const MISOInputs &inputs) override;
 
 protected:
    // /// \brief Method to be called if a coefficient matching the element's
@@ -366,83 +767,323 @@
    std::map<const int, std::unique_ptr<mfem::Coefficient>> material_map;
 };
 
-std::unique_ptr<mach::MeshDependentCoefficient> constructMaterialCoefficient(
+std::unique_ptr<miso::MeshDependentCoefficient> constructMaterialCoefficient(
     const std::string &name,
     const nlohmann::json &components,
     const nlohmann::json &materials,
     double default_val = 0.0);
 
-class NonlinearReluctivityCoefficient : public StateCoefficient
-{
-public:
-   /// \brief Define a reluctivity model from a B-Spline fit with linear
-   /// extrapolation at the far end
-   /// \param[in] B - magnetic flux density values from B-H curve
-   /// \param[in] H - magnetic field intensity valyes from B-H curve
-   NonlinearReluctivityCoefficient(const std::vector<double> &B,
-                                   const std::vector<double> &H);
-
-   /// \brief Evaluate the reluctivity in the element described by trans at the
-   /// point ip.
+/// MeshDependentTwoStateCoefficient, adapted from MeshDependentCoefficient, but
+/// is for TwoStateCoefficients rather than StateCoefficients A class that
+/// contains a map of material attributes and coefficients to evaluate on for
+/// each attribute.
+class MeshDependentTwoStateCoefficient : public TwoStateCoefficient
+{
+public:
+   /// Construct MeshDependentTwoStateCoefficient
+   /// \param [in] dflt - default coefficient to evaluate if element attribute
+   ///						  is not found in the map. If not set, will default
+   ///						  to zero
+   MeshDependentTwoStateCoefficient(
+       std::unique_ptr<mfem::Coefficient> dflt = nullptr)
+    : default_coeff(move(dflt))
+   { }
+
+   /// Adds <int, std::unique_ptr<mfem::Coefficient> pair to material_map
+   /// \param[in] attr - attribute integer indicating which elements coeff
+   ///					    should be evaluated on
+   /// \param[in] coeff - the coefficient the to evaluate on elements
+   ///						  identified by the attribute
+   virtual void addCoefficient(const int attr,
+                               std::unique_ptr<mfem::Coefficient> coeff)
+   {
+      auto status = material_map.insert(std::make_pair(attr, std::move(coeff)));
+      // if the pair failed to insert
+      if (!status.second)
+      {
+         mfem::mfem_error("Key already present in map!");
+      }
+   }
+
+   /// \brief Search the map of coefficients and evaluate the one whose key is
+   /// 		  the same as the element's `Attribute` at the point defined by
+   ///		  `ip`.
+   /// \param[in] trans - element transformation relating real element to
+   ///					 	  reference element
+   /// \param[in] ip - the integration point to evalaute the coefficient at
+   /// \note When this method is called, the caller must make sure that the
+   /// IntegrationPoint associated with trans is the same as ip. This can be
+   /// achieved by calling trans.SetIntPoint(&ip).
+   double Eval(mfem::ElementTransformation &trans,
+               const mfem::IntegrationPoint &ip) override;
+
+   /// \brief Search the map of coefficients and evaluate the one whose key is
+   /// 		  the same as the element's `Attribute` at the point defined by
+   ///		  `ip`.
+   /// \param[in] trans - element transformation relating real element to
+   ///					 	  reference element
+   /// \param[in] ip - the integration point to evalaute the coefficient at
+   /// \param[in] state1 - the first state at which to evaluate the coefficient
+   /// \param[in] state2 - the second state at which to evaluate the coefficient
    /// \note When this method is called, the caller must make sure that the
    /// IntegrationPoint associated with trans is the same as ip. This can be
    /// achieved by calling trans.SetIntPoint(&ip).
    double Eval(mfem::ElementTransformation &trans,
                const mfem::IntegrationPoint &ip,
-               double state) override;
-
-   /// \brief Evaluate the derivative of reluctivity with respsect to magnetic
-   /// flux in the element described by trans at the point ip.
-   /// \note When this method is called, the caller must make sure that the
-   /// IntegrationPoint associated with trans is the same as ip. This can be
-   /// achieved by calling trans.SetIntPoint(&ip).
-   double EvalStateDeriv(mfem::ElementTransformation &trans,
+               double state1,
+               double state2) override;
+
+   /// TODO - implement expression SFINAE when iterating over map
+   /// TODO - Consider different model for coefficient's dependent upon multiple
+   ///		  GridFunctions
+   /// \brief Search the map of coefficients and evaluate the derivatives with
+   /// 		  respect to the state(s) of the one whose key is the same as the
+   ///		  element's `Attribute` at the point defined by `ip`.
+   /// \param[in] trans - element transformation relating real element to
+   ///					 	  reference element
+   /// \param[in] ip - the integration point to evalaute the coefficient at
+   /// \param[in] state - the state at which to evaluate the coefficient
+   /// \note When this method is called, the caller must make sure that the
+   /// IntegrationPoint associated with trans is the same as ip. This can be
+   /// achieved by calling trans.SetIntPoint(&ip).
+   double EvalDerivS1(mfem::ElementTransformation &trans,
+                      const mfem::IntegrationPoint &ip,
+                      double state1,
+                      double state2) override;
+
+   double EvalDerivS2(mfem::ElementTransformation &trans,
+                      const mfem::IntegrationPoint &ip,
+                      double state1,
+                      double state2) override;
+
+   double Eval2ndDerivS1(mfem::ElementTransformation &trans,
                          const mfem::IntegrationPoint &ip,
-                         double state) override;
-
-   void EvalRevDiff(const double Q_bar,
+                         double state1,
+                         double state2) override;
+
+   double Eval2ndDerivS2(mfem::ElementTransformation &trans,
+                         const mfem::IntegrationPoint &ip,
+                         double state1,
+                         double state2) override;
+
+   double Eval2ndDerivS1S2(mfem::ElementTransformation &trans,
+                           const mfem::IntegrationPoint &ip,
+                           double state1,
+                           double state2) override;
+
+   /// TODO: Likely not necessary because of Eval2ndDerivS1S2
+   double Eval2ndDerivS2S1(mfem::ElementTransformation &trans,
+                           const mfem::IntegrationPoint &ip,
+                           double state1,
+                           double state2) override;
+
+   /// \brief Search the map of coefficients and evaluate the one whose key is
+   ///        the same as the element's `Attribute` at the point defined by
+   ///        `ip`.
+   /// \param[in] Q_bar - derivative of functional with respect to `Q`
+   /// \param[in] trans - element transformation relating real element to
+   ///                    reference element
+   /// \param[in] ip - defines location in reference space
+   /// \param[out] PointMat_bar - derivative of function w.r.t. mesh nodes
+   /// \note When this method is called, the caller must make sure that the
+   /// IntegrationPoint associated with trans is the same as ip. This can be
+   /// achieved by calling trans.SetIntPoint(&ip).
+   void EvalRevDiff(double Q_bar,
                     mfem::ElementTransformation &trans,
                     const mfem::IntegrationPoint &ip,
-                    mfem::DenseMatrix &PointMat_bar) override
-   { }
-
-   ~NonlinearReluctivityCoefficient();
-
-protected:
-   /// max B value in the data
-   double b_max;
-   /// max H value in the data
-   double h_max;
-   /// spline representing H(B)
-   std::unique_ptr<tinyspline::BSpline> bh;
-   /// spline representing dH(B)/dB
-   std::unique_ptr<tinyspline::BSpline> dbdh;
-};
-
-class team13ReluctivityCoefficient : public StateCoefficient
-{
-public:
-   /// \brief Define a reluctivity model for the team13 steel
-   team13ReluctivityCoefficient() { std::cout << "using team13 coeff!\n"; }
-
-   /// \brief Evaluate the reluctivity in the element described by trans at the
-   /// point ip.
+                    mfem::DenseMatrix &PointMat_bar) override;
+
+private:
+   std::unique_ptr<mfem::Coefficient> default_coeff;
+   std::map<const int, std::unique_ptr<mfem::Coefficient>> material_map;
+};
+
+/// Copied from MeshDependentCoefficient and adapted for
+/// MeshDependentTwoStateCoefficient
+std::unique_ptr<miso::MeshDependentTwoStateCoefficient>
+constructMaterialTwoStateCoefficient(const std::string &name,
+                                     const nlohmann::json &components,
+                                     const nlohmann::json &materials,
+                                     double default_val = 0.0);
+
+/// MeshDependentThreeStateCoefficient, adapted from MeshDependentCoefficient,
+/// but is for ThreeStateCoefficients rather than StateCoefficients A class that
+/// contains a map of material attributes and coefficients to evaluate on for
+/// each attribute.
+class MeshDependentThreeStateCoefficient : public ThreeStateCoefficient
+{
+public:
+   /// Construct MeshDependentThreeStateCoefficient
+   /// \param [in] dflt - default coefficient to evaluate if element attribute
+   ///						  is not found in the map. If not set, will default
+   ///						  to zero
+   MeshDependentThreeStateCoefficient(
+       std::unique_ptr<mfem::Coefficient> dflt = nullptr)
+    : default_coeff(move(dflt))
+   { }
+
+   /// Adds <int, std::unique_ptr<mfem::Coefficient> pair to material_map
+   /// \param[in] attr - attribute integer indicating which elements coeff
+   ///					    should be evaluated on
+   /// \param[in] coeff - the coefficient the to evaluate on elements
+   ///						  identified by the attribute
+   virtual void addCoefficient(const int attr,
+                               std::unique_ptr<mfem::Coefficient> coeff)
+   {
+      auto status = material_map.insert(std::make_pair(attr, std::move(coeff)));
+      // if the pair failed to insert
+      if (!status.second)
+      {
+         mfem::mfem_error("Key already present in map!");
+      }
+   }
+
+   /// \brief Search the map of coefficients and evaluate the one whose key is
+   /// 		  the same as the element's `Attribute` at the point defined by
+   ///		  `ip`.
+   /// \param[in] trans - element transformation relating real element to
+   ///					 	  reference element
+   /// \param[in] ip - the integration point to evalaute the coefficient at
+   /// \note When this method is called, the caller must make sure that the
+   /// IntegrationPoint associated with trans is the same as ip. This can be
+   /// achieved by calling trans.SetIntPoint(&ip).
+   double Eval(mfem::ElementTransformation &trans,
+               const mfem::IntegrationPoint &ip) override;
+
+   /// \brief Search the map of coefficients and evaluate the one whose key is
+   /// 		  the same as the element's `Attribute` at the point defined by
+   ///		  `ip`.
+   /// \param[in] trans - element transformation relating real element to
+   ///					 	  reference element
+   /// \param[in] ip - the integration point to evalaute the coefficient at
+   /// \param[in] state1 - the first state at which to evaluate the coefficient
+   /// \param[in] state2 - the second state at which to evaluate the coefficient
+   /// \param[in] state3 - the third state at which to evaluate the coefficient
    /// \note When this method is called, the caller must make sure that the
    /// IntegrationPoint associated with trans is the same as ip. This can be
    /// achieved by calling trans.SetIntPoint(&ip).
    double Eval(mfem::ElementTransformation &trans,
                const mfem::IntegrationPoint &ip,
-               double state) override;
-
-   /// \brief Evaluate the derivative of reluctivity with respsect to magnetic
-   /// flux in the element described by trans at the point ip.
-   /// \note When this method is called, the caller must make sure that the
-   /// IntegrationPoint associated with trans is the same as ip. This can be
-   /// achieved by calling trans.SetIntPoint(&ip).
-   double EvalStateDeriv(mfem::ElementTransformation &trans,
+               double state1,
+               double state2,
+               double state3) override;
+
+   /// TODO - implement expression SFINAE when iterating over map
+   /// TODO - Consider different model for coefficient's dependent upon multiple
+   ///		  GridFunctions
+   /// \brief Search the map of coefficients and evaluate the derivatives with
+   /// 		  respect to the state(s) of the one whose key is the same as the
+   ///		  element's `Attribute` at the point defined by `ip`.
+   /// \param[in] trans - element transformation relating real element to
+   ///					 	  reference element
+   /// \param[in] ip - the integration point to evalaute the coefficient at
+   /// \param[in] state - the state at which to evaluate the coefficient
+   /// \note When this method is called, the caller must make sure that the
+   /// IntegrationPoint associated with trans is the same as ip. This can be
+   /// achieved by calling trans.SetIntPoint(&ip).
+   double EvalDerivS1(mfem::ElementTransformation &trans,
+                      const mfem::IntegrationPoint &ip,
+                      double state1,
+                      double state2,
+                      double state3) override;
+
+   double EvalDerivS2(mfem::ElementTransformation &trans,
+                      const mfem::IntegrationPoint &ip,
+                      double state1,
+                      double state2,
+                      double state3) override;
+
+   double EvalDerivS3(mfem::ElementTransformation &trans,
+                      const mfem::IntegrationPoint &ip,
+                      double state1,
+                      double state2,
+                      double state3) override;
+
+   double Eval2ndDerivS1(mfem::ElementTransformation &trans,
                          const mfem::IntegrationPoint &ip,
-                         double state) override;
-};
+                         double state1,
+                         double state2,
+                         double state3) override;
+
+   double Eval2ndDerivS2(mfem::ElementTransformation &trans,
+                         const mfem::IntegrationPoint &ip,
+                         double state1,
+                         double state2,
+                         double state3) override;
+
+   double Eval2ndDerivS3(mfem::ElementTransformation &trans,
+                         const mfem::IntegrationPoint &ip,
+                         double state1,
+                         double state2,
+                         double state3) override;
+
+   double Eval2ndDerivS1S2(mfem::ElementTransformation &trans,
+                           const mfem::IntegrationPoint &ip,
+                           double state1,
+                           double state2,
+                           double state3) override;
+
+   double Eval2ndDerivS1S3(mfem::ElementTransformation &trans,
+                           const mfem::IntegrationPoint &ip,
+                           double state1,
+                           double state2,
+                           double state3) override;
+
+   double Eval2ndDerivS2S3(mfem::ElementTransformation &trans,
+                           const mfem::IntegrationPoint &ip,
+                           double state1,
+                           double state2,
+                           double state3) override;
+
+   /// TODO: Likely not necessary because of Eval2ndDerivS1S2
+   double Eval2ndDerivS2S1(mfem::ElementTransformation &trans,
+                           const mfem::IntegrationPoint &ip,
+                           double state1,
+                           double state2,
+                           double state3) override;
+
+   /// TODO: Likely not necessary because of Eval2ndDerivS3S1
+   double Eval2ndDerivS3S1(mfem::ElementTransformation &trans,
+                           const mfem::IntegrationPoint &ip,
+                           double state1,
+                           double state2,
+                           double state3) override;
+
+   /// TODO: Likely not necessary because of Eval2ndDerivS2S3
+   double Eval2ndDerivS3S2(mfem::ElementTransformation &trans,
+                           const mfem::IntegrationPoint &ip,
+                           double state1,
+                           double state2,
+                           double state3) override;
+
+   /// \brief Search the map of coefficients and evaluate the one whose key is
+   ///        the same as the element's `Attribute` at the point defined by
+   ///        `ip`.
+   /// \param[in] Q_bar - derivative of functional with respect to `Q`
+   /// \param[in] trans - element transformation relating real element to
+   ///                    reference element
+   /// \param[in] ip - defines location in reference space
+   /// \param[out] PointMat_bar - derivative of function w.r.t. mesh nodes
+   /// \note When this method is called, the caller must make sure that the
+   /// IntegrationPoint associated with trans is the same as ip. This can be
+   /// achieved by calling trans.SetIntPoint(&ip).
+   void EvalRevDiff(double Q_bar,
+                    mfem::ElementTransformation &trans,
+                    const mfem::IntegrationPoint &ip,
+                    mfem::DenseMatrix &PointMat_bar) override;
+
+private:
+   std::unique_ptr<mfem::Coefficient> default_coeff;
+   std::map<const int, std::unique_ptr<mfem::Coefficient>> material_map;
+};
+
+/// Copied from MeshDependentCoefficient and adapted for
+/// MeshDependentThreeStateCoefficient
+std::unique_ptr<miso::MeshDependentThreeStateCoefficient>
+constructMaterialThreeStateCoefficient(const std::string &name,
+                                       const nlohmann::json &components,
+                                       const nlohmann::json &materials,
+                                       double default_val = 0.0);
 
 class VectorMeshDependentCoefficient : public mfem::VectorCoefficient
 {
@@ -522,78 +1163,259 @@
    std::map<const int, std::unique_ptr<mfem::VectorCoefficient>> material_map;
 };
 
-class SteinmetzCoefficient : public mfem::Coefficient
-{
-public:
-   /// Define a coefficient to represent the Steinmetz core losses
-   /// \param[in] rho - TODO: material density?
-   /// \param[in] alpha - TODO
-   /// \param[in] f - electrical frequency of excitation
-   /// \param[in] kh - Steinmetz hysteresis coefficient
-   /// \param[in] ke - Steinmetz eddy currnt coefficient
-   /// \param[in] A - magnetic vector potential GridFunction
-   // SteinmetzCoefficient(double rho, double alpha, double f, double kh,
-   //                      double ke, mfem::GridFunction &A)
-   //    : rho(rho), alpha(alpha), freq(f), kh(kh), ke(ke), A(A) {}
-   SteinmetzCoefficient(double rho,
-                        double alpha,
-                        double f,
-                        double ks,
-                        double beta,
-                        mfem::GridFunction &A)
-    : rho(rho), alpha(alpha), freq(f), ks(ks), beta(beta), A(A)
-   { }
-
-   /// Evaluate the Steinmetz coefficient
-   double Eval(mfem::ElementTransformation &trans,
-               const mfem::IntegrationPoint &ip) override;
-
-   /// Evaluate the derivative of the Steinmetz coefficient with respect to x
-   void EvalRevDiff(double Q_bar,
+/// Abstract class VectorStateCoefficient
+/// Defines new signature for Eval() and new method EvalStateDeriv() that
+/// subclasses must implement.
+/// NOTE: Started from State Coefficient declaration and adjusted as needed for
+/// vector coefficient
+class VectorStateCoefficient : public mfem::VectorCoefficient
+{
+public:
+   using mfem::VectorCoefficient::Eval;
+
+   void Eval(mfem::Vector &vec,
+             mfem::ElementTransformation &trans,
+             const mfem::IntegrationPoint &ip) override
+   {
+      Eval(vec, trans, ip, 0);
+   }
+
+   virtual void Eval(mfem::Vector &vec,
+                     mfem::ElementTransformation &trans,
+                     const mfem::IntegrationPoint &ip,
+                     double state) = 0;
+
+   virtual void EvalStateDeriv(mfem::Vector &vec_dot,
+                               mfem::ElementTransformation &trans,
+                               const mfem::IntegrationPoint &ip,
+                               double state) = 0;
+
+   void EvalRevDiff(const mfem::Vector &V_bar,
                     mfem::ElementTransformation &trans,
                     const mfem::IntegrationPoint &ip,
+                    mfem::DenseMatrix &PointMat_bar) override
+   {
+      EvalRevDiff(V_bar, trans, ip, 0.0, PointMat_bar);
+   }
+
+   virtual void EvalRevDiff(const mfem::Vector &V_bar,
+                            mfem::ElementTransformation &trans,
+                            const mfem::IntegrationPoint &ip,
+                            double state,
+                            mfem::DenseMatrix &PointMat_bar);
+
+   VectorStateCoefficient(int dim) : mfem::VectorCoefficient(dim) { }
+};
+
+/// VectorMeshDependentStateCoefficient
+/// A class that contains a map of material attributes and vector state
+/// coefficients to evaluate on for each attribute. Adapted from
+/// MeshDependentVectorCoefficient
+class VectorMeshDependentStateCoefficient : public VectorStateCoefficient
+{
+public:
+   VectorMeshDependentStateCoefficient(
+       const int dim = 3,
+       std::unique_ptr<VectorStateCoefficient> dflt = nullptr)
+    : VectorStateCoefficient(dim), default_coeff(move(dflt))
+   { }
+
+   // addCoefficient should be same for MeshDependentVectorStateCoefficient as
+   // it is for MeshDependentVectorCoefficient
+   /// Adds <int, std::unique_ptr<VectorStateCoefficient> pair to material_map
+   /// \param[in] attr - attribute integer indicating which elements coeff
+   ///					    should be evaluated on
+   /// \param[in] coeff - the coefficient the to evaluate on elements
+   ///						  identified by the attribute
+   virtual void addCoefficient(const int attr,
+                               std::unique_ptr<VectorCoefficient> coeff)
+   {
+      auto status = material_map.insert(std::make_pair(attr, std::move(coeff)));
+      // if the pair failed to insert
+      if (!status.second)
+      {
+         mfem::mfem_error("Key already present in map!");
+      }
+   }
+
+   /// \brief Search the map of coefficients and evaluate the one whose key is
+   /// 		  the same as the element's `Attribute` at the point defined by
+   ///		  `ip`.
+   /// \param[out] vec - output vector storing the result of the evaluation
+   /// \param[in] trans - element transformation relating real element to
+   ///					 	  reference element
+   /// \param[in] ip - the integration point to evalaute the coefficient at
+   /// \note When this method is called, the caller must make sure that the
+   /// IntegrationPoint associated with trans is the same as ip. This can be
+   /// achieved by calling trans.SetIntPoint(&ip).
+   void Eval(mfem::Vector &vec,
+             mfem::ElementTransformation &trans,
+             const mfem::IntegrationPoint &ip) override;
+
+   /// \brief Search the map of coefficients and evaluate the one whose key is
+   /// 		  the same as the element's `Attribute` at the point defined by
+   ///		  `ip`.
+   /// \param[out] vec - output vector storing the result of the evaluation
+   /// \param[in] trans - element transformation relating real element to
+   ///					 	  reference element
+   /// \param[in] ip - the integration point to evalaute the coefficient at
+   /// \note When this method is called, the caller must make sure that the
+   /// IntegrationPoint associated with trans is the same as ip. This can be
+   /// achieved by calling trans.SetIntPoint(&ip).
+   /// \param[in] state - the state at which to evaluate the coefficient
+   void Eval(mfem::Vector &vec,
+             mfem::ElementTransformation &trans,
+             const mfem::IntegrationPoint &ip,
+             double state) override;
+
+   void EvalStateDeriv(mfem::Vector &vec,
+                       mfem::ElementTransformation &trans,
+                       const mfem::IntegrationPoint &ip,
+                       double state) override;
+
+   /// \brief Search the map of coefficients and evaluate the one whose key is
+   ///        the same as the element's `Attribute` at the point defined by
+   ///        `ip`.
+   /// \param[in] V_bar - derivative of functional with respect to `V`
+   /// \param[in] trans - element transformation relating real element to
+   ///                    reference element
+   /// \param[in] ip - defines location in reference space
+   /// \param[in] state - the state to evaluate the coefficient at
+   /// \param[out] PointMat_bar - derivative of function w.r.t. mesh nodes
+   /// \note When this method is called, the caller must make sure that the
+   /// IntegrationPoint associated with trans is the same as ip. This can be
+   /// achieved by calling trans.SetIntPoint(&ip).
+   void EvalRevDiff(const mfem::Vector &V_bar,
+                    mfem::ElementTransformation &trans,
+                    const mfem::IntegrationPoint &ip,
+                    double state,
                     mfem::DenseMatrix &PointMat_bar) override;
 
-private:
-   // double rho, alpha, freq, kh, ke;
-   double rho, alpha, freq, ks, beta;
-   mfem::GridFunction &A;
-};
-
-class SteinmetzVectorDiffCoefficient : public mfem::VectorCoefficient
-{
-public:
-   /// Define a coefficient to represent the Steinmetz core losses
-   /// differentiated with respect to the magnetic vector potential \param[in]
-   /// rho - TODO: material density? \param[in] alpha - TODO \param[in] f -
-   /// electrical frequency of excitation \param[in] kh - Steinmetz hysteresis
-   /// coefficient \param[in] ke - Steinmetz eddy currnt coefficient \param[in]
-   /// A - magnetic vector potential GridFunction \note this coefficient only
-   /// works on meshes with only one element type
-   SteinmetzVectorDiffCoefficient(double rho,
-                                  double alpha,
-                                  double f,
-                                  double kh,
-                                  double ke,
-                                  mfem::GridFunction &A)
-    : VectorCoefficient(A.FESpace()->GetFE(0)->GetDof()),
-      rho(rho),
-      alpha(alpha),
-      freq(f),
-      kh(kh),
-      ke(ke),
-      A(A)
-   { }
-
-   /// Evaluate the derivative of the Steinmetz coefficient with respect to A
+protected:
+   std::unique_ptr<VectorStateCoefficient> default_coeff;
+   std::map<const int, std::unique_ptr<VectorCoefficient>> material_map;
+};
+
+/// TODO: If needed, add constructMaterialVectorStateCoefficient
+
+class ScalarVectorProductCoefficient : public VectorStateCoefficient
+{
+public:
+   ScalarVectorProductCoefficient(mfem::Coefficient &A,
+                                  mfem::VectorCoefficient &B)
+    : VectorStateCoefficient(B.GetVDim()), a(&A), b(&B)
+   { }
+
+   /// Evaluate the vector coefficient at @a ip.
    void Eval(mfem::Vector &V,
              mfem::ElementTransformation &T,
              const mfem::IntegrationPoint &ip) override;
 
+   /// Evaluate the vector coefficient at @a ip. with the state
+   void Eval(mfem::Vector &V,
+             mfem::ElementTransformation &T,
+             const mfem::IntegrationPoint &ip,
+             double state) override;
+
+   void EvalStateDeriv(mfem::Vector &vec_dot,
+                       mfem::ElementTransformation &T,
+                       const mfem::IntegrationPoint &ip,
+                       double state) override;
+
+   void EvalRevDiff(const mfem::Vector &V_bar,
+                    mfem::ElementTransformation &T,
+                    const mfem::IntegrationPoint &ip,
+                    double state,
+                    mfem::DenseMatrix &PointMat_bar) override;
+
 private:
-   double rho, alpha, freq, kh, ke;
-   mfem::GridFunction &A;
-};
+   mfem::Coefficient *a;
+   mfem::VectorCoefficient *b;
+#ifndef MFEM_THREAD_SAFE
+   mfem::Vector W;
+   mfem::Vector W_bar;
+#endif
+};
+
+/// NOTE: Commenting out this class. It is old and no longer used.
+/// SteinmetzLossIntegrator now used to calculate the steinmetz loss
+// class SteinmetzCoefficient : public mfem::Coefficient
+// {
+// public:
+//    /// Define a coefficient to represent the Steinmetz core losses
+//    /// \param[in] rho - TODO: material density?
+//    /// \param[in] alpha - TODO
+//    /// \param[in] f - electrical frequency of excitation
+//    /// \param[in] kh - Steinmetz hysteresis coefficient
+//    /// \param[in] ke - Steinmetz eddy currnt coefficient
+//    /// \param[in] A - magnetic vector potential GridFunction
+//    // SteinmetzCoefficient(double rho, double alpha, double f, double kh,
+//    //                      double ke, mfem::GridFunction &A)
+//    //    : rho(rho), alpha(alpha), freq(f), kh(kh), ke(ke), A(A) {}
+//    SteinmetzCoefficient(double rho,
+//                         double alpha,
+//                         double f,
+//                         double ks,
+//                         double beta,
+//                         mfem::GridFunction &A)
+//     : rho(rho), alpha(alpha), freq(f), ks(ks), beta(beta), A(A)
+//    { }
+
+//    /// Evaluate the Steinmetz coefficient
+//    double Eval(mfem::ElementTransformation &trans,
+//                const mfem::IntegrationPoint &ip) override;
+
+//    /// Evaluate the derivative of the Steinmetz coefficient with respect to x
+//    void EvalRevDiff(double Q_bar,
+//                     mfem::ElementTransformation &trans,
+//                     const mfem::IntegrationPoint &ip,
+//                     mfem::DenseMatrix &PointMat_bar) override;
+
+// private:
+//    // double rho, alpha, freq, kh, ke;
+//    double rho, alpha, freq, ks, beta;
+//    mfem::GridFunction &A;
+// };
+
+/// NOTE: Commenting out this class. It is old and no longer used.
+/// SteinmetzLossIntegrator now used to calculate the steinmetz loss
+// class SteinmetzVectorDiffCoefficient : public mfem::VectorCoefficient
+// {
+// public:
+//    /// Define a coefficient to represent the Steinmetz core losses
+//    /// differentiated with respect to the magnetic vector potential
+//    \param[in]
+//    /// rho - TODO: material density? \param[in] alpha - TODO \param[in] f -
+//    /// electrical frequency of excitation \param[in] kh - Steinmetz
+//    hysteresis
+//    /// coefficient \param[in] ke - Steinmetz eddy currnt coefficient
+//    \param[in]
+//    /// A - magnetic vector potential GridFunction \note this coefficient only
+//    /// works on meshes with only one element type
+//    SteinmetzVectorDiffCoefficient(double rho,
+//                                   double alpha,
+//                                   double f,
+//                                   double kh,
+//                                   double ke,
+//                                   mfem::GridFunction &A)
+//     : VectorCoefficient(A.FESpace()->GetFE(0)->GetDof()),
+//       rho(rho),
+//       alpha(alpha),
+//       freq(f),
+//       kh(kh),
+//       ke(ke),
+//       A(A)
+//    { }
+
+//    /// Evaluate the derivative of the Steinmetz coefficient with respect to A
+//    void Eval(mfem::Vector &V,
+//              mfem::ElementTransformation &T,
+//              const mfem::IntegrationPoint &ip) override;
+
+// private:
+//    double rho, alpha, freq, kh, ke;
+//    mfem::GridFunction &A;
+// };
 
 /// ElementFunctionCoefficient
 /// A class that maps coefficients as functions of the element they are in.
