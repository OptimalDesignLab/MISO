#include "default_options.hpp"
#include "mfem_extensions.hpp"
#include "utils.hpp"

#include "abstract_solver.hpp"

namespace
{
void logState(mach::DataLogger &logger,
              const mfem::Vector &state,
              std::string fieldname,
              int timestep,
              double time,
              int rank)
{
   std::visit([&](auto &&log)
              { log.saveState(state, fieldname, timestep, time, rank); },
              logger);
}

}  // namespace

namespace mach
{
AbstractSolver2::AbstractSolver2(MPI_Comm incomm,
                                 const nlohmann::json &solver_options)
 : diff_stack(getDiffStack())
{
   /// Set the options; the defaults are overwritten by the values in the file
   /// using the merge_patch method
   options = default_options;
   options.merge_patch(solver_options);

   MPI_Comm_dup(incomm, &comm);
   MPI_Comm_rank(comm, &rank);

   bool silent = options.value("silent", false);
   out = getOutStream(rank, silent);
   if (options["print-options"])
   {
      *out << std::setw(3) << options << std::endl;
   }
}

void AbstractSolver2::setState_(std::any function,
                                const std::string &name,
                                mfem::Vector &state)
{
   useAny(function,
          [&](std::function<void(mfem::Vector &)> &fun) { fun(state); });
}

double AbstractSolver2::calcStateError_(std::any ex_sol,
                                        const std::string &name,
                                        const mfem::Vector &state)
{
   return useAny(
       ex_sol,
       [&](std::function<void(mfem::Vector &)> &fun)
       {
          work.SetSize(state.Size());
          fun(work);
          subtract(work, state, work);
          return work.Norml2();
       },
       [&](mfem::Vector &vec)
       {
          if (vec.Size() != state.Size())
          {
             throw MachException(
                 "Input vector for exact solution is not "
                 "the same size as the "
                 "state vector!");
          }
          work.SetSize(state.Size());
          subtract(vec, state, work);
          return work.Norml2();
       });
}

void AbstractSolver2::solveForState(const MachInputs &inputs,
                                    mfem::Vector &state)
{
   if (spatial_res)
   {
<<<<<<< HEAD
      setInputs(*spatial_res, inputs);
   }

=======
      // Probably should just have the solver pass the inputs to res in
      // setInputs
      setInputs(inputs);
      mach::setInputs(*spatial_res, inputs);
   }
>>>>>>> 92d809c0
   /// if solving an unsteady problem
   if (ode)
   {
      auto ode_opts = options["time-dis"];

      double t = ode_opts["t-initial"].get<double>();
      auto t_final = ode_opts["t-final"].get<double>();
      *out << "t_final is " << t_final << '\n';
      int ti = 0;
      double dt = 0.0;
      initialHook(state);
      for (ti = 0; ti < ode_opts["max-iter"].get<int>(); ++ti)
      {
         dt = calcStepSize(ti, t, t_final, dt, state);
         *out << "iter " << ti << ": time = " << t << ": dt = " << dt;
         if (!ode_opts["steady"].get<bool>())
         {
            *out << " (" << round(100 * t / t_final) << "% complete)";
         }
         *out << std::endl;
         iterationHook(ti, t, dt, state);
         ode->step(state, t, dt);
         if (iterationExit(ti, t, t_final, dt, state))
         {
            break;
         }
      }
      terminalHook(ti, t, state);
   }
   else  /// steady problem, use Newton on spatial residual directly
   {
      initialHook(state);

      /// use input state as initial guess
      nonlinear_solver->iterative_mode = true;

      mfem::Vector zero;
      nonlinear_solver->Mult(zero, state);

      /// log final state
      for (auto &pair : loggers)
      {
         auto &logger = pair.first;
         logState(logger, state, "state", 1, 1.0, rank);
      }
   }
}

void AbstractSolver2::solveForAdjoint(const MachInputs &inputs,
                                      const mfem::Vector &state_bar,
                                      mfem::Vector &adjoint)
{
   if (spatial_res)
   {
      setInputs(*spatial_res, inputs);
   }

   /// if solving an unsteady problem
   if (ode)
   {
      throw MachException(
          "AbstractSolver2::solveForAdjoint not implemented for unsteady "
          "problems!\n");
   }
   else  /// steady problem
   {
      /// Create adjoint linear solver if we have not already
      if (!adj_solver)
      {
         auto *prec = getPreconditioner(*spatial_res);
         adj_solver = constructLinearSolver(comm, options["adj-solver"], prec);
      }

      work.SetSize(state_bar.Size());
      work = state_bar;
      setUpAdjointSystem(*spatial_res, *adj_solver, inputs, work, adjoint);

      adj_solver->Mult(work, adjoint);

      /// log final state
      for (auto &pair : loggers)
      {
         auto &logger = pair.first;
         logState(logger, adjoint, "adjoint", 0, 0.0, rank);
      }
   }
}

void AbstractSolver2::calcResidual(const mfem::Vector &state,
                                   mfem::Vector &residual) const
{
   MachInputs inputs{{"state", state}};
   calcResidual(inputs, residual);
}

void AbstractSolver2::calcResidual(const MachInputs &inputs,
                                   mfem::Vector &residual) const
{
   setInputs(*spatial_res, inputs);
   evaluate(*spatial_res, inputs, residual);
}

double AbstractSolver2::calcResidualNorm(const mfem::Vector &state) const
{
   MachInputs inputs{{"state", state}};
   return calcResidualNorm(inputs);
}

double AbstractSolver2::calcResidualNorm(const MachInputs &inputs) const
{
   work.SetSize(getSize(*spatial_res));
   calcResidual(inputs, work);
   return sqrt(InnerProduct(comm, work, work));
}

int AbstractSolver2::getStateSize() const
{
   if (spatial_res)
   {
      return getSize(*spatial_res);
   }
   else if (space_time_res)
   {
      return getSize(*space_time_res);
   }
   else
   {
      throw MachException(
          "getStateSize(): residual not defined! State size unknown.\n");
   }
}

int AbstractSolver2::getFieldSize(const std::string &name) const
{
   if (name == "state" || name == "residual" || name == "adjoint")
   {
      return getStateSize();
   }
   // may be better way to return something not found without throwing error
   return 0;
}

void AbstractSolver2::createOutput(const std::string &output)
{
   nlohmann::json options;
   createOutput(output, options);
}

void AbstractSolver2::createOutput(const std::string &output,
                                   const nlohmann::json &options)
{
   if (outputs.count(output) == 0)
   {
      addOutput(output, options);
   }
   else
   {
      throw MachException("Output with name " + output + " already created!\n");
   }
}

int AbstractSolver2::getOutputSize(const std::string &output)
{
   try
   {
      auto output_iter = outputs.find(output);
      if (output_iter == outputs.end())
      {
         throw MachException("Did not find " + output + " in output map!\n");
      }
      return mach::getSize(output_iter->second);
   }
   catch (const std::out_of_range &exception)
   {
      std::cerr << exception.what() << std::endl;
   }
   return -1;
}

void AbstractSolver2::setOutputOptions(const std::string &output,
                                       const nlohmann::json &options)
{
   try
   {
      auto output_iter = outputs.find(output);
      if (output_iter == outputs.end())
      {
         throw MachException("Did not find " + output + " in output map!\n");
      }
      mach::setOptions(output_iter->second, options);
   }
   catch (const std::out_of_range &exception)
   {
      std::cerr << exception.what() << std::endl;
   }
}

double AbstractSolver2::calcOutput(const std::string &output,
                                   const MachInputs &inputs)
{
   try
   {
      auto output_iter = outputs.find(output);
      if (output_iter == outputs.end())
      {
         throw MachException("Did not find " + output + " in output map!\n");
      }
      setInputs(output_iter->second, inputs);
      return mach::calcOutput(output_iter->second, inputs);
   }
   catch (const std::out_of_range &exception)
   {
      std::cerr << exception.what() << std::endl;
      return std::nan("");
   }
}

void AbstractSolver2::calcOutput(const std::string &output,
                                 const MachInputs &inputs,
                                 mfem::Vector &out_vec)
{
   try
   {
      auto output_iter = outputs.find(output);
      if (output_iter == outputs.end())
      {
         throw MachException("Did not find " + output + " in output map!\n");
      }
      setInputs(output_iter->second, inputs);
      if (out_vec.Size() == 1)
      {
         out_vec(0) = mach::calcOutput(output_iter->second, inputs);
      }
      else
      {
         mach::calcOutput(output_iter->second, inputs, out_vec);
      }
   }
   catch (const std::out_of_range &exception)
   {
      std::cerr << exception.what() << std::endl;
   }
}

void AbstractSolver2::calcOutputPartial(const std::string &of,
                                        const std::string &wrt,
                                        const MachInputs &inputs,
                                        double &partial)
{
   try
   {
      auto output_iter = outputs.find(of);
      if (output_iter == outputs.end())
      {
         throw MachException("Did not find " + of + " in output map!\n");
      }
      setInputs(output_iter->second, inputs);
      double part = mach::calcOutputPartial(output_iter->second, wrt, inputs);
      partial += part;
   }
   catch (const std::out_of_range &exception)
   {
      std::cerr << exception.what() << std::endl;
      partial = std::nan("");
   }
}

void AbstractSolver2::calcOutputPartial(const std::string &of,
                                        const std::string &wrt,
                                        const MachInputs &inputs,
                                        mfem::Vector &partial)
{
   try
   {
      auto output_iter = outputs.find(of);
      if (output_iter == outputs.end())
      {
         throw MachException("Did not find " + of + " in output map!\n");
      }
      setInputs(output_iter->second, inputs);
      mach::calcOutputPartial(output_iter->second, wrt, inputs, partial);
   }
   catch (const std::out_of_range &exception)
   {
      std::cerr << exception.what() << std::endl;
   }
}

void AbstractSolver2::outputJacobianVectorProduct(const std::string &of,
                                                  const MachInputs &inputs,
                                                  const mfem::Vector &wrt_dot,
                                                  const std::string &wrt,
                                                  mfem::Vector &out_dot)
{
   try
   {
      auto output_iter = outputs.find(of);
      if (output_iter == outputs.end())
      {
         throw MachException("Did not find " + of + " in output map!\n");
      }
      auto &output = output_iter->second;
      setInputs(output, inputs);
      if (out_dot.Size() == 1)
      {
         out_dot(0) += mach::jacobianVectorProduct(output, wrt_dot, wrt);
      }
      else
      {
         mach::jacobianVectorProduct(output, wrt_dot, wrt, out_dot);
      }
   }
   catch (const std::out_of_range &exception)
   {
      std::cerr << exception.what() << std::endl;
   }
}

void AbstractSolver2::outputVectorJacobianProduct(const std::string &of,
                                                  const MachInputs &inputs,
                                                  const mfem::Vector &out_bar,
                                                  const std::string &wrt,
                                                  mfem::Vector &wrt_bar)
{
   try
   {
      auto output_iter = outputs.find(of);
      if (output_iter == outputs.end())
      {
         throw MachException("Did not find " + of + " in output map!\n");
      }
      auto &output = output_iter->second;
      setInputs(output, inputs);
      if (wrt_bar.Size() == 1)
      {
         wrt_bar(0) += mach::vectorJacobianProduct(output, out_bar, wrt);
      }
      else
      {
         mach::vectorJacobianProduct(output, out_bar, wrt, wrt_bar);
      }
   }
   catch (const std::out_of_range &exception)
   {
      std::cerr << exception.what() << std::endl;
   }
}

void AbstractSolver2::linearize(const MachInputs &inputs)
{
   /// if solving an unsteady problem
   if (ode)
   {
      throw MachException(
          "AbstractSolver2::vectorJacobianProduct not implemented for unsteady "
          "problems!\n");
   }
   else  /// steady problem
   {
      mach::linearize(*spatial_res, inputs);
   }
}

double AbstractSolver2::jacobianVectorProduct(const mfem::Vector &wrt_dot,
                                              const std::string &wrt)
{
   /// if solving an unsteady problem
   if (ode)
   {
      throw MachException(
          "AbstractSolver2::jacobianVectorProduct not implemented for unsteady "
          "problems!\n");
   }
   else  /// steady problem
   {
      return mach::jacobianVectorProduct(*spatial_res, wrt_dot, wrt);
   }
}

void AbstractSolver2::jacobianVectorProduct(const mfem::Vector &wrt_dot,
                                            const std::string &wrt,
                                            mfem::Vector &res_dot)
{
   /// if solving an unsteady problem
   if (ode)
   {
      throw MachException(
          "AbstractSolver2::jacobianVectorProduct not implemented for unsteady "
          "problems!\n");
   }
   else  /// steady problem
   {
      mach::jacobianVectorProduct(*spatial_res, wrt_dot, wrt, res_dot);
   }
}
double AbstractSolver2::vectorJacobianProduct(const mfem::Vector &res_bar,
                                              const std::string &wrt)
{
   /// if solving an unsteady problem
   if (ode)
   {
      throw MachException(
          "AbstractSolver2::vectorJacobianProduct not implemented for unsteady "
          "problems!\n");
   }
   else  /// steady problem
   {
      return mach::vectorJacobianProduct(*spatial_res, res_bar, wrt);
   }
}

void AbstractSolver2::vectorJacobianProduct(const mfem::Vector &res_bar,
                                            const std::string &wrt,
                                            mfem::Vector &wrt_bar)
{
   /// if solving an unsteady problem
   if (ode)
   {
      throw MachException(
          "AbstractSolver2::vectorJacobianProduct not implemented for unsteady "
          "problems!\n");
   }
   else  /// steady problem
   {
      mach::vectorJacobianProduct(*spatial_res, res_bar, wrt, wrt_bar);
   }
}

void AbstractSolver2::initialHook(const mfem::Vector &state)
{
   for (auto &pair : loggers)
   {
      auto &logger = pair.first;
      auto &options = pair.second;
      if (options.initial_state)
      {
         logState(logger, state, "state", 0, 0.0, rank);
      }
   }
}

void AbstractSolver2::iterationHook(int iter,
                                    double t,
                                    double dt,
                                    const mfem::Vector &state)
{
   for (auto &pair : loggers)
   {
      auto &logger = pair.first;
      auto &options = pair.second;
      if (options.each_timestep)
      {
         logState(logger, state, "state", iter, t, rank);
      }
   }
}

double AbstractSolver2::calcStepSize(int iter,
                                     double t,
                                     double t_final,
                                     double dt_old,
                                     const mfem::Vector &state) const
{
   auto dt = options["time-dis"]["dt"].get<double>();
   if (options["time-dis"].value("exact-t-final", true))
   {
      dt = std::min(dt, t_final - t);
   }
   return dt;
}

bool AbstractSolver2::iterationExit(int iter,
                                    double t,
                                    double t_final,
                                    double dt,
                                    const mfem::Vector &state) const
{
   return t >= t_final - 1e-14 * dt;
}

void AbstractSolver2::terminalHook(int iter,
                                   double t_final,
                                   const mfem::Vector &state)
{
   for (auto &pair : loggers)
   {
      auto &logger = pair.first;
      auto &options = pair.second;
      if (options.final_state)
      {
         logState(logger, state, "state", iter, t_final, rank);
      }
   }
}

}  // namespace mach<|MERGE_RESOLUTION|>--- conflicted
+++ resolved
@@ -83,17 +83,9 @@
 {
    if (spatial_res)
    {
-<<<<<<< HEAD
       setInputs(*spatial_res, inputs);
    }
 
-=======
-      // Probably should just have the solver pass the inputs to res in
-      // setInputs
-      setInputs(inputs);
-      mach::setInputs(*spatial_res, inputs);
-   }
->>>>>>> 92d809c0
    /// if solving an unsteady problem
    if (ode)
    {
