--- conflicted
+++ resolved
@@ -171,13 +171,8 @@
    /// \param[in] Dw - space derivatives of the entropy variables
    /// \param[out] flux_jac - jacobian of the flux w.r.t. entropy-variables' derivatives
    void calcFluxJacDw(const mfem::Vector &x, const mfem::Vector &dir, double jac,
-<<<<<<< HEAD
-                     const mfem::Vector &q, const mfem::DenseMatrix &Dw,
-                    vector<mfem::DenseMatrix> &flux_jac);
-=======
                       const mfem::Vector &q, const mfem::DenseMatrix &Dw,
                       std::vector<mfem::DenseMatrix> &flux_jac);
->>>>>>> 39296c09
 
 private:
    /// Reynolds number
@@ -264,15 +259,10 @@
    /// \param[in] Dw - space derivatives of the entropy variables 
    /// \param[out] flux_jac - jacobian of the flux
    void calcFluxJacDw(const mfem::Vector &x, const mfem::Vector &dir,
-<<<<<<< HEAD
-                     const mfem::Vector &q, const mfem::DenseMatrix &Dw,
-                     vector<mfem::DenseMatrix> &flux_jac);
-=======
                       double jac, const mfem::Vector &q,
                       const mfem::DenseMatrix &Dw,
                       std::vector<mfem::DenseMatrix> &flux_jac);
 
->>>>>>> 39296c09
 private:
    /// Reynolds number
    double Re;
@@ -515,11 +505,7 @@
                                     work_vec.GetData(), flux_vec.GetData());
    }
 
-<<<<<<< HEAD
-    /// Compute jacobian of flux corresponding to a viscous farfield boundary
-=======
    /// Compute jacobian of flux corresponding to a viscous far-field boundary
->>>>>>> 39296c09
    /// w.r.t `states`
    /// \param[in] x - coordinate location at which flux is evaluated 
    /// \param[in] dir - vector normal to the boundary at `x`
@@ -528,12 +514,8 @@
    /// \param[in] Dw - space derivatives of the entropy variables (not used yet)
    /// \param[out] flux_jac - jacobian of the flux
    void calcFluxJacState(const mfem::Vector &x, const mfem::Vector &dir,
-<<<<<<< HEAD
-                         const mfem::Vector &q, const mfem::DenseMatrix &Dw,
-=======
                          double jac, const mfem::Vector &q,
                          const mfem::DenseMatrix &Dw,
->>>>>>> 39296c09
                          mfem::DenseMatrix &flux_jac);
 
    /// Compute jacobian of flux corresponding to a viscous far-field boundary
