--- conflicted
+++ resolved
@@ -965,58 +965,6 @@
 
    double t_final = options["time-dis"]["t-final"].template get<double>();
    *out << "t_final is " << t_final << '\n';
-<<<<<<< HEAD
-   double dt = options["time-dis"]["dt"].get<double>();
-   bool calc_dt = options["time-dis"]["const-cfl"].get<bool>();
-   double entropy = calcOutput("entropy");
-   cout << "before iteration, entropy is "<< entropy << '\n';
-   remove("entropylog.txt");
-   ofstream entropylog;
-   entropylog.open("entropylog.txt", fstream::app);
-   entropylog << setprecision(14);
-   double t1, t2;
-   if (0==rank)
-   {
-      t1 = MPI_Wtime();
-   }
-   for (int ti = 0; !done;)
-   {
-      entropy = calcOutput("entropy");
-      entropylog << t << ' ' << entropy << '\n';
-      if (calc_dt)
-      {
-         dt = calcStepSize(options["time-dis"]["cfl"].get<double>());
-      }
-      double dt_real = min(dt, t_final - t);
-      // TODO: !!!!! The following does not generalize beyond midpoint !!!!!
-      updateNonlinearMass(ti, 0.5*dt_real, 1.0);
-      // if (ti % 10 == 0)
-      // {
-      //    *out << "iter " << ti << ": time = " << t << ": dt = " << dt_real
-      //         << " (" << round(100 * t / t_final) << "% complete)" << endl;
-      // }
-      *out << "iter " << ti << ": time = " << t << ": dt = " << dt_real
-              << " (" << round(100 * t / t_final) << "% complete)" << endl;
-#ifdef MFEM_USE_MPI
-      HypreParVector *U = u->GetTrueDofs();
-      ode_solver->Step(*U, t, dt_real);
-      *u = *U;
-#else
-      ode_solver->Step(*u, t, dt_real);
-#endif
-      ti++;
-      done = (t >= t_final - 1e-8 * dt);
-      //std::cout << "t_final is " << t_final << ", done is " << done << std::endl;
-      /*       if (done || ti % vis_steps == 0)
-      {
-         cout << "time step: " << ti << ", time: " << t << endl;
-
-         if (visualization)
-         {
-            sout << "solution\n" << mesh << u << flush;
-         }
-=======
->>>>>>> 9154b92f
 
    int ti;
    bool done = false;
@@ -1035,18 +983,7 @@
       *u = *u_true;
       if (iterationExit(ti, t, t_final, dt)) break;
    }
-<<<<<<< HEAD
-   if (0==rank)
-   {
-      t2 = MPI_Wtime();
-      *out << "Time for solving adjoint is " << (t2 - t1) << endl;
-   }
-   entropy = calcOutput("entropy");
-   entropylog << t << ' ' << entropy << '\n';
-   entropylog.close();
-=======
    terminalHook(ti, t);
->>>>>>> 9154b92f
 
    // Save the final solution. This output can be viewed later using GLVis:
    // glvis -m unitGridTestMesh.msh -g adv-final.gf".
