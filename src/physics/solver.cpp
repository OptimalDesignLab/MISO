#include <fstream>
#include <iostream>
#include <time.h>
#include <iomanip>
#include "default_options.hpp"
#include "solver.hpp"
#include "centgridfunc.hpp"
#include "sbp_fe.hpp"
#include "evolver.hpp"
#include "diag_mass_integ.hpp"
#include "solver.hpp"
#include "galer_diff.hpp"

using namespace std;
using namespace mfem;

namespace mach
{

adept::Stack AbstractSolver::diff_stack;

AbstractSolver::AbstractSolver(const string &opt_file_name,
                               unique_ptr<Mesh> smesh)
{
// Set the options; the defaults are overwritten by the values in the file
// using the merge_patch method
#ifdef MFEM_USE_MPI
   comm = MPI_COMM_WORLD; // TODO: how to pass as an argument?
   MPI_Comm_rank(comm, &rank);
#else
   rank = 0; // serial case
#endif
   out = getOutStream(rank);
   options = default_options;
   nlohmann::json file_options;
   ifstream options_file(opt_file_name);
   options_file >> file_options;
   options.merge_patch(file_options);
   *out << setw(3) << options << endl;

   // Construct Mesh
   constructMesh(move(smesh));
   for (int l = 0; l < options["mesh"]["refine"].get<int>(); l++)
   {
      mesh->UniformRefinement();
   }
   int dim = mesh->Dimension();
   *out << "Number of elements: " << mesh->GetNE() << '\n';
   *out << "problem space dimension = " << dim << endl;
   // Define the ODE solver used for time integration (possibly not used)
   ode_solver = NULL;
   *out << "ode-solver type = "
        << options["time-dis"]["ode-solver"].get<string>() << endl;
   if (options["time-dis"]["ode-solver"].get<string>() == "RK1")
   {
      ode_solver.reset(new ForwardEulerSolver);
   }
   else if (options["time-dis"]["ode-solver"].get<string>() == "RK4")
   {
      ode_solver.reset(new RK4Solver);
   }
   else if (options["time-dis"]["ode-solver"].get<string>() == "MIDPOINT")
   {
      ode_solver.reset(new ImplicitMidpointSolver);
   }
   else if (options["time-dis"]["ode-solver"].get<string>() == "RRK")
   {
      ode_solver.reset(new RRKImplicitMidpointSolver);
   }
   else
   {
      throw MachException("Unknown ODE solver type " +
                          options["time-dis"]["ode-solver"].get<string>());
      // TODO: parallel exit
   }

   // Refine the mesh here, or have a separate member function?
   // for (int l = 0; l < options["mesh"]["refine"].get<int>(); l++)
   // {
   //    mesh->UniformRefinement();
   // }

   // Define the SBP elements and finite-element space; eventually, we will want
   // to have a case or if statement here for both CSBP and DSBP, and (?) standard FEM.
   // and here it is for first two
   if (options["space-dis"]["GD"].get<bool>() == true || 
       options["space-dis"]["basis-type"].get<string>() == "dsbp")
   {
      fec.reset(new DSBPCollection(options["space-dis"]["degree"].get<int>(),
                                   dim));
   }
   else if (options["space-dis"]["basis-type"].get<string>() == "csbp")
   {
      fec.reset(new SBPCollection(options["space-dis"]["degree"].get<int>(),
                                  dim));
   }
}

void AbstractSolver::initDerived()
{
   // define the number of states, the fes, and the state grid function
   num_state = this->getNumState(); // <--- this is a virtual fun
   *out << "Num states = " << num_state << endl;
   if (options["space-dis"]["GD"].get<bool>() == true ||
       options["space-dis"]["basis-type"].get<string>() == "dsbp")
   {
      int gd_degree = options["space-dis"]["GD-degree"].get<int>();
      mesh->ElementToElementTable();
      fes.reset(new GalerkinDifference(mesh.get(), fec.get(), num_state,
                                       Ordering::byVDIM, gd_degree));
      fes_normal.reset(new SpaceType(mesh.get(), fec.get(), num_state,
                              Ordering::byVDIM));
      uc.reset(new CentGridFunction(fes.get()));
      u.reset(new GridFunType(fes.get()));
   }
   else
   {
      fes.reset(new SpaceType(mesh.get(), fec.get(), num_state,
                              Ordering::byVDIM));
      u.reset(new GridFunType(fes.get()));
   }

#ifdef MFEM_USE_MPI
   *out << "Number of finite element unknowns: " << fes->GlobalTrueVSize() << endl;
#else
   *out << "Number of finite element unknowns: "
        << fes->GetTrueVSize() << endl;
#endif

   // set up the mass matrix
   mass.reset(new BilinearFormType(fes_normal.get()));
   mass->AddDomainIntegrator(new DiagMassIntegrator(num_state));
   mass->Assemble();
   mass->Finalize();

   // set nonlinear mass matrix form
   nonlinear_mass.reset(new NonlinearFormType(fes.get()));

   // set up the spatial semi-linear form
   double alpha = 1.0;
   res.reset(new NonlinearFormType(fes.get()));
   std::cout << "In rank " << rank << ": fes Vsize " << fes->GetVSize() << ". fes TrueVsize " << fes->GetTrueVSize();
   std::cout << ". fes ndofs is " << fes->GetNDofs() << ". res size " << res->Width() << ". u size " << u->Size();
   std::cout << ". uc size is " << uc->Size() << '\n';

   // Add integrators; this can be simplified if we template the entire class
   addVolumeIntegrators(alpha);
   auto &bcs = options["bcs"];
   bndry_marker.resize(bcs.size()); // need to set this before next method
   addBoundaryIntegrators(alpha);
   addInterfaceIntegrators(alpha);

   // This just lists the boundary markers for debugging purposes
   if (0 == rank)
   {
      for (int k = 0; k < bndry_marker.size(); ++k)
      {
         cout << "boundary_marker[" << k << "]: ";
         for (int i = 0; i < bndry_marker[k].Size(); ++i)
         {
            cout << bndry_marker[k][i] << " ";
         }
         cout << endl;
      }
   }

   // add the output functional QoIs 
   auto &fun = options["outputs"];
   using json_iter = nlohmann::json::iterator;
   int num_bndry_outputs = 0;
   for (json_iter it = fun.begin(); it != fun.end(); ++it) {
      if (it->is_array()) ++num_bndry_outputs;
   }
   output_bndry_marker.resize(num_bndry_outputs);
   addOutputs(); // virtual function

   // define the time-dependent operator
#ifdef MFEM_USE_MPI
   // The parallel bilinear forms return a pointer that this solver owns
   //mass_matrix.reset(mass->ParallelAssemble());
   mass_matrix.reset(new MatrixType(mass->SpMat()));
#else
   mass_matrix.reset(new MatrixType(mass->SpMat()));
   MatrixType *cp = dynamic_cast<GalerkinDifference*>(fes.get())->GetCP();
   MatrixType *p = RAP(*cp, *mass_matrix, *cp);
   mass_matrix_gd.reset(new MatrixType(*p));
#endif
   const string odes = options["time-dis"]["ode-solver"].get<string>();
   if (odes == "RK1" || odes == "RK4")
   {
      evolver.reset(new NonlinearEvolver(*mass_matrix, *res, -1.0));
   }
   else if (odes == "MIDPOINT")
   {
      //evolver.reset(new ImplicitNonlinearMassEvolver(*nonlinear_mass, *res, -1.0));
      //evolver.reset(new ImplicitNonlinearEvolver(*mass_matrix, *res, -1.0));
      evolver.reset(new ImplicitNonlinearEvolver(*mass_matrix_gd, *res, this, -1.0));
   }
   else if (odes == "RRK")
   {
      evolver.reset(
          new ImplicitNonlinearMassEvolver(*nonlinear_mass, *res,
                                           output.at("entropy"), -1.0));
   }

<<<<<<< HEAD
   // add the output functional QoIs
   auto &fun = options["outputs"];
   using json_iter = nlohmann::json::iterator;
   int num_bndry_outputs = 0;
   for (json_iter it = fun.begin(); it != fun.end(); ++it) {
      if (it->is_array()) ++num_bndry_outputs;
   }
   output_bndry_marker.resize(num_bndry_outputs);
   addOutputs(); // virtual function
=======
>>>>>>> 7291a987
}

AbstractSolver::~AbstractSolver()
{
   *out << "Deleting Abstract Solver..." << endl;
}

void AbstractSolver::constructMesh(unique_ptr<Mesh> smesh)
{
   cout << "In construct Mesh:\n";
#ifndef MFEM_USE_PUMI
   if (smesh == nullptr)
   { // read in the serial mesh
      smesh.reset(new Mesh(options["mesh"]["file"].get<string>().c_str(), 1, 1));
   }
#endif
#ifdef MFEM_USE_MPI
#ifdef MFEM_USE_PUMI
   if (smesh != nullptr)
   {
      throw MachException("AbstractSolver::constructMesh(smesh)\n"
                          "\tdo not provide smesh when using PUMI!");
   }
   // problem with using these in loadMdsMesh
   cout << "Construct pumi mesh.\n";
   std::string model_file = options["model-file"].get<string>().c_str();
   std::string mesh_file = options["mesh"]["file"].get<string>().c_str();
   std::cout << "model file " << model_file << '\n';
   std::cout << "mesh file " << mesh_file << '\n';
   pumi_mesh = apf::loadMdsMesh(model_file.c_str(), mesh_file.c_str());
   cout << "pumi mesh is constructed from file.\n";
   int mesh_dim = pumi_mesh->getDimension();
   int nEle = pumi_mesh->count(mesh_dim);
   //int ref_levels = (int)floor(log(10000. / nEle) / log(2.) / mesh_dim);
   pumi_mesh->verify();
   //mesh.reset(new MeshType(comm, pumi_mesh));
   // currently do this in serial in the MPI configuration because of gd and gridfunction is not
   //    complete
   mesh.reset(new MeshType(pumi_mesh, 1, 0));
   ofstream savemesh("annulus_fine.mesh");
   ofstream savevtk("annulus_fine.vtk");
   mesh->Print(savemesh);
   mesh->PrintVTK(savevtk);
   savemesh.close();
   savevtk.close();
   // mesh.reset(new MeshType("annulus_fine.mesh", 1, 0, 1));
   // std::cout << "Mesh is constructed.\n";
#else
   mesh.reset(new MeshType(comm, *smesh));
#endif // end of MFEM_USE_PUMI
#else
   mesh.reset(new MeshType(*smesh));
#endif // end of MFEM_USE_MPI
}

void AbstractSolver::setInitialCondition(
    void (*u_init)(const Vector &, Vector &))
{
   // TODO: Need to verify that this is ok for scalar fields
   VectorFunctionCoefficient u0(num_state, u_init);
   u->ProjectCoefficient(u0);

   ofstream initial("initial_condition.vtk");
   initial.precision(14);
   mesh->PrintVTK(initial, 0);
   u->SaveVTK(initial, "initial", 0);
   initial.close();
   
   uc->ProjectCoefficient(u0);
   GridFunType u_test(fes.get());
   fes->GetProlongationMatrix()->Mult(*uc, u_test);
   ofstream projection("initial_projection.vtk");
   projection.precision(14);
   mesh->PrintVTK(projection, 0);
   u_test.SaveVTK(projection, "projection", 0);
   projection.close();


   
   u_test -= *u;
   cout << "After projection, the difference norm is " << u_test.Norml2() << '\n';
   ofstream sol_ofs("projection_error.vtk");
   sol_ofs.precision(14);
   mesh->PrintVTK(sol_ofs, 0);
   u_test.SaveVTK(sol_ofs, "project_error", 0);
   sol_ofs.close();

   // ofstream u_write("u_init.txt");
   // ofstream uc_write("uc_init.txt");
   // u->Print(u_write, 1);
   // uc->Print(uc_write, 1);
   // u_write.close();
   // uc_write.close();
   // DenseMatrix vals;
   // Vector uj;
   // for (int i = 0; i < fes->GetNE(); i++)
   // {
   //    const FiniteElement *fe = fes->GetFE(i);
   //    const IntegrationRule *ir = &(fe->GetNodes());
   //    ElementTransformation *T = fes->GetElementTransformation(i);
   //    u->GetVectorValues(*T, *ir, vals);
   //    for (int j = 0; j < ir->GetNPoints(); j++)
   //    {
   //       vals.GetColumnReference(j, uj);
   //       cout << "uj = " << uj(0) << ", " << uj(1) << ", " << uj(2) << ", " << uj(3) << endl;
   //    }
   // }
}

void AbstractSolver::setInitialCondition(const Vector &uic)
{
   // TODO: Need to verify that this is ok for scalar fields
   VectorConstantCoefficient u0(uic);
   u->ProjectCoefficient(u0);
}

void AbstractSolver::printError(const std::string &file_name,
                                  int refine,
                                  void (*u_exact)(const Vector &, Vector &))
{
   VectorFunctionCoefficient exsol(num_state, u_exact);
   GridFunType u_q(fes.get());
   fes->GetProlongationMatrix()->Mult(*uc, *u);

   double loc_norm = 0.0;
   const FiniteElement *fe;
   ElementTransformation *T;
   DenseMatrix vals, exact_vals;
   Vector loc_errs;

   const int num_el = fes->GetNE();
   for (int i = 0; i < fes->GetNE(); i++)
   {
      fe = fes->GetFE(i);
      const IntegrationRule *ir = &(fe->GetNodes());
      T = fes->GetElementTransformation(i);
      u->GetVectorValues(*T, *ir, vals);
      exsol.Eval(exact_vals, *T, *ir);
      vals -= exact_vals;
      const int num_q = ir->GetNPoints();
      for (int j = 0; j < ir->GetNPoints(); j++)
      {
         for(int k = 0; k < num_state; k++)
         {
            u_q(i*num_q*num_state + j*num_state + k) = vals(k, j); 
         }
      }
   }

   ofstream sol_ofs(file_name + ".vtk");
   sol_ofs.precision(14);
   if (refine == -1)
   {
      refine = options["space-dis"]["degree"].get<int>() + 1;
   }
   mesh->PrintVTK(sol_ofs, refine);
   u_q.SaveVTK(sol_ofs, "loc_error", refine);
   sol_ofs.close();
}

double AbstractSolver::calcInnerProduct(const GridFunType &x, const GridFunType &y)
{
   double loc_prod = 0.0;
   const FiniteElement *fe;
   ElementTransformation *T;
   DenseMatrix x_vals, y_vals;
   // calculate the L2 inner product for component index `entry`
   for (int i = 0; i < fes->GetNE(); i++)
   {
      fe = fes->GetFE(i);
      const IntegrationRule *ir = &(fe->GetNodes());
      T = fes->GetElementTransformation(i);
      x.GetVectorValues(*T, *ir, x_vals);
      y.GetVectorValues(*T, *ir, y_vals);
      for (int j = 0; j < ir->GetNPoints(); j++)
      {
         const IntegrationPoint &ip = ir->IntPoint(j);
         T->SetIntPoint(&ip);
         double node_prod = 0.0;
         for (int n = 0; n < num_state; ++n)
         {
            node_prod += x_vals(n,j)*y_vals(n,j);
         }
         loc_prod += ip.weight * T->Weight() * node_prod;
      }
   }
   double prod;
#ifdef MFEM_USE_MPI
   MPI_Allreduce(&loc_prod, &prod, 1, MPI_DOUBLE, MPI_SUM, comm);
#else
   prod = loc_prod;
#endif
   return prod;
}

double AbstractSolver::calcL2Error(
    void (*u_exact)(const Vector &, Vector &), int entry)
{
   // TODO: need to generalize to parallel
   VectorFunctionCoefficient exsol(num_state, u_exact);
   //return u->ComputeL2Error(ue);

   double loc_norm = 0.0;
   const FiniteElement *fe;
   ElementTransformation *T;
   DenseMatrix vals, exact_vals;
   Vector loc_errs;

   if (entry < 0)
   {
      fes->GetProlongationMatrix()->Mult(*uc, *u);
      // sum up the L2 error over all states
      for (int i = 0; i < fes->GetNE(); i++)
      {
         fe = fes->GetFE(i);
         const IntegrationRule *ir = &(fe->GetNodes());
         T = fes->GetElementTransformation(i);
         u->GetVectorValues(*T, *ir, vals);
         exsol.Eval(exact_vals, *T, *ir);
         vals -= exact_vals;
         loc_errs.SetSize(vals.Width());
         vals.Norm2(loc_errs);
         for (int j = 0; j < ir->GetNPoints(); j++)
         {
            const IntegrationPoint &ip = ir->IntPoint(j);
            T->SetIntPoint(&ip);
            loc_norm += ip.weight * T->Weight() * (loc_errs(j) * loc_errs(j));
         }
      }
   }
   else
   {
      // calculate the L2 error for component index `entry`
      fes->GetProlongationMatrix()->Mult(*uc, *u);
      for (int i = 0; i < fes->GetNE(); i++)
      {
         fe = fes->GetFE(i);
         const IntegrationRule *ir = &(fe->GetNodes());
         T = fes->GetElementTransformation(i);
         u->GetVectorValues(*T, *ir, vals);
         exsol.Eval(exact_vals, *T, *ir);
         vals -= exact_vals;
         loc_errs.SetSize(vals.Width());
         vals.GetRow(entry, loc_errs);
         for (int j = 0; j < ir->GetNPoints(); j++)
         {
            const IntegrationPoint &ip = ir->IntPoint(j);
            T->SetIntPoint(&ip);
            loc_norm += ip.weight * T->Weight() * (loc_errs(j) * loc_errs(j));
            //cout << "loc_norm is " << loc_errs(j) <<'\n';
         }
      }
   }
   double norm;
#ifdef MFEM_USE_MPI
   MPI_Allreduce(&loc_norm, &norm, 1, MPI_DOUBLE, MPI_SUM, comm);
#else
   norm = loc_norm;
#endif
   if (norm < 0.0) // This was copied from mfem...should not happen for us
   {
      return -sqrt(-norm);
   }
   return sqrt(norm);
}

double AbstractSolver::calcResidualNorm()
{
   //GridFunType r(fes.get());
   CentGridFunction r(fes.get());
   double res_norm;
#ifdef MFEM_USE_MPI
   // HypreParVector *U = u->GetTrueDofs();
   // HypreParVector *R = r.GetTrueDofs();
   // cout << "U size is " << U->Size() << '\n';
   // cout << "R size is " << R->Size() << '\n';
   // res->Mult(*U, *R);
   // double loc_norm = (*R) * (*R);
   // MPI_Allreduce(&loc_norm, &res_norm, 1, MPI_DOUBLE, MPI_SUM, comm);
   res->Mult(*uc, r);
   // cout << "Residual now is:\n";
   // r.Print(cout, 4);
   res_norm = r * r;
#else
   res->Mult(*uc, r);
   res_norm = r * r;
#endif
   res_norm = sqrt(res_norm);
   return res_norm;
}

double AbstractSolver::calcStepSize(double cfl) const
{
   throw MachException("AbstractSolver::calcStepSize(cfl)\n"
                       "\tis not implemented for this class!");
}

void AbstractSolver::printSolution(const std::string &file_name,
                                   int refine)
{
   // TODO: These mfem functions do not appear to be parallelized
   ofstream sol_ofs(file_name + ".vtk");
   sol_ofs.precision(14);
   if (refine == -1)
   {
      refine = options["space-dis"]["degree"].get<int>() + 1;
   }
   mesh->PrintVTK(sol_ofs, 0);
   fes->GetProlongationMatrix()->Mult(*uc, *u);
   u->SaveVTK(sol_ofs, "Solution", 0);
   sol_ofs.close();
}

void AbstractSolver::printAdjoint(const std::string &file_name,
                                  int refine)
{
   // TODO: These mfem functions do not appear to be parallelized
   ofstream adj_ofs(file_name + ".vtk");
   adj_ofs.precision(14);
   if (refine == -1)
   {
      refine = options["space-dis"]["degree"].get<int>() + 1;
   }
   mesh->PrintVTK(adj_ofs, refine);
   adj->SaveVTK(adj_ofs, "Adjoint", refine);
   adj_ofs.close();
}

void AbstractSolver::printResidual(const std::string &file_name,
                                   int refine)
{

   GridFunType r(fes.get());
#ifdef MFEM_USE_MPI
   // HypreParVector *U = u->GetTrueDofs();
   // res->Mult(*U, r);
   cout << "Print residual is called, in MPI, uc is feed into Mult, size: " << uc->Size() << '\n';
   res->Mult(*uc, r);
#else
   cout << "Print residual is called, not in MPI, uc is feed into Mult, size: " << uc->Size() << '\n';
   res->Mult(*u, r);
#endif
   // TODO: These mfem functions do not appear to be parallelized
   ofstream res_ofs(file_name + ".vtk");
   res_ofs.precision(14);
   if (refine == -1)
   {
      refine = options["space-dis"]["degree"].get<int>() + 1;
   }
   mesh->PrintVTK(res_ofs, refine);
   r.SaveVTK(res_ofs, "Residual", refine);
   res_ofs.close();
}

void AbstractSolver::solveForState()
{
   if (options["steady"].get<bool>() == true)
   {
      solveSteady();
   }
   else
   {
      solveUnsteady();
   }
}

void AbstractSolver::solveForAdjoint(const std::string &fun)
{
   if (options["steady"].get<bool>() == true)
   {
      solveSteadyAdjoint(fun);
   }
   else 
   {
      solveUnsteadyAdjoint(fun);
   }
}

void AbstractSolver::solveSteady()
{
#ifdef MFEM_USE_MPI
   double t1, t2;
   if (0==rank)
   {
      t1 = MPI_Wtime();
   }
#ifdef MFEM_USE_PETSC
   // Get the PetscSolver option
   *out << "Petsc solver with lu preconditioner.\n";
   // Currently need to use serial GMRES solver
   double abstol = options["petscsolver"]["abstol"].get<double>();
   double reltol = options["petscsolver"]["reltol"].get<double>();
   int maxiter = options["petscsolver"]["maxiter"].get<int>();
   int ptl = options["petscsolver"]["printlevel"].get<int>();

   solver.reset(new mfem::PetscLinearSolver(fes->GetComm(), "solver_", 0));
   prec.reset(new mfem::PetscPreconditioner(fes->GetComm(), "prec_"));
   dynamic_cast<mfem::PetscLinearSolver *>(solver.get())->SetPreconditioner(*prec);

   dynamic_cast<mfem::PetscSolver *>(solver.get())->SetAbsTol(abstol);
   dynamic_cast<mfem::PetscSolver *>(solver.get())->SetRelTol(reltol);
   dynamic_cast<mfem::PetscSolver *>(solver.get())->SetMaxIter(maxiter);
   dynamic_cast<mfem::PetscSolver *>(solver.get())->SetPrintLevel(ptl);
   *out << "Petsc Solver set.\n";
   //Get the newton solver options
   double nabstol = options["newton"]["abstol"].get<double>();
   double nreltol = options["newton"]["reltol"].get<double>();
   int nmaxiter = options["newton"]["maxiter"].get<int>();
   int nptl = options["newton"]["printlevel"].get<int>();
   newton_solver.reset(new mfem::NewtonSolver());
   newton_solver->iterative_mode = true;
   newton_solver->SetSolver(*solver);
   newton_solver->SetOperator(*res);
   newton_solver->SetAbsTol(nabstol);
   newton_solver->SetRelTol(nreltol);
   newton_solver->SetMaxIter(nmaxiter);
   newton_solver->SetPrintLevel(nptl);
   std::cout << "Newton solver is set.\n";
   mfem::Vector b;
   mfem::Vector u_true;
   u->GetTrueDofs(u_true);
   newton_solver->Mult(b, *uc);
   MFEM_VERIFY(newton_solver->GetConverged(), "Newton solver did not converge.");
   u->SetFromTrueDofs(u_true);

   // // Get the PetscSolver option
   // double abstol = options["petscsolver"]["abstol"].get<double>();
   // double reltol = options["petscsolver"]["reltol"].get<double>();
   // int maxiter = options["petscsolver"]["maxiter"].get<int>();
   // int ptl = options["petscsolver"]["printlevel"].get<int>();

   // solver.reset(new mfem::PetscLinearSolver(dynamic_cast<GalerkinDifference*>(fes.get())->GetComm(), "solver_", 0));
   // prec.reset(new mfem::PetscPreconditioner(dynamic_cast<GalerkinDifference*>(fes.get())->GetComm(), "prec_"));
   // dynamic_cast<mfem::PetscLinearSolver *>(solver.get())->SetPreconditioner(*prec);

   // dynamic_cast<mfem::PetscSolver *>(solver.get())->SetAbsTol(abstol);
   // dynamic_cast<mfem::PetscSolver *>(solver.get())->SetRelTol(reltol);
   // dynamic_cast<mfem::PetscSolver *>(solver.get())->SetMaxIter(maxiter);
   // dynamic_cast<mfem::PetscSolver *>(solver.get())->SetPrintLevel(ptl);
   // std::cout << "Petsc Solver set.\n";
   // //Get the newton solver options
   // double nabstol = options["newton"]["abstol"].get<double>();
   // double nreltol = options["newton"]["reltol"].get<double>();
   // int nmaxiter = options["newton"]["maxiter"].get<int>();
   // int nptl = options["newton"]["printlevel"].get<int>();
   // newton_solver.reset(new mfem::NewtonSolver(dynamic_cast<GalerkinDifference*>(fes.get())->GetComm())  );
   // newton_solver->iterative_mode = true;
   // newton_solver->SetSolver(*solver);
   // newton_solver->SetOperator(*res);
   // newton_solver->SetAbsTol(nabstol);
   // newton_solver->SetRelTol(nreltol);
   // newton_solver->SetMaxIter(nmaxiter);
   // newton_solver->SetPrintLevel(nptl);
   // std::cout << "Newton solver is set.\n";
   // // Solve the nonlinear problem with r.h.s at 0
   // mfem::Vector b;
   // mfem::Vector u_true;
   // u->GetTrueDofs(u_true);
   // newton_solver->Mult(b, *uc);
   // MFEM_VERIFY(newton_solver->GetConverged(), "Newton solver did not converge.");
   //u->SetFromTrueDofs(u_true);
#else
   // Hypre solver section
   *out << "HypreGMRES Solver with euclid preconditioner.\n";
   prec.reset(new HypreEuclid(fes->GetComm()));
   double reltol = options["lin-solver"]["reltol"].get<double>();
   int maxiter = options["lin-solver"]["maxiter"].get<int>();
   int ptl = options["lin-solver"]["printlevel"].get<int>();
   int fill = options["lin-solver"]["filllevel"].get<int>();
   //HYPRE_EuclidSetLevel(dynamic_cast<HypreEuclid*>(prec.get())->GetPrec(), fill);
   solver.reset( new HypreGMRES(fes->GetComm()) );
   dynamic_cast<mfem::HypreGMRES*> (solver.get())->SetTol(reltol);
   dynamic_cast<mfem::HypreGMRES*> (solver.get())->SetMaxIter(maxiter);
   dynamic_cast<mfem::HypreGMRES*> (solver.get())->SetPrintLevel(ptl);
   dynamic_cast<mfem::HypreGMRES*> (solver.get())->SetPreconditioner(*dynamic_cast<HypreSolver*>(prec.get()));
   double nabstol = options["newton"]["abstol"].get<double>();
   double nreltol = options["newton"]["reltol"].get<double>();
   int nmaxiter = options["newton"]["maxiter"].get<int>();
   int nptl = options["newton"]["printlevel"].get<int>();
   newton_solver.reset(new mfem::NewtonSolver(fes->GetComm()));
   //double eta = 1e-1;
   //newton_solver.reset(new InexactNewton(fes->GetComm(), eta));
   newton_solver->iterative_mode = true;
   newton_solver->SetSolver(*solver);
   newton_solver->SetOperator(*res);
   newton_solver->SetPrintLevel(nptl);
   newton_solver->SetRelTol(nreltol);
   newton_solver->SetAbsTol(nabstol);
   newton_solver->SetMaxIter(nmaxiter);

   // Solve the nonlinear problem with r.h.s at 0
   mfem::Vector b;
   //mfem::Vector u_true;
   HypreParVector *u_true = u->GetTrueDofs();
   //HypreParVector b(*u_true);
   //u->GetTrueDofs(u_true);
   newton_solver->Mult(b, *u_true);
   MFEM_VERIFY(newton_solver->GetConverged(), "Newton solver did not converge.");
   //u->SetFromTrueDofs(u_true);
   u->SetFromTrueDofs(*u_true);
#endif
   if (0==rank)
   {
      t2 = MPI_Wtime();
      *out << "Time for solving nonlinear system is " << (t2 - t1) << endl;
   }
#else
   // serial
   cout << "Solve the gd problem in serial.\n";
   solver.reset(new UMFPackSolver());
   dynamic_cast<UMFPackSolver *>(solver.get())->Control[UMFPACK_ORDERING] = UMFPACK_ORDERING_METIS;
   dynamic_cast<UMFPackSolver *>(solver.get())->SetPrintLevel(1);
   // newton solver
   double nabstol = options["newton"]["abstol"].get<double>();
   double nreltol = options["newton"]["reltol"].get<double>();
   int nmaxiter = options["newton"]["maxiter"].get<int>();
   int nptl = options["newton"]["printlevel"].get<int>();
   newton_solver.reset(new mfem::NewtonSolver());
   newton_solver->iterative_mode = true;
   newton_solver->SetSolver(*solver);
   newton_solver->SetOperator(*res);
   newton_solver->SetPrintLevel(nptl);
   newton_solver->SetRelTol(nreltol);
   newton_solver->SetAbsTol(nabstol);
   newton_solver->SetMaxIter(nmaxiter);
   // Solve the nonlinear problem with r.h.s at 0
   mfem::Vector b;
   // mfem::Vector u_true;
   // u->GetTrueDofs(u_true);
   // newton_solver->Mult(b, *u);
   // MFEM_VERIFY(newton_solver->GetConverged(), "Newton solver did not converge.");
   // u->SetFromTrueDofs(u_true);
   clock_t start_t = clock();
   newton_solver->Mult(b, *uc);
   clock_t end_t = clock();
   double total_t = (double)(end_t - start_t) / CLOCKS_PER_SEC;
   cout << "Time for solve the nonlinear prroblem: " << total_t << "s.\n";
   MFEM_VERIFY(newton_solver->GetConverged(), "Newton solver did not converge.");
#endif
}

void AbstractSolver::solveUnsteady()
{  
   // TODO: This is not general enough.

   double t = 0.0;
   evolver->SetTime(t);
   ode_solver->Init(*evolver);

   // output the mesh and initial condition
   // TODO: need to swtich to vtk for SBP
   int precision = 14;
   // {
   //    ofstream omesh("initial.mesh");
   //    omesh.precision(precision);
   //    mesh->Print(omesh);
   //    ofstream osol("initial-sol.gf");
   //    osol.precision(precision);
   //    u->Save(osol);
   // }
   cout << "Check the inner product.\n";
   mfem::Vector test(uc->Size());
   res->Mult(*uc, test);
   double inner = (*uc) * test;
   cout << "The inner product is " << inner << '\n'; 

   bool done = false;
   double t_final = options["time-dis"]["t-final"].get<double>();
   *out << "t_final is " << t_final << '\n';
   double dt = options["time-dis"]["dt"].get<double>();
   bool calc_dt = options["time-dis"]["const-cfl"].get<bool>();
   remove("entropylog.txt");
   double entropy;
   ofstream entropylog;
   entropylog.open("entropylog.txt", fstream::app);
   entropylog << setprecision(14);
   clock_t start_t = clock();
   for (int ti = 0; !done;)
   {
      cout << "before calc entropy.\n";
      entropy = calcOutput("entropy");
      entropylog << t << ' ' << entropy << '\n';
      if (calc_dt)
      {
         dt = calcStepSize(options["time-dis"]["cfl"].get<double>());
      }
      double dt_real = min(dt, t_final - t);
      cout << "dt is " << dt << '\n';
      updateNonlinearMass(ti, dt_real, 1.0);
      cout << "nonlinear mass is updated.\n";
      //dynamic_cast<mach::ImplicitNonlinearMassEvolver*>(evolver.get())->SetParameters(dt_real, *uc);
      //dynamic_cast<mach::ImplicitNonlinearMassEvolver*>(evolver.get())->checkJacobian(pert);
      // if (ti % 10 == 0)
      // {
      //    *out << "iter " << ti << ": time = " << t << ": dt = " << dt_real
      //         << " (" << round(100 * t / t_final) << "% complete)" << endl;
      // }
      *out << "iter " << ti << ": time = " << t << ": dt = " << dt_real
              << " (" << round(100 * t / t_final) << "% complete)" << endl;
#ifdef MFEM_USE_MPI
      HypreParVector *U = u->GetTrueDofs();
      ode_solver->Step(*U, t, dt_real);
      *u = *U;
#else
      ode_solver->Step(*uc, t, dt_real);
#endif
      ti++;
      done = (t >= t_final - 1e-8 * dt);
      //std::cout << "t_final is " << t_final << ", done is " << done << std::endl;
      /*       if (done || ti % vis_steps == 0)
      {
         cout << "time step: " << ti << ", time: " << t << endl;

         if (visualization)
         {
            sout << "solution\n" << mesh << u << flush;
         }

         if (visit)
         {
            dc->SetCycle(ti);
            dc->SetTime(t);
            dc->Save();
         }
      } */
   }
   entropy = calcOutput("entropy");
   entropylog << t << ' ' << entropy << '\n';
   clock_t end_t = clock();
   double total_t = (double)(end_t - start_t) / CLOCKS_PER_SEC;
   cout << "Wall time for solving unsteady vortex problem: " << total_t << '\n';
   entropylog.close();
   printSolution("final_solution");

   // Save the final solution. This output can be viewed later using GLVis:
   // glvis -m unitGridTestMesh.msh -g adv-final.gf".
   // {
   //    ofstream osol("final.gf");
   //    osol.precision(precision);
   //    u->Save(osol);
   // }
   // // write the solution to vtk file
   // if (options["space-dis"]["basis-type"].get<string>() == "csbp")
   // {
   //    ofstream sol_ofs("final_cg.vtk");
   //    sol_ofs.precision(14);
   //    mesh->PrintVTK(sol_ofs, options["space-dis"]["degree"].get<int>() + 1);
   //    u->SaveVTK(sol_ofs, "Solution", options["space-dis"]["degree"].get<int>() + 1);
   //    sol_ofs.close();
   //    printSolution("final");
   // }
   // else if (options["space-dis"]["basis-type"].get<string>() == "dsbp")
   // {
   //    ofstream sol_ofs("final_dg.vtk");
   //    sol_ofs.precision(14);
   //    mesh->PrintVTK(sol_ofs, options["space-dis"]["degree"].get<int>() + 1);
   //    u->SaveVTK(sol_ofs, "Solution", options["space-dis"]["degree"].get<int>() + 1);
   //    sol_ofs.close();
   //    printSolution("final");
   // }
   // TODO: These mfem functions do not appear to be parallelized
}

void AbstractSolver::solveSteadyAdjoint(const std::string &fun)
{
// #ifdef MFEM_USE_MPI
//    double time_beg, time_end;
//    if (0==rank)
//    {
//       time_beg = MPI_Wtime();
//    }
// #endif
//    // Step 0: allocate the adjoint variable
//    adj.reset(new GridFunType(fes.get()));

//    // Step 1: get the right-hand side vector, dJdu, and make an appropriate
//    // alias to it, the state, and the adjoint
//    std::unique_ptr<GridFunType> dJdu(new GridFunType(fes.get()));
// #ifdef MFEM_USE_MPI
//    HypreParVector *state = u->GetTrueDofs();
//    HypreParVector *dJ = dJdu->GetTrueDofs();
//    HypreParVector *adjoint = adj->GetTrueDofs();
// #else
//    GridFunType *state = u.get();
//    GridFunType *dJ = dJdu.get();
//    GridFunType *adjoint = adj.get();
// #endif
//    output.at(fun).Mult(*state, *dJ);

//    // Step 2: get the Jacobian and transpose it
//    Operator *jac = &res->GetGradient(*state);
//    TransposeOperator jac_trans = TransposeOperator(jac);

//    // Step 3: Solve the adjoint problem
//    *out << "Solving adjoint problem:\n"
//         << "\tsolver: HypreGMRES\n"
//         << "\tprec. : Euclid ILU" << endl;
//    prec.reset(new HypreEuclid(fes->GetComm()));
//    double tol = options["adj-solver"]["tol"].get<double>();
//    int maxiter = options["adj-solver"]["maxiter"].get<int>();
//    int ptl = options["adj-solver"]["printlevel"].get<int>();
//    solver.reset(new HypreGMRES(fes->GetComm()));
//    solver->SetOperator(jac_trans);
//    dynamic_cast<mfem::HypreGMRES *>(solver.get())->SetTol(tol);
//    dynamic_cast<mfem::HypreGMRES *>(solver.get())->SetMaxIter(maxiter);
//    dynamic_cast<mfem::HypreGMRES *>(solver.get())->SetPrintLevel(ptl);
//    dynamic_cast<mfem::HypreGMRES *>(solver.get())->SetPreconditioner(*dynamic_cast<HypreSolver *>(prec.get()));
//    solver->Mult(*dJ, *adjoint);
// #ifdef MFEM_USE_MPI
//    adj->SetFromTrueDofs(*adjoint);
//    if (0==rank)
//    {
//       time_end = MPI_Wtime();
//       *out << "Time for solving adjoint is " << (time_end - time_beg) << endl;
//    }
// #endif
}

void AbstractSolver::solveUnsteadyAdjoint(const std::string &fun)
{
   throw MachException("AbstractSolver::solveUnsteadyAdjoint(fun)\n"
                       "\tnot implemented yet!");
}

double AbstractSolver::calcOutput(const std::string &fun)
{
   try
   {
      if (output.find(fun) == output.end())
      {
         cout << "Did not find " << fun << " in output map?" << endl;
      }
      return output.at(fun).GetEnergy(*uc);
   }
   catch (const std::out_of_range &exception)
   {
      std::cerr << exception.what() << endl;
   }
}

void AbstractSolver::checkJacobian(
    void (*pert_fun)(const mfem::Vector &, mfem::Vector &))
{
   // this is a specific version for gd_serial_mfem
   // and dont accept incoming changes
   // initialize some variables
   const double delta = 1e-5;
   CentGridFunction u_plus(*uc);
   CentGridFunction u_minus(*uc);
   CentGridFunction pert_vec(fes.get());
   VectorFunctionCoefficient up(num_state, pert_fun);
   pert_vec.ProjectCoefficient(up);

   // perturb in the positive and negative pert_vec directions
   u_plus.Add(delta, pert_vec);
   u_minus.Add(-delta, pert_vec);

   // Get the product using a 2nd-order finite-difference approximation
   CentGridFunction res_plus(fes.get());
   CentGridFunction res_minus(fes.get());
#ifdef MFEM_USE_MPI 
   HypreParVector *u_p = u_plus.GetTrueDofs();
   HypreParVector *u_m = u_minus.GetTrueDofs();
   HypreParVector *res_p = res_plus.GetTrueDofs();
   HypreParVector *res_m = res_minus.GetTrueDofs();
#else 
   CentGridFunction *u_p = &u_plus;
   CentGridFunction *u_m = &u_minus;
   CentGridFunction *res_p = &res_plus;
   CentGridFunction *res_m = &res_minus;
#endif
   res->Mult(*u_p, *res_p);
   res->Mult(*u_m, *res_m);
#ifdef MFEM_USE_MPI
   res_plus.SetFromTrueDofs(*res_p);
   res_minus.SetFromTrueDofs(*res_m);
#endif
   // res_plus = 1/(2*delta)*(res_plus - res_minus)
   subtract(1/(2*delta), res_plus, res_minus, res_plus);

   // Get the product directly using Jacobian from GetGradient
   CentGridFunction jac_v(fes.get());
#ifdef MFEM_USE_MPI
   HypreParVector *u_true = u->GetTrueDofs();
   HypreParVector *pert = pert_vec.GetTrueDofs();
   HypreParVector *prod = jac_v.GetTrueDofs();
#else
   CentGridFunction *u_true = uc.get();
   CentGridFunction *pert = &pert_vec;
   CentGridFunction *prod = &jac_v;
#endif
   mfem::Operator &jac = res->GetGradient(*u_true);
   jac.Mult(*pert, *prod);
#ifdef MFEM_USE_MPI 
   jac_v.SetFromTrueDofs(*prod);
#endif 

   // check the difference norm
   jac_v -= res_plus;
   double error = calcInnerProduct(jac_v, jac_v);
   *out << "The Jacobian product error norm is " << sqrt(error) << endl;
}

} // namespace mach<|MERGE_RESOLUTION|>--- conflicted
+++ resolved
@@ -202,19 +202,6 @@
           new ImplicitNonlinearMassEvolver(*nonlinear_mass, *res,
                                            output.at("entropy"), -1.0));
    }
-
-<<<<<<< HEAD
-   // add the output functional QoIs
-   auto &fun = options["outputs"];
-   using json_iter = nlohmann::json::iterator;
-   int num_bndry_outputs = 0;
-   for (json_iter it = fun.begin(); it != fun.end(); ++it) {
-      if (it->is_array()) ++num_bndry_outputs;
-   }
-   output_bndry_marker.resize(num_bndry_outputs);
-   addOutputs(); // virtual function
-=======
->>>>>>> 7291a987
 }
 
 AbstractSolver::~AbstractSolver()
