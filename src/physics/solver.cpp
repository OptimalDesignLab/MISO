#include <fstream>
#include <iostream>
#include <time.h>
#include <iomanip>
#include "default_options.hpp"
#include "solver.hpp"
#include "centgridfunc.hpp"
#include "sbp_fe.hpp"
#include "evolver.hpp"
#include "diag_mass_integ.hpp"
#include "solver.hpp"
#include "galer_diff.hpp"

using namespace std;
using namespace mfem;

namespace mach
{

adept::Stack AbstractSolver::diff_stack;

AbstractSolver::AbstractSolver(const string &opt_file_name,
                               unique_ptr<Mesh> smesh)
{
// Set the options; the defaults are overwritten by the values in the file
// using the merge_patch method
#ifdef MFEM_USE_MPI
   comm = MPI_COMM_WORLD; // TODO: how to pass as an argument?
   MPI_Comm_rank(comm, &rank);
#else
   rank = 0; // serial case
#endif
   out = getOutStream(rank);
   options = default_options;
   nlohmann::json file_options;
   ifstream options_file(opt_file_name);
   options_file >> file_options;
   options.merge_patch(file_options);
   *out << setw(3) << options << endl;

   // Construct Mesh
   constructMesh(move(smesh));
   for (int l = 0; l < options["mesh"]["refine"].get<int>(); l++)
   {
      mesh->UniformRefinement();
   }
   int dim = mesh->Dimension();
   *out << "Number of elements: " << mesh->GetNE() << '\n';
   *out << "problem space dimension = " << dim << endl;
   // Define the ODE solver used for time integration (possibly not used)
   ode_solver = NULL;
   *out << "ode-solver type = "
        << options["time-dis"]["ode-solver"].get<string>() << endl;
   if (options["time-dis"]["ode-solver"].get<string>() == "RK1")
   {
      ode_solver.reset(new ForwardEulerSolver);
   }
   else if (options["time-dis"]["ode-solver"].get<string>() == "RK4")
   {
      ode_solver.reset(new RK4Solver);
   }
   else if (options["time-dis"]["ode-solver"].get<string>() == "MIDPOINT")
   {
      ode_solver.reset(new ImplicitMidpointSolver);
   }
   else if (options["time-dis"]["ode-solver"].get<string>() == "RRK")
   {
      ode_solver.reset(new RRKImplicitMidpointSolver);
   }
   else
   {
      throw MachException("Unknown ODE solver type " +
                          options["time-dis"]["ode-solver"].get<string>());
      // TODO: parallel exit
   }

   // Refine the mesh here, or have a separate member function?
   // for (int l = 0; l < options["mesh"]["refine"].get<int>(); l++)
   // {
   //    mesh->UniformRefinement();
   // }

   // Define the SBP elements and finite-element space; eventually, we will want
   // to have a case or if statement here for both CSBP and DSBP, and (?) standard FEM.
   // and here it is for first two
   if (options["space-dis"]["GD"].get<bool>() == true || 
       options["space-dis"]["basis-type"].get<string>() == "dsbp")
   {
      fec.reset(new DSBPCollection(options["space-dis"]["degree"].get<int>(),
                                   dim));
   }
   else if (options["space-dis"]["basis-type"].get<string>() == "csbp")
   {
      fec.reset(new SBPCollection(options["space-dis"]["degree"].get<int>(),
                                  dim));
   }
}

void AbstractSolver::initDerived()
{
   // define the number of states, the fes, and the state grid function
   num_state = this->getNumState(); // <--- this is a virtual fun
   *out << "Num states = " << num_state << endl;
   if (options["space-dis"]["GD"].get<bool>() == true ||
       options["space-dis"]["basis-type"].get<string>() == "dsbp")
   {
      int gd_degree = options["space-dis"]["GD-degree"].get<int>();
      mesh->ElementToElementTable();
      fes.reset(new GalerkinDifference(mesh.get(), fec.get(), num_state,
                                       Ordering::byVDIM, gd_degree));
      fes_normal.reset(new SpaceType(mesh.get(), fec.get(), num_state,
                              Ordering::byVDIM));
      uc.reset(new CentGridFunction(fes.get()));
      u.reset(new GridFunType(fes.get()));
   }
   else
   {
      fes.reset(new SpaceType(mesh.get(), fec.get(), num_state,
                              Ordering::byVDIM));
      u.reset(new GridFunType(fes.get()));
   }

#ifdef MFEM_USE_MPI
   *out << "Number of finite element unknowns: " << fes->GlobalTrueVSize() << endl;
#else
   *out << "Number of finite element unknowns: "
        << fes->GetTrueVSize() << endl;
#endif

   // set up the mass matrix
   mass.reset(new BilinearFormType(fes_normal.get()));
   mass->AddDomainIntegrator(new DiagMassIntegrator(num_state));
   mass->Assemble();
   mass->Finalize();

   // set nonlinear mass matrix form
   nonlinear_mass.reset(new NonlinearFormType(fes.get()));

   // set up the spatial semi-linear form
   double alpha = 1.0;
   res.reset(new NonlinearFormType(fes.get()));
   std::cout << "In rank " << rank << ": fes Vsize " << fes->GetVSize() << ". fes TrueVsize " << fes->GetTrueVSize();
   std::cout << ". fes ndofs is " << fes->GetNDofs() << ". res size " << res->Width() << ". u size " << u->Size();
   std::cout << ". uc size is " << uc->Size() << '\n';

   // Add integrators; this can be simplified if we template the entire class
   addVolumeIntegrators(alpha);
   auto &bcs = options["bcs"];
   bndry_marker.resize(bcs.size()); // need to set this before next method
   addBoundaryIntegrators(alpha);
   addInterfaceIntegrators(alpha);

   // This just lists the boundary markers for debugging purposes
   if (0 == rank)
   {
      for (int k = 0; k < bndry_marker.size(); ++k)
      {
         cout << "boundary_marker[" << k << "]: ";
         for (int i = 0; i < bndry_marker[k].Size(); ++i)
         {
            cout << bndry_marker[k][i] << " ";
         }
         cout << endl;
      }
   }

   // add the output functional QoIs 
   auto &fun = options["outputs"];
   using json_iter = nlohmann::json::iterator;
   int num_bndry_outputs = 0;
   for (json_iter it = fun.begin(); it != fun.end(); ++it) {
      if (it->is_array()) ++num_bndry_outputs;
   }
   output_bndry_marker.resize(num_bndry_outputs);
   addOutputs(); // virtual function

   // define the time-dependent operator
#ifdef MFEM_USE_MPI
   // The parallel bilinear forms return a pointer that this solver owns
   //mass_matrix.reset(mass->ParallelAssemble());
   mass_matrix.reset(new MatrixType(mass->SpMat()));
#else
   mass_matrix.reset(new MatrixType(mass->SpMat()));
   MatrixType *cp = dynamic_cast<GalerkinDifference*>(fes.get())->GetCP();
   MatrixType *p = RAP(*cp, *mass_matrix, *cp);
   mass_matrix_gd.reset(new MatrixType(*p));
#endif
   const string odes = options["time-dis"]["ode-solver"].get<string>();
   if (odes == "RK1" || odes == "RK4")
   {
      evolver.reset(new NonlinearEvolver(*mass_matrix, *res, -1.0));
   }
   else if (odes == "MIDPOINT")
   {
      //evolver.reset(new ImplicitNonlinearMassEvolver(*nonlinear_mass, *res, -1.0));
      //evolver.reset(new ImplicitNonlinearEvolver(*mass_matrix, *res, -1.0));
      evolver.reset(new ImplicitNonlinearEvolver(*mass_matrix_gd, *res, this, -1.0));
   }
   else if (odes == "RRK")
   {
      evolver.reset(
          new ImplicitNonlinearMassEvolver(*nonlinear_mass, *res,
                                           output.at("entropy"), -1.0));
   }
}

AbstractSolver::~AbstractSolver()
{
   *out << "Deleting Abstract Solver..." << endl;
}

void AbstractSolver::constructMesh(unique_ptr<Mesh> smesh)
{
   cout << "In construct Mesh:\n";
#ifndef MFEM_USE_PUMI
   if (smesh == nullptr)
   { // read in the serial mesh
      smesh.reset(new Mesh(options["mesh"]["file"].get<string>().c_str(), 1, 1));
   }
#endif
#ifdef MFEM_USE_MPI
#ifdef MFEM_USE_PUMI
   if (smesh != nullptr)
   {
      throw MachException("AbstractSolver::constructMesh(smesh)\n"
                          "\tdo not provide smesh when using PUMI!");
   }
   // problem with using these in loadMdsMesh
   cout << "Construct pumi mesh.\n";
   std::string model_file = options["model-file"].get<string>().c_str();
   std::string mesh_file = options["mesh"]["file"].get<string>().c_str();
   std::cout << "model file " << model_file << '\n';
   std::cout << "mesh file " << mesh_file << '\n';
   pumi_mesh = apf::loadMdsMesh(model_file.c_str(), mesh_file.c_str());
   cout << "pumi mesh is constructed from file.\n";
   int mesh_dim = pumi_mesh->getDimension();
   int nEle = pumi_mesh->count(mesh_dim);
   //int ref_levels = (int)floor(log(10000. / nEle) / log(2.) / mesh_dim);
   pumi_mesh->verify();
   //mesh.reset(new MeshType(comm, pumi_mesh));
   // currently do this in serial in the MPI configuration because of gd and gridfunction is not
   //    complete
   mesh.reset(new MeshType(pumi_mesh, 1, 0));
   ofstream savemesh("annulus_fine.mesh");
   ofstream savevtk("annulus_fine.vtk");
   mesh->Print(savemesh);
   mesh->PrintVTK(savevtk);
   savemesh.close();
   savevtk.close();
   // mesh.reset(new MeshType("annulus_fine.mesh", 1, 0, 1));
   // std::cout << "Mesh is constructed.\n";
#else
   mesh.reset(new MeshType(comm, *smesh));
#endif // end of MFEM_USE_PUMI
#else
   mesh.reset(new MeshType(*smesh));
#endif // end of MFEM_USE_MPI
}

void AbstractSolver::setInitialCondition(
    void (*u_init)(const Vector &, Vector &))
{
   // TODO: Need to verify that this is ok for scalar fields
   VectorFunctionCoefficient u0(num_state, u_init);
   u->ProjectCoefficient(u0);

   ofstream initial("initial_condition.vtk");
   initial.precision(14);
   mesh->PrintVTK(initial, 0);
   u->SaveVTK(initial, "initial", 0);
   initial.close();
   
   uc->ProjectCoefficient(u0);
   GridFunType u_test(fes.get());
   fes->GetProlongationMatrix()->Mult(*uc, u_test);
   ofstream projection("initial_projection.vtk");
   projection.precision(14);
   mesh->PrintVTK(projection, 0);
   u_test.SaveVTK(projection, "projection", 0);
   projection.close();


   
   u_test -= *u;
   cout << "After projection, the difference norm is " << u_test.Norml2() << '\n';
   ofstream sol_ofs("projection_error.vtk");
   sol_ofs.precision(14);
   mesh->PrintVTK(sol_ofs, 0);
   u_test.SaveVTK(sol_ofs, "project_error", 0);
   sol_ofs.close();

   // ofstream u_write("u_init.txt");
   // ofstream uc_write("uc_init.txt");
   // u->Print(u_write, 1);
   // uc->Print(uc_write, 1);
   // u_write.close();
   // uc_write.close();
   // DenseMatrix vals;
   // Vector uj;
   // for (int i = 0; i < fes->GetNE(); i++)
   // {
   //    const FiniteElement *fe = fes->GetFE(i);
   //    const IntegrationRule *ir = &(fe->GetNodes());
   //    ElementTransformation *T = fes->GetElementTransformation(i);
   //    u->GetVectorValues(*T, *ir, vals);
   //    for (int j = 0; j < ir->GetNPoints(); j++)
   //    {
   //       vals.GetColumnReference(j, uj);
   //       cout << "uj = " << uj(0) << ", " << uj(1) << ", " << uj(2) << ", " << uj(3) << endl;
   //    }
   // }
}

void AbstractSolver::setInitialCondition(const Vector &uic)
{
   // TODO: Need to verify that this is ok for scalar fields
   VectorConstantCoefficient u0(uic);
   u->ProjectCoefficient(u0);
}

void AbstractSolver::printError(const std::string &file_name,
                                  int refine,
                                  void (*u_exact)(const Vector &, Vector &))
{
   VectorFunctionCoefficient exsol(num_state, u_exact);
   GridFunType u_q(fes.get());
   fes->GetProlongationMatrix()->Mult(*uc, *u);

   double loc_norm = 0.0;
   const FiniteElement *fe;
   ElementTransformation *T;
   DenseMatrix vals, exact_vals;
   Vector loc_errs;

   const int num_el = fes->GetNE();
   for (int i = 0; i < fes->GetNE(); i++)
   {
      fe = fes->GetFE(i);
      const IntegrationRule *ir = &(fe->GetNodes());
      T = fes->GetElementTransformation(i);
      u->GetVectorValues(*T, *ir, vals);
      exsol.Eval(exact_vals, *T, *ir);
      vals -= exact_vals;
      const int num_q = ir->GetNPoints();
      for (int j = 0; j < ir->GetNPoints(); j++)
      {
         for(int k = 0; k < num_state; k++)
         {
            u_q(i*num_q*num_state + j*num_state + k) = vals(k, j); 
         }
      }
   }

   ofstream sol_ofs(file_name + ".vtk");
   sol_ofs.precision(14);
   if (refine == -1)
   {
      refine = options["space-dis"]["degree"].get<int>() + 1;
   }
   mesh->PrintVTK(sol_ofs, refine);
   u_q.SaveVTK(sol_ofs, "loc_error", refine);
   sol_ofs.close();
}

double AbstractSolver::calcInnerProduct(const GridFunType &x, const GridFunType &y)
{
   double loc_prod = 0.0;
   const FiniteElement *fe;
   ElementTransformation *T;
   DenseMatrix x_vals, y_vals;
   // calculate the L2 inner product for component index `entry`
   for (int i = 0; i < fes->GetNE(); i++)
   {
      fe = fes->GetFE(i);
      const IntegrationRule *ir = &(fe->GetNodes());
      T = fes->GetElementTransformation(i);
      x.GetVectorValues(*T, *ir, x_vals);
      y.GetVectorValues(*T, *ir, y_vals);
      for (int j = 0; j < ir->GetNPoints(); j++)
      {
         const IntegrationPoint &ip = ir->IntPoint(j);
         T->SetIntPoint(&ip);
         double node_prod = 0.0;
         for (int n = 0; n < num_state; ++n)
         {
            node_prod += x_vals(n,j)*y_vals(n,j);
         }
         loc_prod += ip.weight * T->Weight() * node_prod;
      }
   }
   double prod;
#ifdef MFEM_USE_MPI
   MPI_Allreduce(&loc_prod, &prod, 1, MPI_DOUBLE, MPI_SUM, comm);
#else
   prod = loc_prod;
#endif
   return prod;
}

double AbstractSolver::calcL2Error(
    void (*u_exact)(const Vector &, Vector &), int entry)
{
   // TODO: need to generalize to parallel
   VectorFunctionCoefficient exsol(num_state, u_exact);
   //return u->ComputeL2Error(ue);

   double loc_norm = 0.0;
   const FiniteElement *fe;
   ElementTransformation *T;
   DenseMatrix vals, exact_vals;
   Vector loc_errs;

   if (entry < 0)
   {
      fes->GetProlongationMatrix()->Mult(*uc, *u);
      // sum up the L2 error over all states
      for (int i = 0; i < fes->GetNE(); i++)
      {
         fe = fes->GetFE(i);
         const IntegrationRule *ir = &(fe->GetNodes());
         T = fes->GetElementTransformation(i);
         u->GetVectorValues(*T, *ir, vals);
         exsol.Eval(exact_vals, *T, *ir);
         vals -= exact_vals;
         loc_errs.SetSize(vals.Width());
         vals.Norm2(loc_errs);
         for (int j = 0; j < ir->GetNPoints(); j++)
         {
            const IntegrationPoint &ip = ir->IntPoint(j);
            T->SetIntPoint(&ip);
            loc_norm += ip.weight * T->Weight() * (loc_errs(j) * loc_errs(j));
         }
      }
   }
   else
   {
      // calculate the L2 error for component index `entry`
      fes->GetProlongationMatrix()->Mult(*uc, *u);
      for (int i = 0; i < fes->GetNE(); i++)
      {
         fe = fes->GetFE(i);
         const IntegrationRule *ir = &(fe->GetNodes());
         T = fes->GetElementTransformation(i);
         u->GetVectorValues(*T, *ir, vals);
         exsol.Eval(exact_vals, *T, *ir);
         vals -= exact_vals;
         loc_errs.SetSize(vals.Width());
         vals.GetRow(entry, loc_errs);
         for (int j = 0; j < ir->GetNPoints(); j++)
         {
            const IntegrationPoint &ip = ir->IntPoint(j);
            T->SetIntPoint(&ip);
            loc_norm += ip.weight * T->Weight() * (loc_errs(j) * loc_errs(j));
            //cout << "loc_norm is " << loc_errs(j) <<'\n';
         }
      }
   }
   double norm;
#ifdef MFEM_USE_MPI
   MPI_Allreduce(&loc_norm, &norm, 1, MPI_DOUBLE, MPI_SUM, comm);
#else
   norm = loc_norm;
#endif
   if (norm < 0.0) // This was copied from mfem...should not happen for us
   {
      return -sqrt(-norm);
   }
   return sqrt(norm);
}

double AbstractSolver::calcResidualNorm()
{
   //GridFunType r(fes.get());
   CentGridFunction r(fes.get());
   double res_norm;
#ifdef MFEM_USE_MPI
   // HypreParVector *U = u->GetTrueDofs();
   // HypreParVector *R = r.GetTrueDofs();
   // cout << "U size is " << U->Size() << '\n';
   // cout << "R size is " << R->Size() << '\n';
   // res->Mult(*U, *R);
   // double loc_norm = (*R) * (*R);
   // MPI_Allreduce(&loc_norm, &res_norm, 1, MPI_DOUBLE, MPI_SUM, comm);
   res->Mult(*uc, r);
   // cout << "Residual now is:\n";
   // r.Print(cout, 4);
   res_norm = r * r;
#else
   res->Mult(*uc, r);
   res_norm = r * r;
#endif
   res_norm = sqrt(res_norm);
   return res_norm;
}

double AbstractSolver::calcStepSize(double cfl) const
{
   throw MachException("AbstractSolver::calcStepSize(cfl)\n"
                       "\tis not implemented for this class!");
}

void AbstractSolver::printSolution(const std::string &file_name,
                                   int refine)
{
   // TODO: These mfem functions do not appear to be parallelized
   ofstream sol_ofs(file_name + ".vtk");
   sol_ofs.precision(14);
   if (refine == -1)
   {
      refine = options["space-dis"]["degree"].get<int>() + 1;
   }
   mesh->PrintVTK(sol_ofs, 0);
   fes->GetProlongationMatrix()->Mult(*uc, *u);
   u->SaveVTK(sol_ofs, "Solution", 0);
   sol_ofs.close();
}

void AbstractSolver::printAdjoint(const std::string &file_name,
                                  int refine)
{
   // TODO: These mfem functions do not appear to be parallelized
   ofstream adj_ofs(file_name + ".vtk");
   adj_ofs.precision(14);
   if (refine == -1)
   {
      refine = options["space-dis"]["degree"].get<int>() + 1;
   }
   mesh->PrintVTK(adj_ofs, refine);
   adj->SaveVTK(adj_ofs, "Adjoint", refine);
   adj_ofs.close();
}

void AbstractSolver::printResidual(const std::string &file_name,
                                   int refine)
{

   GridFunType r(fes.get());
#ifdef MFEM_USE_MPI
   // HypreParVector *U = u->GetTrueDofs();
   // res->Mult(*U, r);
   cout << "Print residual is called, in MPI, uc is feed into Mult, size: " << uc->Size() << '\n';
   res->Mult(*uc, r);
#else
   cout << "Print residual is called, not in MPI, uc is feed into Mult, size: " << uc->Size() << '\n';
   res->Mult(*u, r);
#endif
   // TODO: These mfem functions do not appear to be parallelized
   ofstream res_ofs(file_name + ".vtk");
   res_ofs.precision(14);
   if (refine == -1)
   {
      refine = options["space-dis"]["degree"].get<int>() + 1;
   }
   mesh->PrintVTK(res_ofs, refine);
   r.SaveVTK(res_ofs, "Residual", refine);
   res_ofs.close();
}

void AbstractSolver::solveForState()
{
   if (options["steady"].get<bool>() == true)
   {
      solveSteady();
   }
   else
   {
      solveUnsteady();
   }
}

void AbstractSolver::solveForAdjoint(const std::string &fun)
{
   if (options["steady"].get<bool>() == true)
   {
      solveSteadyAdjoint(fun);
   }
   else 
   {
      solveUnsteadyAdjoint(fun);
   }
}

void AbstractSolver::solveSteady()
{
#ifdef MFEM_USE_MPI
   double t1, t2;
   if (0==rank)
   {
      t1 = MPI_Wtime();
   }
#ifdef MFEM_USE_PETSC
   // Get the PetscSolver option
   *out << "Petsc solver with lu preconditioner.\n";
   // Currently need to use serial GMRES solver
   double abstol = options["petscsolver"]["abstol"].get<double>();
   double reltol = options["petscsolver"]["reltol"].get<double>();
   int maxiter = options["petscsolver"]["maxiter"].get<int>();
   int ptl = options["petscsolver"]["printlevel"].get<int>();

   solver.reset(new mfem::PetscLinearSolver(fes->GetComm(), "solver_", 0));
   prec.reset(new mfem::PetscPreconditioner(fes->GetComm(), "prec_"));
   dynamic_cast<mfem::PetscLinearSolver *>(solver.get())->SetPreconditioner(*prec);

   dynamic_cast<mfem::PetscSolver *>(solver.get())->SetAbsTol(abstol);
   dynamic_cast<mfem::PetscSolver *>(solver.get())->SetRelTol(reltol);
   dynamic_cast<mfem::PetscSolver *>(solver.get())->SetMaxIter(maxiter);
   dynamic_cast<mfem::PetscSolver *>(solver.get())->SetPrintLevel(ptl);
   *out << "Petsc Solver set.\n";
   //Get the newton solver options
   double nabstol = options["newton"]["abstol"].get<double>();
   double nreltol = options["newton"]["reltol"].get<double>();
   int nmaxiter = options["newton"]["maxiter"].get<int>();
   int nptl = options["newton"]["printlevel"].get<int>();
   newton_solver.reset(new mfem::NewtonSolver());
   newton_solver->iterative_mode = true;
   newton_solver->SetSolver(*solver);
   newton_solver->SetOperator(*res);
   newton_solver->SetAbsTol(nabstol);
   newton_solver->SetRelTol(nreltol);
   newton_solver->SetMaxIter(nmaxiter);
   newton_solver->SetPrintLevel(nptl);
   std::cout << "Newton solver is set.\n";
   mfem::Vector b;
   mfem::Vector u_true;
   u->GetTrueDofs(u_true);
   newton_solver->Mult(b, *uc);
   MFEM_VERIFY(newton_solver->GetConverged(), "Newton solver did not converge.");
   u->SetFromTrueDofs(u_true);

   // // Get the PetscSolver option
   // double abstol = options["petscsolver"]["abstol"].get<double>();
   // double reltol = options["petscsolver"]["reltol"].get<double>();
   // int maxiter = options["petscsolver"]["maxiter"].get<int>();
   // int ptl = options["petscsolver"]["printlevel"].get<int>();

   // solver.reset(new mfem::PetscLinearSolver(dynamic_cast<GalerkinDifference*>(fes.get())->GetComm(), "solver_", 0));
   // prec.reset(new mfem::PetscPreconditioner(dynamic_cast<GalerkinDifference*>(fes.get())->GetComm(), "prec_"));
   // dynamic_cast<mfem::PetscLinearSolver *>(solver.get())->SetPreconditioner(*prec);

   // dynamic_cast<mfem::PetscSolver *>(solver.get())->SetAbsTol(abstol);
   // dynamic_cast<mfem::PetscSolver *>(solver.get())->SetRelTol(reltol);
   // dynamic_cast<mfem::PetscSolver *>(solver.get())->SetMaxIter(maxiter);
   // dynamic_cast<mfem::PetscSolver *>(solver.get())->SetPrintLevel(ptl);
   // std::cout << "Petsc Solver set.\n";
   // //Get the newton solver options
   // double nabstol = options["newton"]["abstol"].get<double>();
   // double nreltol = options["newton"]["reltol"].get<double>();
   // int nmaxiter = options["newton"]["maxiter"].get<int>();
   // int nptl = options["newton"]["printlevel"].get<int>();
   // newton_solver.reset(new mfem::NewtonSolver(dynamic_cast<GalerkinDifference*>(fes.get())->GetComm())  );
   // newton_solver->iterative_mode = true;
   // newton_solver->SetSolver(*solver);
   // newton_solver->SetOperator(*res);
   // newton_solver->SetAbsTol(nabstol);
   // newton_solver->SetRelTol(nreltol);
   // newton_solver->SetMaxIter(nmaxiter);
   // newton_solver->SetPrintLevel(nptl);
   // std::cout << "Newton solver is set.\n";
   // // Solve the nonlinear problem with r.h.s at 0
   // mfem::Vector b;
   // mfem::Vector u_true;
   // u->GetTrueDofs(u_true);
   // newton_solver->Mult(b, *uc);
   // MFEM_VERIFY(newton_solver->GetConverged(), "Newton solver did not converge.");
   //u->SetFromTrueDofs(u_true);
#else
   // Hypre solver section
   *out << "HypreGMRES Solver with euclid preconditioner.\n";
   prec.reset(new HypreEuclid(fes->GetComm()));
   double reltol = options["lin-solver"]["reltol"].get<double>();
   int maxiter = options["lin-solver"]["maxiter"].get<int>();
   int ptl = options["lin-solver"]["printlevel"].get<int>();
   int fill = options["lin-solver"]["filllevel"].get<int>();
   //HYPRE_EuclidSetLevel(dynamic_cast<HypreEuclid*>(prec.get())->GetPrec(), fill);
   solver.reset( new HypreGMRES(fes->GetComm()) );
   dynamic_cast<mfem::HypreGMRES*> (solver.get())->SetTol(reltol);
   dynamic_cast<mfem::HypreGMRES*> (solver.get())->SetMaxIter(maxiter);
   dynamic_cast<mfem::HypreGMRES*> (solver.get())->SetPrintLevel(ptl);
   dynamic_cast<mfem::HypreGMRES*> (solver.get())->SetPreconditioner(*dynamic_cast<HypreSolver*>(prec.get()));
   double nabstol = options["newton"]["abstol"].get<double>();
   double nreltol = options["newton"]["reltol"].get<double>();
   int nmaxiter = options["newton"]["maxiter"].get<int>();
   int nptl = options["newton"]["printlevel"].get<int>();
   newton_solver.reset(new mfem::NewtonSolver(fes->GetComm()));
   //double eta = 1e-1;
   //newton_solver.reset(new InexactNewton(fes->GetComm(), eta));
   newton_solver->iterative_mode = true;
   newton_solver->SetSolver(*solver);
   newton_solver->SetOperator(*res);
   newton_solver->SetPrintLevel(nptl);
   newton_solver->SetRelTol(nreltol);
   newton_solver->SetAbsTol(nabstol);
   newton_solver->SetMaxIter(nmaxiter);

   // Solve the nonlinear problem with r.h.s at 0
   mfem::Vector b;
   //mfem::Vector u_true;
   HypreParVector *u_true = u->GetTrueDofs();
   //HypreParVector b(*u_true);
   //u->GetTrueDofs(u_true);
   newton_solver->Mult(b, *u_true);
   MFEM_VERIFY(newton_solver->GetConverged(), "Newton solver did not converge.");
   //u->SetFromTrueDofs(u_true);
   u->SetFromTrueDofs(*u_true);
#endif
   if (0==rank)
   {
      t2 = MPI_Wtime();
      *out << "Time for solving nonlinear system is " << (t2 - t1) << endl;
   }
#else
   // serial
   cout << "Solve the gd problem in serial.\n";
   solver.reset(new UMFPackSolver());
   dynamic_cast<UMFPackSolver *>(solver.get())->Control[UMFPACK_ORDERING] = UMFPACK_ORDERING_METIS;
   dynamic_cast<UMFPackSolver *>(solver.get())->SetPrintLevel(1);
   // newton solver
   double nabstol = options["newton"]["abstol"].get<double>();
   double nreltol = options["newton"]["reltol"].get<double>();
   int nmaxiter = options["newton"]["maxiter"].get<int>();
   int nptl = options["newton"]["printlevel"].get<int>();
   newton_solver.reset(new mfem::NewtonSolver());
   newton_solver->iterative_mode = true;
   newton_solver->SetSolver(*solver);
   newton_solver->SetOperator(*res);
   newton_solver->SetPrintLevel(nptl);
   newton_solver->SetRelTol(nreltol);
   newton_solver->SetAbsTol(nabstol);
   newton_solver->SetMaxIter(nmaxiter);
   // Solve the nonlinear problem with r.h.s at 0
   mfem::Vector b;
   // mfem::Vector u_true;
   // u->GetTrueDofs(u_true);
   // newton_solver->Mult(b, *u);
   // MFEM_VERIFY(newton_solver->GetConverged(), "Newton solver did not converge.");
   // u->SetFromTrueDofs(u_true);
   clock_t start_t = clock();
   newton_solver->Mult(b, *uc);
   clock_t end_t = clock();
   double total_t = (double)(end_t - start_t) / CLOCKS_PER_SEC;
   cout << "Time for solve the nonlinear prroblem: " << total_t << "s.\n";
   MFEM_VERIFY(newton_solver->GetConverged(), "Newton solver did not converge.");
#endif
}

void AbstractSolver::solveUnsteady()
{  
   // TODO: This is not general enough.

   double t = 0.0;
   evolver->SetTime(t);
   ode_solver->Init(*evolver);

   // output the mesh and initial condition
   // TODO: need to swtich to vtk for SBP
   int precision = 14;
   // {
   //    ofstream omesh("initial.mesh");
   //    omesh.precision(precision);
   //    mesh->Print(omesh);
   //    ofstream osol("initial-sol.gf");
   //    osol.precision(precision);
   //    u->Save(osol);
   // }
   cout << "Check the inner product.\n";
   mfem::Vector test(uc->Size());
   res->Mult(*uc, test);
   double inner = (*uc) * test;
   cout << "The inner product is " << inner << '\n'; 

   bool done = false;
   double t_final = options["time-dis"]["t-final"].get<double>();
   *out << "t_final is " << t_final << '\n';
   double dt = options["time-dis"]["dt"].get<double>();
   bool calc_dt = options["time-dis"]["const-cfl"].get<bool>();
   remove("entropylog.txt");
   double entropy;
   ofstream entropylog;
   entropylog.open("entropylog.txt", fstream::app);
   entropylog << setprecision(14);
   clock_t start_t = clock();
   for (int ti = 0; !done;)
   {
      cout << "before calc entropy.\n";
      entropy = calcOutput("entropy");
      entropylog << t << ' ' << entropy << '\n';
      if (calc_dt)
      {
         dt = calcStepSize(options["time-dis"]["cfl"].get<double>());
      }
      double dt_real = min(dt, t_final - t);
<<<<<<< HEAD
      cout << "dt is " << dt << '\n';
      updateNonlinearMass(ti, dt_real, 1.0);
      cout << "nonlinear mass is updated.\n";
      //dynamic_cast<mach::ImplicitNonlinearMassEvolver*>(evolver.get())->SetParameters(dt_real, *uc);
      //dynamic_cast<mach::ImplicitNonlinearMassEvolver*>(evolver.get())->checkJacobian(pert);
=======
      // TODO: !!!!! The following does not generalize beyond midpoint !!!!!
      updateNonlinearMass(ti, 0.5*dt_real, 1.0);
>>>>>>> e376badd
      // if (ti % 10 == 0)
      // {
      //    *out << "iter " << ti << ": time = " << t << ": dt = " << dt_real
      //         << " (" << round(100 * t / t_final) << "% complete)" << endl;
      // }
      *out << "iter " << ti << ": time = " << t << ": dt = " << dt_real
              << " (" << round(100 * t / t_final) << "% complete)" << endl;
#ifdef MFEM_USE_MPI
      HypreParVector *U = u->GetTrueDofs();
      ode_solver->Step(*U, t, dt_real);
      *u = *U;
#else
      ode_solver->Step(*uc, t, dt_real);
#endif
      ti++;
      done = (t >= t_final - 1e-8 * dt);
      //std::cout << "t_final is " << t_final << ", done is " << done << std::endl;
      /*       if (done || ti % vis_steps == 0)
      {
         cout << "time step: " << ti << ", time: " << t << endl;

         if (visualization)
         {
            sout << "solution\n" << mesh << u << flush;
         }

         if (visit)
         {
            dc->SetCycle(ti);
            dc->SetTime(t);
            dc->Save();
         }
      } */
   }
   entropy = calcOutput("entropy");
   entropylog << t << ' ' << entropy << '\n';
   clock_t end_t = clock();
   double total_t = (double)(end_t - start_t) / CLOCKS_PER_SEC;
   cout << "Wall time for solving unsteady vortex problem: " << total_t << '\n';
   entropylog.close();
   printSolution("final_solution");

   // Save the final solution. This output can be viewed later using GLVis:
   // glvis -m unitGridTestMesh.msh -g adv-final.gf".
   // {
   //    ofstream osol("final.gf");
   //    osol.precision(precision);
   //    u->Save(osol);
   // }
   // // write the solution to vtk file
   // if (options["space-dis"]["basis-type"].get<string>() == "csbp")
   // {
   //    ofstream sol_ofs("final_cg.vtk");
   //    sol_ofs.precision(14);
   //    mesh->PrintVTK(sol_ofs, options["space-dis"]["degree"].get<int>() + 1);
   //    u->SaveVTK(sol_ofs, "Solution", options["space-dis"]["degree"].get<int>() + 1);
   //    sol_ofs.close();
   //    printSolution("final");
   // }
   // else if (options["space-dis"]["basis-type"].get<string>() == "dsbp")
   // {
   //    ofstream sol_ofs("final_dg.vtk");
   //    sol_ofs.precision(14);
   //    mesh->PrintVTK(sol_ofs, options["space-dis"]["degree"].get<int>() + 1);
   //    u->SaveVTK(sol_ofs, "Solution", options["space-dis"]["degree"].get<int>() + 1);
   //    sol_ofs.close();
   //    printSolution("final");
   // }
   // TODO: These mfem functions do not appear to be parallelized
}

void AbstractSolver::solveSteadyAdjoint(const std::string &fun)
{
// #ifdef MFEM_USE_MPI
//    double time_beg, time_end;
//    if (0==rank)
//    {
//       time_beg = MPI_Wtime();
//    }
// #endif
//    // Step 0: allocate the adjoint variable
//    adj.reset(new GridFunType(fes.get()));

//    // Step 1: get the right-hand side vector, dJdu, and make an appropriate
//    // alias to it, the state, and the adjoint
//    std::unique_ptr<GridFunType> dJdu(new GridFunType(fes.get()));
// #ifdef MFEM_USE_MPI
//    HypreParVector *state = u->GetTrueDofs();
//    HypreParVector *dJ = dJdu->GetTrueDofs();
//    HypreParVector *adjoint = adj->GetTrueDofs();
// #else
//    GridFunType *state = u.get();
//    GridFunType *dJ = dJdu.get();
//    GridFunType *adjoint = adj.get();
// #endif
//    output.at(fun).Mult(*state, *dJ);

//    // Step 2: get the Jacobian and transpose it
//    Operator *jac = &res->GetGradient(*state);
//    TransposeOperator jac_trans = TransposeOperator(jac);

//    // Step 3: Solve the adjoint problem
//    *out << "Solving adjoint problem:\n"
//         << "\tsolver: HypreGMRES\n"
//         << "\tprec. : Euclid ILU" << endl;
//    prec.reset(new HypreEuclid(fes->GetComm()));
//    double tol = options["adj-solver"]["tol"].get<double>();
//    int maxiter = options["adj-solver"]["maxiter"].get<int>();
//    int ptl = options["adj-solver"]["printlevel"].get<int>();
//    solver.reset(new HypreGMRES(fes->GetComm()));
//    solver->SetOperator(jac_trans);
//    dynamic_cast<mfem::HypreGMRES *>(solver.get())->SetTol(tol);
//    dynamic_cast<mfem::HypreGMRES *>(solver.get())->SetMaxIter(maxiter);
//    dynamic_cast<mfem::HypreGMRES *>(solver.get())->SetPrintLevel(ptl);
//    dynamic_cast<mfem::HypreGMRES *>(solver.get())->SetPreconditioner(*dynamic_cast<HypreSolver *>(prec.get()));
//    solver->Mult(*dJ, *adjoint);
// #ifdef MFEM_USE_MPI
//    adj->SetFromTrueDofs(*adjoint);
//    if (0==rank)
//    {
//       time_end = MPI_Wtime();
//       *out << "Time for solving adjoint is " << (time_end - time_beg) << endl;
//    }
// #endif
}

void AbstractSolver::solveUnsteadyAdjoint(const std::string &fun)
{
   throw MachException("AbstractSolver::solveUnsteadyAdjoint(fun)\n"
                       "\tnot implemented yet!");
}

double AbstractSolver::calcOutput(const std::string &fun)
{
   try
   {
      if (output.find(fun) == output.end())
      {
         cout << "Did not find " << fun << " in output map?" << endl;
      }
      return output.at(fun).GetEnergy(*uc);
   }
   catch (const std::out_of_range &exception)
   {
      std::cerr << exception.what() << endl;
   }
}

void AbstractSolver::checkJacobian(
    void (*pert_fun)(const mfem::Vector &, mfem::Vector &))
{
   // this is a specific version for gd_serial_mfem
   // and dont accept incoming changes
   // initialize some variables
   const double delta = 1e-5;
   CentGridFunction u_plus(*uc);
   CentGridFunction u_minus(*uc);
   CentGridFunction pert_vec(fes.get());
   VectorFunctionCoefficient up(num_state, pert_fun);
   pert_vec.ProjectCoefficient(up);

   // perturb in the positive and negative pert_vec directions
   u_plus.Add(delta, pert_vec);
   u_minus.Add(-delta, pert_vec);

   // Get the product using a 2nd-order finite-difference approximation
   CentGridFunction res_plus(fes.get());
   CentGridFunction res_minus(fes.get());
#ifdef MFEM_USE_MPI 
   HypreParVector *u_p = u_plus.GetTrueDofs();
   HypreParVector *u_m = u_minus.GetTrueDofs();
   HypreParVector *res_p = res_plus.GetTrueDofs();
   HypreParVector *res_m = res_minus.GetTrueDofs();
#else 
   CentGridFunction *u_p = &u_plus;
   CentGridFunction *u_m = &u_minus;
   CentGridFunction *res_p = &res_plus;
   CentGridFunction *res_m = &res_minus;
#endif
   res->Mult(*u_p, *res_p);
   res->Mult(*u_m, *res_m);
#ifdef MFEM_USE_MPI
   res_plus.SetFromTrueDofs(*res_p);
   res_minus.SetFromTrueDofs(*res_m);
#endif
   // res_plus = 1/(2*delta)*(res_plus - res_minus)
   subtract(1/(2*delta), res_plus, res_minus, res_plus);

   // Get the product directly using Jacobian from GetGradient
   CentGridFunction jac_v(fes.get());
#ifdef MFEM_USE_MPI
   HypreParVector *u_true = u->GetTrueDofs();
   HypreParVector *pert = pert_vec.GetTrueDofs();
   HypreParVector *prod = jac_v.GetTrueDofs();
#else
   CentGridFunction *u_true = uc.get();
   CentGridFunction *pert = &pert_vec;
   CentGridFunction *prod = &jac_v;
#endif
   mfem::Operator &jac = res->GetGradient(*u_true);
   jac.Mult(*pert, *prod);
#ifdef MFEM_USE_MPI 
   jac_v.SetFromTrueDofs(*prod);
#endif 

   // check the difference norm
   jac_v -= res_plus;
   double error = calcInnerProduct(jac_v, jac_v);
   *out << "The Jacobian product error norm is " << sqrt(error) << endl;
}

} // namespace mach<|MERGE_RESOLUTION|>--- conflicted
+++ resolved
@@ -789,16 +789,8 @@
          dt = calcStepSize(options["time-dis"]["cfl"].get<double>());
       }
       double dt_real = min(dt, t_final - t);
-<<<<<<< HEAD
-      cout << "dt is " << dt << '\n';
-      updateNonlinearMass(ti, dt_real, 1.0);
-      cout << "nonlinear mass is updated.\n";
-      //dynamic_cast<mach::ImplicitNonlinearMassEvolver*>(evolver.get())->SetParameters(dt_real, *uc);
-      //dynamic_cast<mach::ImplicitNonlinearMassEvolver*>(evolver.get())->checkJacobian(pert);
-=======
       // TODO: !!!!! The following does not generalize beyond midpoint !!!!!
       updateNonlinearMass(ti, 0.5*dt_real, 1.0);
->>>>>>> e376badd
       // if (ti % 10 == 0)
       // {
       //    *out << "iter " << ti << ": time = " << t << ": dt = " << dt_real
