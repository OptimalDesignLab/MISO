--- conflicted
+++ resolved
@@ -897,7 +897,6 @@
    }
 }
 
-<<<<<<< HEAD
 void AbstractSolver::setMeshCoordinates(mfem::Vector &coords)
 {
    /// Added `EnsureNodes` to `constructMesh`
@@ -922,7 +921,8 @@
    mesh_gf->Print();
    // mesh_gf->MakeRef(coords, 0);
    mesh_gf->MakeRef(coords, 0);
-=======
+}
+
 void AbstractSolver::setUpExternalFields()
 {
    if (options.contains("external-fields"))
@@ -933,7 +933,6 @@
          res_fields.emplace(field, nullptr);
       }
    }
->>>>>>> d115d48a
 }
 
 void AbstractSolver::addMassIntegrators(double alpha)
@@ -1431,12 +1430,12 @@
    *out << "The Jacobian product error norm is " << sqrt(error) << endl;
 }
 
-<<<<<<< HEAD
 mfem::Vector* AbstractSolver::getMeshSensitivities()
 {
    throw MachException("AbstractSolver::getMeshSensitivities\n"
                        "\tnot implemented yet!");
-=======
+}
+
 HypreParVector* AbstractSolver::vectorJacobianProduct(std::string field,
                                                       ParGridFunction &seed)
 {
@@ -1465,7 +1464,6 @@
                                         ParGridFunction *field)
 {
    func_fields.at(fun).at(name) = field;
->>>>>>> d115d48a
 }
 
 } // namespace mach