--- conflicted
+++ resolved
@@ -195,43 +195,6 @@
    comm = MPI_COMM_WORLD; // TODO: how to pass communicator as an argument?
    MPI_Comm_rank(comm, &rank);
 #ifdef MFEM_USE_PUMI // if using pumi mesh
-<<<<<<< HEAD
-//    if (smesh != nullptr)
-//    {
-//       throw MachException("AbstractSolver::constructMesh(smesh)\n"
-//                           "\tdo not provide smesh when using PUMI!");                   
-//    }
-//    // problem with using these in loadMdsMesh
-//    std::cout << options["model-file"].get<string>().c_str() << std::endl;
-//    const char *model_file = options["model-file"].get<string>().c_str();
-//    const char *mesh_file = options["mesh"]["file"].get<string>().c_str();
-//    PCU_Comm_Init();
-// #ifdef MFEM_USE_SIMMETRIX
-//    Sim_readLicenseFile(0);
-//    gmi_sim_start();
-//    gmi_register_sim();
-// #endif
-//    gmi_register_mesh();
-//    pumi_mesh = apf::loadMdsMesh(options["model-file"].get<string>().c_str(),
-//                                 options["mesh"]["file"].get<string>().c_str());
-//    int mesh_dim = pumi_mesh->getDimension();
-//    int nEle = pumi_mesh->count(mesh_dim);
-//    int ref_levels = (int)floor(log(10000. / nEle) / log(2.) / mesh_dim);
-//    // Perform Uniform refinement
-//    // if (ref_levels > 1)
-//    // {
-//    //    ma::Input* uniInput = ma::configureUniformRefine(pumi_mesh, ref_levels);
-//    //    ma::adapt(uniInput);
-//    // }
-//    pumi_mesh->verify();
-//    mesh.reset(new MeshType(comm, pumi_mesh));
-//    PCU_Comm_Free();
-// #ifdef MFEM_USE_SIMMETRIX
-//    gmi_sim_stop();
-//    Sim_unregisterAllKeys();
-// #endif
-// #else
-=======
    if (smesh != nullptr)
    {
       throw MachException("AbstractSolver::constructMesh(smesh)\n"
@@ -363,7 +326,6 @@
    gmi_egads_stop();
 #endif
 #else
->>>>>>> c98511c7
    mesh.reset(new MeshType(comm, *smesh));
 #endif //MFEM_USE_PUMI
 #else
