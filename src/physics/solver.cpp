#include "solver.hpp"

#include <fstream>
#include <iostream>

#ifdef MFEM_USE_PUMI

#include "apfMDS.h"
#include "PCU.h"
#include "apfConvert.h"
#include "crv.h"
#include "gmi_mesh.h"
#include "gmi_null.h"

#ifdef MFEM_USE_SIMMETRIX
#include "SimUtil.h"
#include "gmi_sim.h"
#endif // MFEM_USE_SIMMETRIX

#ifdef MFEM_USE_EGADS
#include "gmi_egads.h"
#endif // MFEM_USE_EGADS

#endif // MFEM_USE_PUMI

#include "utils.hpp"
#include "default_options.hpp"
#include "solver.hpp"
#include "sbp_fe.hpp"
#include "evolver.hpp"
#include "diag_mass_integ.hpp"
#include "material_library.hpp"


using namespace std;
using namespace mfem;

/// anonymous namespace for this function so it's only available in this file
#ifdef MFEM_USE_PUMI
namespace
{
/// function to figure out if tet element is next to a model surface
bool isBoundaryTet(apf::Mesh2* m, apf::MeshEntity* e)
{
   apf::MeshEntity* dfs[12];
   int nfs = m->getDownward(e, 2, dfs);
   for (int i = 0; i < nfs; i++)
   {
      int mtype = m->getModelType(m->toModel(dfs[i]));
      if (mtype == 2)
         return true;
   }
   return false;
}
} // anonymous namespace

namespace mach
{
/// specifies how to delete a PUMI mesh so that the PUMI mesh can be stored in
/// a unique_ptr and safely deleted
/*struct pumiDeleter
{
   void operator()(apf::Mesh2* mesh) const
   {
      mesh->destroyNative();
      apf::destroyMesh(mesh);
      PCU_Comm_Free();
#ifdef MFEM_USE_SIMMETRIX
      gmi_sim_stop();
      Sim_unregisterAllKeys();
#endif // MFEM_USE_SIMMETRIX

#ifdef MFEM_USE_EGADS
      gmi_egads_stop();
#endif // MFEM_USE_EGADS
   }
};
*/
} // namespace mach
#endif

namespace mach
{

adept::Stack AbstractSolver::diff_stack;

AbstractSolver::AbstractSolver(const string &opt_file_name,
                                    unique_ptr<Mesh> smesh)
{
   nlohmann::json file_options;
   ifstream options_file(opt_file_name);
   options_file >> file_options;
   initBase(file_options, move(smesh));
}

AbstractSolver::AbstractSolver(const nlohmann::json &file_options,
                               unique_ptr<Mesh> smesh)
{
   initBase(file_options, move(smesh));
}

AbstractSolver::AbstractSolver(const string &opt_file_name)
{
   nlohmann::json file_options;
   ifstream options_file(opt_file_name);
   options_file >> file_options;

   // Set the options; the defaults are overwritten by the values in the file
   // using the merge_patch method
#ifdef MFEM_USE_MPI
   comm = MPI_COMM_WORLD; // TODO: how to pass as an argument?
   MPI_Comm_rank(comm, &rank);
#else
   rank = 0; // serial case
#endif
   out = getOutStream(rank);
   options = default_options;
   options.merge_patch(file_options);
   *out << setw(3) << options << endl;
}

void AbstractSolver::initBase(const nlohmann::json &file_options,
                              std::unique_ptr<Mesh> smesh)
{
// Set the options; the defaults are overwritten by the values in the file
// using the merge_patch method
#ifdef MFEM_USE_MPI
   comm = MPI_COMM_WORLD; // TODO: how to pass as an argument?
   MPI_Comm_rank(comm, &rank);
#else
   rank = 0; // serial case
#endif
   out = getOutStream(rank);
   options = default_options;
   options.merge_patch(file_options);
   *out << setw(3) << options << endl;

<<<<<<< HEAD
=======
	materials = material_library;

>>>>>>> 2080d24f
   constructMesh(move(smesh));
   int dim = mesh->Dimension();
   *out << "problem space dimension = " << dim << endl;
   // Define the ODE solver used for time integration (possibly not used)
   ode_solver = NULL;
   *out << "ode-solver type = "
        << options["time-dis"]["ode-solver"].template get<string>() << endl;
   if (options["time-dis"]["ode-solver"].template get<string>() == "RK1")
   {
      ode_solver.reset(new ForwardEulerSolver);
   }
   else if (options["time-dis"]["ode-solver"].template get<string>() == "RK4")
   {
      ode_solver.reset(new RK4Solver);
   }
   else if (options["time-dis"]["ode-solver"].template get<string>() == "MIDPOINT")
   {
      ode_solver.reset(new ImplicitMidpointSolver);
   }
   else if (options["time-dis"]["ode-solver"].get<string>() == "RRK")
   {
      ode_solver.reset(new RRKImplicitMidpointSolver);
   }
   else
   {
      throw MachException("Unknown ODE solver type " +
                          options["time-dis"]["ode-solver"].template get<string>());
      // TODO: parallel exit
   }

   // Refine the mesh here, or have a separate member function?
   for (int l = 0; l < options["mesh"]["refine"].template get<int>(); l++)
   {
      mesh->UniformRefinement();
   }

   int fe_order = options["space-dis"]["degree"].template get<int>();
   std::string basis_type = options["space-dis"]["basis-type"].template get<string>();
   bool galerkin_diff = options["space-dis"].value("GD", false);
   // Define the SBP elements and finite-element space; eventually, we will want
   // to have a case or if statement here for both CSBP and DSBP, and (?) standard FEM.
   // and here it is for first two
   if (basis_type == "csbp")
   {
      fec.reset(new SBPCollection(fe_order, dim));
   }
   else if (basis_type == "dsbp" || galerkin_diff)
   {
      fec.reset(new DSBPCollection(fe_order, dim));
   }
   else if (basis_type == "nedelec")
   {
      fec.reset(new ND_FECollection(fe_order, dim));
      // mesh->ReorientTetMesh();
   }
   else if (basis_type == "H1")
   {
      fec.reset(new H1_FECollection(fe_order, dim));
   }
}

void AbstractSolver::initDerived()
{
   // define the number of states, the fes, and the state grid function
   num_state = this->getNumState(); // <--- this is a virtual fun
   *out << "Num states = " << num_state << endl;
   fes.reset(new SpaceType(mesh.get(), fec.get(), num_state,
                   Ordering::byVDIM));
   u.reset(new GridFunType(fes.get()));
#ifdef MFEM_USE_MPI
   *out << "Number of finite element unknowns: " << fes->GlobalTrueVSize() << endl;
#else
   *out << "Number of finite element unknowns: "
        << fes->GetTrueVSize() << endl;
#endif

   double alpha = 1.0;

   /// construct coefficients before nonlinear/bilinear forms
   constructCoefficients();

<<<<<<< HEAD
   // set nonlinear mass matrix form
   nonlinear_mass.reset(new NonlinearFormType(fes.get()));

=======
   // need to set this before adding boundary integrators
   auto &bcs = options["bcs"];
   bndry_marker.resize(bcs.size());

   // set up the mass matrix for unsteady problems
   if (!options["steady"].get<bool>())
   {
      mass.reset(new BilinearFormType(fes.get()));
      addMassVolumeIntegrators();
      mass->Assemble(0);
      mass->Finalize();
   }

   /// TODO: look at partial assembly
   stiff.reset(new BilinearFormType(fes.get()));
   addStiffVolumeIntegrators(alpha);
   addStiffBoundaryIntegrators(alpha);
   addStiffInterfaceIntegrators(alpha);
   stiff->Assemble(0);
   stiff->Finalize();

   /// TODO: make this work for a grid function as well as a linear form
   load.reset(new LinearFormType(fes.get()));
   addLoadVolumeIntegrators(alpha);
   addLoadBoundaryIntegrators(alpha);
   addLoadInterfaceIntegrators(alpha);
   load->Assemble();

   /// TODO: look at partial assembly
>>>>>>> 2080d24f
   // set up the spatial semi-linear form
   res.reset(new NonlinearFormType(fes.get()));
   addVolumeIntegrators(alpha);
   addBoundaryIntegrators(alpha);
   addInterfaceIntegrators(alpha);

   // This just lists the boundary markers for debugging purposes
   if (0 == rank)
   {
      for (unsigned k = 0; k < bndry_marker.size(); ++k)
      {
         cout << "boundary_marker[" << k << "]: ";
         for (int i = 0; i < bndry_marker[k].Size(); ++i)
         {
            cout << bndry_marker[k][i] << " ";
         }
         cout << endl;
      }
   }

   // add the output functional QoIs 
   auto &fun = options["outputs"];
   using json_iter = nlohmann::json::iterator;
   int num_bndry_outputs = 0;
   for (json_iter it = fun.begin(); it != fun.end(); ++it) {
      if (it->is_array()) ++num_bndry_outputs;
   }
   output_bndry_marker.resize(num_bndry_outputs);
   addOutputs(); // virtual function

   // define the time-dependent operator
#ifdef MFEM_USE_MPI
   // The parallel bilinear forms return a pointer that this solver owns
   if (!options["steady"].get<bool>())
      mass_matrix.reset(mass->ParallelAssemble());
   stiffness_matrix.reset(stiff->ParallelAssemble());
#else
   if (!options["steady"].get<bool>())
      mass_matrix.reset(new MatrixType(mass->SpMat()));
   stiffness_matrix.reset(new MatrixType(stiff->SpMat()));
#endif
<<<<<<< HEAD
   const string odes = options["time-dis"]["ode-solver"].get<string>();
   if (odes == "RK1" || odes == "RK4")
   {
      evolver.reset(new NonlinearEvolver(*mass_matrix, *res, -1.0));
   }
   else if (odes == "MIDPOINT")
   {
      //evolver.reset(new ImplicitNonlinearMassEvolver(*nonlinear_mass, *res, -1.0));
      evolver.reset(new ImplicitNonlinearEvolver(*mass_matrix, *res, this, -1.0));
   }
   else if (odes == "RRK")
   {
      evolver.reset(
          new ImplicitNonlinearMassEvolver(*nonlinear_mass, *res,
                                           output.at("entropy"), -1.0));
   }
=======

   /// check to see if the nonlinear residual has any domain integrators added
   // int num_dnfi = res->GetDNFI()->Size();
   // bool nonlinear = num_dnfi > 0 ? true : false;

   // const string odes = options["time-dis"]["ode-solver"].get<string>();
   // if (odes == "RK1" || odes == "RK4")
   // {
   //    if (nonlinear)
   //       evolver.reset(new NonlinearEvolver(*mass_matrix, *res, -1.0));
   //    else
   //       evolver.reset(new LinearEvolver(*mass_matrix, *stiffness_matrix, *out));
   // }
   // else
   // {
   //    if (nonlinear)
   //       evolver.reset(new ImplicitNonlinearEvolver(*mass_matrix, *res, -1.0));
   //    else
   //    {
   //       /// TODO: revisit this -> evolvers shouldn't need options file
   //       std::string opt_file_name = "options";
   //       evolver.reset(new ImplicitLinearEvolver(opt_file_name, *mass_matrix, *stiffness_matrix, *load, *out));
   //    }
   // }

   // constructLinearSolver(options["lin-solver"]);
   // constructNewtonSolver();

   if (!options["steady"].get<bool>())
      constructEvolver();
>>>>>>> 2080d24f

}

AbstractSolver::~AbstractSolver()
{
   *out << "Deleting Abstract Solver..." << endl;
}

void AbstractSolver::constructMesh(unique_ptr<Mesh> smesh)
{
   std::string mesh_file = options["mesh"]["file"].template get<string>();
   std::string mesh_ext;
   size_t i = mesh_file.rfind('.', mesh_file.length());
   if (i != string::npos) {
      mesh_ext = (mesh_file.substr(i+1, mesh_file.length() - i));
   }
   else
   {
      throw MachException("AbstractSolver::constructMesh(smesh)\n"
                        "\tMesh file has no extension!\n");
   }

   /// if serial mesh passed in, use that
   if (smesh != nullptr)
   {
#ifdef MFEM_USE_MPI
      comm = MPI_COMM_WORLD; // TODO: how to pass communicator as an argument?
      MPI_Comm_rank(comm, &rank);
      mesh.reset(new MeshType(comm, *smesh));
#else
      mesh.reset(new MeshType(*smesh));
#endif
   }
   /// native MFEM mesh
   else if (mesh_ext == "mesh")
   {
      // // read in the serial mesh
      // if (smesh == nullptr)
      // {
         smesh.reset(new Mesh(mesh_file.c_str(), 1, 1));
      // }

#ifdef MFEM_USE_MPI
      comm = MPI_COMM_WORLD; // TODO: how to pass communicator as an argument?
      MPI_Comm_rank(comm, &rank);
      mesh.reset(new MeshType(comm, *smesh));
#else
      mesh.reset(new MeshType(*smesh));
#endif
   }
   /// PUMI mesh
   else if (mesh_ext == "smb")
   {
      constructPumiMesh();
   }
}

void AbstractSolver::constructPumiMesh()
{
#ifdef MFEM_USE_PUMI // if using pumi mesh
   comm = MPI_COMM_WORLD; // TODO: how to pass communicator as an argument?
   MPI_Comm_rank(comm, &rank);   // problem with using these in loadMdsMesh
   *out << options["mesh"]["model-file"].get<string>().c_str() << std::endl;
   std::string model_file = options["mesh"]["model-file"].get<string>();
   std::string mesh_file = options["mesh"]["file"].get<string>();
   PCU_Comm_Init();
#ifdef MFEM_USE_SIMMETRIX
   Sim_readLicenseFile(0);
   gmi_sim_start();
   gmi_register_sim();
#endif
#ifdef MFEM_USE_EGADS
   gmi_egads_start();
   gmi_register_egads();
#endif
   gmi_register_mesh();
   pumi_mesh.reset(apf::loadMdsMesh(model_file.c_str(), mesh_file.c_str()));
   // int mesh_dim = pumi_mesh->getDimension();
   // int nEle = pumi_mesh->count(mesh_dim);
   // int ref_levels = (int)floor(log(10000. / nEle) / log(2.) / mesh_dim);
   // Perform Uniform refinement
   // if (ref_levels > 1)
   // {
   //    ma::Input* uniInput = ma::configureUniformRefine(pumi_mesh, ref_levels);
   //    ma::adapt(uniInput);
   // }

   /// TODO: change this to use options
   /// If it is higher order change shape
   // int order = options["space-dis"]["degree"].template get<int>();
   // if (order > 1)
   // {
   //     crv::BezierCurver bc(pumi_mesh, order, 2);
   //     bc.run();
   // }

   pumi_mesh->verify();

   apf::Numbering* aux_num = apf::createNumbering(pumi_mesh.get(), "aux_numbering",
                                                  pumi_mesh->getShape(), 1);

   apf::MeshIterator* it = pumi_mesh->begin(0);
   apf::MeshEntity* v;
   int count = 0;
   while ((v = pumi_mesh->iterate(it)))
   {
     apf::number(aux_num, v, 0, 0, count++);
   }
   pumi_mesh->end(it);

   mesh.reset(new ParPumiMesh(comm, pumi_mesh.get()));

   it = pumi_mesh->begin(pumi_mesh->getDimension());
   count = 0;
   while ((v = pumi_mesh->iterate(it)))
   {
     if (count > 10) break;
     printf("at element %d =========\n", count);
     if (isBoundaryTet(pumi_mesh.get(), v))
       printf("tet is connected to the boundary\n");
     else
       printf("tet is NOT connected to the boundary\n");
     apf::MeshEntity* dvs[12];
     int nd = pumi_mesh->getDownward(v, 0, dvs);
     for (int i = 0; i < nd; i++) {
       int id = apf::getNumber(aux_num, dvs[i], 0, 0);
       printf("%d ", id);
     }
     printf("\n");
     Array<int> mfem_vs;
     mesh->GetElementVertices(count, mfem_vs);
     for (int i = 0; i < mfem_vs.Size(); i++) {
       printf("%d ", mfem_vs[i]);
     }
     printf("\n");
     printf("=========\n");
     count++;
   }

   /// Add attributes based on reverse classification
   // Boundary faces
   int dim = mesh->Dimension();
   apf::MeshIterator* itr = pumi_mesh->begin(dim-1);
   apf::MeshEntity* ent ;
   int ent_cnt = 0;
   while ((ent = pumi_mesh->iterate(itr)))
   {
      apf::ModelEntity *me = pumi_mesh->toModel(ent);
      if (pumi_mesh->getModelType(me) == (dim-1))
      {
         //Get tag from model by  reverse classification
         int tag = pumi_mesh->getModelTag(me);
         (mesh->GetBdrElement(ent_cnt))->SetAttribute(tag);
         ent_cnt++;
      }
   }
   pumi_mesh->end(itr);  
   
   // Volume faces
   itr = pumi_mesh->begin(dim);
   ent_cnt = 0;
   while ((ent = pumi_mesh->iterate(itr)))
   {
       apf::ModelEntity *me = pumi_mesh->toModel(ent);
       int tag = pumi_mesh->getModelTag(me);
       mesh->SetAttribute(ent_cnt, tag);
       ent_cnt++;
   }
   pumi_mesh->end(itr);
   
   // Apply the attributes
   mesh->SetAttributes();
#else
   throw MachException("AbstractSolver::constructPumiMesh()\n"
                       "\tMFEM was not built with PUMI!\n"
                       "\trecompile MFEM with PUMI\n");
#endif // MFEM_USE_PUMI
}

void AbstractSolver::setInitialCondition(
    void (*u_init)(const Vector &, Vector &))
{
   // TODO: Need to verify that this is ok for scalar fields
   VectorFunctionCoefficient u0(num_state, u_init);
   u->ProjectCoefficient(u0);
   // DenseMatrix vals;
   // Vector uj;
   // for (int i = 0; i < fes->GetNE(); i++)
   // {
   //    const FiniteElement *fe = fes->GetFE(i);
   //    const IntegrationRule *ir = &(fe->GetNodes());
   //    ElementTransformation *T = fes->GetElementTransformation(i);
   //    u->GetVectorValues(*T, *ir, vals);
   //    for (int j = 0; j < ir->GetNPoints(); j++)
   //    {
   //       vals.GetColumnReference(j, uj);
   //       cout << "uj = " << uj(0) << ", " << uj(1) << ", " << uj(2) << ", " << uj(3) << endl;
   //    }
   // }
}

void AbstractSolver::setInitialCondition(
    double (*u_init)(const Vector &))
{
   FunctionCoefficient u0(u_init);
   u->ProjectCoefficient(u0);
}

void AbstractSolver::setInitialCondition(const Vector &uic)
{
   // TODO: Need to verify that this is ok for scalar fields
   VectorConstantCoefficient u0(uic);
   u->ProjectCoefficient(u0);
}

double AbstractSolver::calcInnerProduct(const GridFunType &x, const GridFunType &y)
{
   double loc_prod = 0.0;
   const FiniteElement *fe;
   ElementTransformation *T;
   DenseMatrix x_vals, y_vals;
   // calculate the L2 inner product for component index `entry`
   for (int i = 0; i < fes->GetNE(); i++)
   {
      fe = fes->GetFE(i);
      const IntegrationRule *ir = &(fe->GetNodes());
      T = fes->GetElementTransformation(i);
      x.GetVectorValues(*T, *ir, x_vals);
      y.GetVectorValues(*T, *ir, y_vals);
      for (int j = 0; j < ir->GetNPoints(); j++)
      {
         const IntegrationPoint &ip = ir->IntPoint(j);
         T->SetIntPoint(&ip);
         double node_prod = 0.0;
         for (int n = 0; n < num_state; ++n)
         {
            node_prod += x_vals(n,j)*y_vals(n,j);
         }
         loc_prod += ip.weight * T->Weight() * node_prod;
      }
   }
   double prod;
#ifdef MFEM_USE_MPI
   MPI_Allreduce(&loc_prod, &prod, 1, MPI_DOUBLE, MPI_SUM, comm);
#else
   prod = loc_prod;
#endif
   return prod;
}

double AbstractSolver::calcL2Error(double (*u_exact)(const Vector &))
{
   return calcL2Error(u.get(), u_exact);
}

double AbstractSolver::calcL2Error(
    void (*u_exact)(const Vector &, Vector &), int entry)
{
   return calcL2Error(u.get(), u_exact, entry);
}

double AbstractSolver::calcL2Error(GridFunType *field,
    double (*u_exact)(const Vector &))
{
   // TODO: need to generalize to parallel
   FunctionCoefficient exsol(u_exact);
   FiniteElementSpace *fe_space = field->FESpace();

   const char* name = fe_space->FEColl()->Name();

   double loc_norm = 0.0;
   const FiniteElement *fe;
   ElementTransformation *T;
   Vector shape;
   Array<int> vdofs;

   // sum up the L2 error over all states
   for (int i = 0; i < fe_space->GetNE(); i++)
   {
      fe = fe_space->GetFE(i);
      const IntegrationRule *ir;
      if (!strncmp(name, "SBP", 3) || !strncmp(name, "DSBP", 4))
      {        
         ir = &(fe->GetNodes());
      }
      else
      {
         int intorder = 2*fe->GetOrder() + 1;
         ir = &(IntRules.Get(fe->GetGeomType(), intorder));
      }
      int fdof = fe->GetDof();
      T = fe_space->GetElementTransformation(i);
      shape.SetSize(fdof);
      fes->GetElementVDofs(i, vdofs);
      for (int j = 0; j < ir->GetNPoints(); j++)
      {
         const IntegrationPoint &ip = ir->IntPoint(j);
         fe->CalcShape(ip, shape);


         double a = 0;
         for (int k = 0; k < fdof; k++)
            if (vdofs[k] >= 0)
            {
               a += (*field)(vdofs[k]) * shape(k);
            }
            else
            {
               a -= (*field)(-1-vdofs[k]) * shape(k);
            }
         T->SetIntPoint(&ip);
         a -= exsol.Eval(*T, ip);
         loc_norm += ip.weight * T->Weight() * a * a;
      }
   }

   double norm;
#ifdef MFEM_USE_MPI
   MPI_Allreduce(&loc_norm, &norm, 1, MPI_DOUBLE, MPI_SUM, comm);
#else
   norm = loc_norm;
#endif
   if (norm < 0.0) // This was copied from mfem...should not happen for us
   {
      return -sqrt(-norm);
   }
   return sqrt(norm);
}

double AbstractSolver::calcL2Error(GridFunType *field,
    void (*u_exact)(const Vector &, Vector &), int entry)
{
   // TODO: need to generalize to parallel
   VectorFunctionCoefficient exsol(num_state, u_exact);
   FiniteElementSpace *fe_space = field->FESpace();

   const char* name = fe_space->FEColl()->Name();

   double loc_norm = 0.0;
   const FiniteElement *fe;
   ElementTransformation *T;
   DenseMatrix vals, exact_vals;
   Vector loc_errs;

   if (entry < 0)
   {
      // sum up the L2 error over all states
      for (int i = 0; i < fe_space->GetNE(); i++)
      {
         fe = fe_space->GetFE(i);
         const IntegrationRule *ir;
         if (!strncmp(name, "SBP", 3) || !strncmp(name, "DSBP", 4))
         {        
            ir = &(fe->GetNodes());
         }
         else
         {
            int intorder = 2*fe->GetOrder() + 1;
            ir = &(IntRules.Get(fe->GetGeomType(), intorder));
         }
         T = fe_space->GetElementTransformation(i);
         field->GetVectorValues(*T, *ir, vals);
         exsol.Eval(exact_vals, *T, *ir);
         vals -= exact_vals;
         loc_errs.SetSize(vals.Width());
         vals.Norm2(loc_errs);
         for (int j = 0; j < ir->GetNPoints(); j++)
         {
            const IntegrationPoint &ip = ir->IntPoint(j);
            T->SetIntPoint(&ip);
            loc_norm += ip.weight * T->Weight() * (loc_errs(j) * loc_errs(j));
         }
      }
   }
   else
   {
      // calculate the L2 error for component index `entry`
      for (int i = 0; i < fe_space->GetNE(); i++)
      {
         fe = fe_space->GetFE(i);
         const IntegrationRule *ir;
         if (!strncmp(name, "SBP", 3) || !strncmp(name, "DSBP", 4))
         {        
            ir = &(fe->GetNodes());
         }
         else
         {
            int intorder = 2*fe->GetOrder() + 1;
            ir = &(IntRules.Get(fe->GetGeomType(), intorder));
         }
         T = fe_space->GetElementTransformation(i);
         field->GetVectorValues(*T, *ir, vals);
         exsol.Eval(exact_vals, *T, *ir);
         vals -= exact_vals;
         loc_errs.SetSize(vals.Width());
         vals.GetRow(entry, loc_errs);
         for (int j = 0; j < ir->GetNPoints(); j++)
         {
            const IntegrationPoint &ip = ir->IntPoint(j);
            T->SetIntPoint(&ip);
            loc_norm += ip.weight * T->Weight() * (loc_errs(j) * loc_errs(j));
         }
      }
   }
   double norm;
#ifdef MFEM_USE_MPI
   MPI_Allreduce(&loc_norm, &norm, 1, MPI_DOUBLE, MPI_SUM, comm);
#else
   norm = loc_norm;
#endif
   if (norm < 0.0) // This was copied from mfem...should not happen for us
   {
      return -sqrt(-norm);
   }
   return sqrt(norm);
}

double AbstractSolver::calcResidualNorm()
{
   GridFunType r(fes.get());
   double res_norm;
#ifdef MFEM_USE_MPI
   HypreParVector *U = u->GetTrueDofs();
   HypreParVector *R = r.GetTrueDofs();
   res->Mult(*U, *R);   
   double loc_norm = (*R)*(*R);
   MPI_Allreduce(&loc_norm, &res_norm, 1, MPI_DOUBLE, MPI_SUM, comm);
#else
   res->Mult(*u, r);
   res_norm = r*r;
#endif
   res_norm = sqrt(res_norm);
   return res_norm;
}

double AbstractSolver::calcStepSize(double cfl) const
{
   throw MachException("AbstractSolver::calcStepSize(cfl)\n"
                       "\tis not implemented for this class!");
}

void AbstractSolver::printSolution(const std::string &file_name,
                                   int refine)
{
   // TODO: These mfem functions do not appear to be parallelized
   ofstream sol_ofs(file_name + ".vtk");
   sol_ofs.precision(14);
   // if (refine == -1)
   // {
   //    refine = options["space-dis"]["degree"].get<int>();
   // }
   mesh->PrintVTK(sol_ofs, 0);
   u->SaveVTK(sol_ofs, "Solution", 0);
   sol_ofs.close();
}

void AbstractSolver::printAdjoint(const std::string &file_name,
                                  int refine)
{
   // TODO: These mfem functions do not appear to be parallelized
   ofstream adj_ofs(file_name + ".vtk");
   adj_ofs.precision(14);
   if (refine == -1)
   {
      refine = options["space-dis"]["degree"].get<int>() + 1;
   }
   mesh->PrintVTK(adj_ofs, refine);
   adj->SaveVTK(adj_ofs, "Adjoint", refine);
   adj_ofs.close();
}

void AbstractSolver::printResidual(const std::string &file_name,
                                        int refine)
{
   GridFunType r(fes.get());
#ifdef MFEM_USE_MPI
   HypreParVector *U = u->GetTrueDofs();
   res->Mult(*U, r);
#else
   res->Mult(*u, r);
#endif
   // TODO: These mfem functions do not appear to be parallelized
   ofstream res_ofs(file_name + ".vtk");
   res_ofs.precision(14);
   if (refine == -1)
   {
      refine = options["space-dis"]["degree"].get<int>() + 1;
   }
   mesh->PrintVTK(res_ofs, refine);
   r.SaveVTK(res_ofs, "Residual", refine);
   res_ofs.close();
}

void AbstractSolver::printFields(const std::string &file_name,
                                 std::vector<GridFunType*> fields,
                                 std::vector<std::string> names,
                                 int refine)
{
   if (fields.size() != names.size())
   {
      throw MachException(
         "Must supply a name for each grid function to print!");
   }
   // TODO: These mfem functions do not appear to be parallelized
   ofstream sol_ofs(file_name + ".vtk");
   sol_ofs.precision(14);
   if (refine == -1)
   {
      refine = options["space-dis"]["degree"].get<int>() + 1;
   }
   mesh->PrintVTK(sol_ofs, refine);
   for (unsigned i = 0; i < fields.size(); ++i)
   {
      fields[i]->SaveVTK(sol_ofs, names[i], refine);
   }
   sol_ofs.close();
}

std::vector<GridFunType*> AbstractSolver::getFields()
{
   return {u.get()};
}

void AbstractSolver::solveForState()
{
   if (options["steady"].get<bool>() == true)
   {
      solveSteady();
   }
   else
   {
      solveUnsteady();
   }
}

void AbstractSolver::solveForAdjoint(const std::string &fun)
{
   if (options["steady"].get<bool>() == true)
   {
      solveSteadyAdjoint(fun);
   }
   else 
   {
      solveUnsteadyAdjoint(fun);
   }
}

void AbstractSolver::addMassVolumeIntegrators()
{
   const char* name = fes->FEColl()->Name();
   if (!strncmp(name, "SBP", 3) || !strncmp(name, "DSBP", 4))
   {
      mass->AddDomainIntegrator(new DiagMassIntegrator(num_state));
   }
   else
   {
      mass->AddDomainIntegrator(new MassIntegrator());
   }
}

void AbstractSolver::setEssentialBoundaries()
{
   auto &bcs = options["bcs"];

   if (bcs.find("essential") != bcs.end())
   {
      auto tmp = bcs["essential"].get<vector<int>>();
      ess_bdr.SetSize(tmp.size(), 0);
      ess_bdr.Assign(tmp.data());
   }
   /// otherwise mark all attributes as nonessential
   else
   {
      if (mesh->bdr_attributes) // some meshes may not have boundary attributes
      {
         ess_bdr.SetSize(mesh->bdr_attributes.Max());
         ess_bdr = 0;
      }
   }
   Array<int> ess_tdof_list;
   fes->GetEssentialTrueDofs(ess_bdr, ess_tdof_list);
   res->SetEssentialTrueDofs(ess_tdof_list);
}

void AbstractSolver::solveSteady()
{

#ifdef MFEM_USE_MPI
   double t1, t2;
   if (0==rank)
   {
      t1 = MPI_Wtime();
   }
#ifdef MFEM_USE_PETSC
   // Get the PetscSolver option
   *out << "Petsc solver with lu preconditioner.\n";
   double abstol = options["petscsolver"]["abstol"].get<double>();
   double reltol = options["petscsolver"]["reltol"].get<double>();
   int maxiter = options["petscsolver"]["maxiter"].get<int>();
   int ptl = options["petscsolver"]["printlevel"].get<int>();

   solver.reset(new mfem::PetscLinearSolver(fes->GetComm(), "solver_", 0));
   prec.reset(new mfem::PetscPreconditioner(fes->GetComm(), "prec_"));
   dynamic_cast<mfem::PetscLinearSolver *>(solver.get())->SetPreconditioner(*prec);

   dynamic_cast<mfem::PetscSolver *>(solver.get())->SetAbsTol(abstol);
   dynamic_cast<mfem::PetscSolver *>(solver.get())->SetRelTol(reltol);
   dynamic_cast<mfem::PetscSolver *>(solver.get())->SetMaxIter(maxiter);
   dynamic_cast<mfem::PetscSolver *>(solver.get())->SetPrintLevel(ptl);
   *out << "Petsc Solver set.\n";
   //Get the newton solver options
   double nabstol = options["newton"]["abstol"].get<double>();
   double nreltol = options["newton"]["reltol"].get<double>();
   int nmaxiter = options["newton"]["maxiter"].get<int>();
   int nptl = options["newton"]["printlevel"].get<int>();
   newton_solver.reset(new mfem::NewtonSolver(fes->GetComm()));
   newton_solver->iterative_mode = true;
   newton_solver->SetSolver(*solver);
   newton_solver->SetOperator(*res);
   newton_solver->SetAbsTol(nabstol);
   newton_solver->SetRelTol(nreltol);
   newton_solver->SetMaxIter(nmaxiter);
   newton_solver->SetPrintLevel(nptl);
   *out << "Newton solver is set.\n";
   // Solve the nonlinear problem with r.h.s at 0
   mfem::Vector b;
   mfem::Vector u_true;
   u->GetTrueDofs(u_true);
   newton_solver->Mult(b, u_true);
   MFEM_VERIFY(newton_solver->GetConverged(), "Newton solver did not converge.");
   u->SetFromTrueDofs(u_true);
#else
   // Hypre solver section
   *out << "HypreGMRES Solver with euclid preconditioner.\n";
<<<<<<< HEAD
   prec.reset(new HypreEuclid(fes->GetComm()));
   double reltol = options["lin-solver"]["reltol"].get<double>();
   int maxiter = options["lin-solver"]["maxiter"].get<int>();
   int ptl = options["lin-solver"]["printlevel"].get<int>();
   int fill = options["lin-solver"]["filllevel"].get<int>();
   //HYPRE_EuclidSetLevel(dynamic_cast<HypreEuclid*>(prec.get())->GetPrec(), fill);
   solver.reset( new HypreGMRES(fes->GetComm()) );
   dynamic_cast<mfem::HypreGMRES*> (solver.get())->SetTol(reltol);
   dynamic_cast<mfem::HypreGMRES*> (solver.get())->SetMaxIter(maxiter);
   dynamic_cast<mfem::HypreGMRES*> (solver.get())->SetPrintLevel(ptl);
   dynamic_cast<mfem::HypreGMRES*> (solver.get())->SetPreconditioner(*dynamic_cast<HypreSolver*>(prec.get()));
   double nabstol = options["newton"]["abstol"].get<double>();
   double nreltol = options["newton"]["reltol"].get<double>();
   int nmaxiter = options["newton"]["maxiter"].get<int>();
   int nptl = options["newton"]["printlevel"].get<int>();
   newton_solver.reset(new mfem::NewtonSolver(fes->GetComm()));
   //double eta = 1e-1;
   //newton_solver.reset(new InexactNewton(fes->GetComm(), eta));
   newton_solver->iterative_mode = true;
   newton_solver->SetSolver(*solver);
   newton_solver->SetOperator(*res);
   newton_solver->SetPrintLevel(nptl);
   newton_solver->SetRelTol(nreltol);
   newton_solver->SetAbsTol(nabstol);
   newton_solver->SetMaxIter(nmaxiter);
=======

   if (newton_solver == nullptr)
      constructNewtonSolver();
>>>>>>> 2080d24f

   // Solve the nonlinear problem with r.h.s at 0
   mfem::Vector b;
   //mfem::Vector u_true;
   HypreParVector *u_true = u->GetTrueDofs();
   //HypreParVector b(*u_true);
   //u->GetTrueDofs(u_true);
   newton_solver->Mult(b, *u_true);
   MFEM_VERIFY(newton_solver->GetConverged(), "Newton solver did not converge.");
   //u->SetFromTrueDofs(u_true);
   u->SetFromTrueDofs(*u_true);
#endif
   if (0==rank)
   {
      t2 = MPI_Wtime();
      *out << "Time for solving nonlinear system is " << (t2 - t1) << endl;
   }
#else
   solver.reset(new UMFPackSolver());
   dynamic_cast<UMFPackSolver*>(solver.get())->Control[UMFPACK_ORDERING] = UMFPACK_ORDERING_METIS;
   dynamic_cast<UMFPackSolver*>(solver.get())->SetPrintLevel(2);
   //Get the newton solver options
   double nabstol = options["newton"]["abstol"].get<double>();
   double nreltol = options["newton"]["reltol"].get<double>();
   int nmaxiter = options["newton"]["maxiter"].get<int>();
   int nptl = options["newton"]["printlevel"].get<int>();
   newton_solver.reset(new mfem::NewtonSolver());
   newton_solver->iterative_mode = true;
   newton_solver->SetSolver(*solver);
   newton_solver->SetOperator(*res);
   newton_solver->SetAbsTol(nabstol);
   newton_solver->SetRelTol(nreltol);
   newton_solver->SetMaxIter(nmaxiter);
   newton_solver->SetPrintLevel(nptl);
   std::cout << "Newton solver is set.\n";
   // Solve the nonlinear problem with r.h.s at 0
   mfem::Vector b;
   mfem::Vector u_true;
   u->GetTrueDofs(u_true);
   newton_solver->Mult(b, u_true);
   MFEM_VERIFY(newton_solver->GetConverged(), "Newton solver did not converge.");
   u->SetFromTrueDofs(u_true);
#endif // MFEM_USE_MPI
}

void AbstractSolver::solveUnsteady()
{
   // TODO: This is not general enough.

   double t = 0.0;
   evolver->SetTime(t);
   ode_solver->Init(*evolver);

   // output the mesh and initial condition
   // TODO: need to swtich to vtk for SBP
   int precision = 8;
   {
      ofstream omesh("initial.mesh");
      omesh.precision(precision);
      mesh->Print(omesh);
      ofstream osol("initial-sol.gf");
      osol.precision(precision);
      u->Save(osol);
   }

   printSolution("init");

   bool done = false;
   double t_final = options["time-dis"]["t-final"].template get<double>();
   *out << "t_final is " << t_final << '\n';
   double dt = options["time-dis"]["dt"].get<double>();
   bool calc_dt = options["time-dis"]["const-cfl"].get<bool>();
   double entropy = calcOutput("entropy");
   cout << "before iteration, entropy is "<< entropy << '\n';
   remove("entropylog.txt");
   ofstream entropylog;
   entropylog.open("entropylog.txt", fstream::app);
   entropylog << setprecision(14);
   for (int ti = 0; !done;)
   {
      entropy = calcOutput("entropy");
      entropylog << t << ' ' << entropy << '\n';
      if (calc_dt)
      {
         dt = calcStepSize(options["time-dis"]["cfl"].template get<double>());
      }
      double dt_real = min(dt, t_final - t);
<<<<<<< HEAD
      // TODO: !!!!! The following does not generalize beyond midpoint !!!!!
      updateNonlinearMass(ti, 0.5*dt_real, 1.0);
      // if (ti % 10 == 0)
      // {
      //    *out << "iter " << ti << ": time = " << t << ": dt = " << dt_real
      //         << " (" << round(100 * t / t_final) << "% complete)" << endl;
      // }
      *out << "iter " << ti << ": time = " << t << ": dt = " << dt_real
              << " (" << round(100 * t / t_final) << "% complete)" << endl;
=======
      if (ti % 10 == 0)
      {
         *out << "iter " << ti << ": time = " << t << ": dt = " << dt_real
              << " (" << round(100 * t / t_final) << "% complete)" << endl;
      }
>>>>>>> 2080d24f
#ifdef MFEM_USE_MPI
      HypreParVector *U = u->GetTrueDofs();
      ode_solver->Step(*U, t, dt_real);
      *u = *U;
#else
      ode_solver->Step(*u, t, dt_real);
#endif
      ti++;
      done = (t >= t_final - 1e-8 * dt);
      //std::cout << "t_final is " << t_final << ", done is " << done << std::endl;
      /*       if (done || ti % vis_steps == 0)
      {
         cout << "time step: " << ti << ", time: " << t << endl;

         if (visualization)
         {
            sout << "solution\n" << mesh << u << flush;
         }

         if (visit)
         {
            dc->SetCycle(ti);
            dc->SetTime(t);
            dc->Save();
         }
      } */
   }
   entropy = calcOutput("entropy");
   entropylog << t << ' ' << entropy << '\n';
   entropylog.close();

   // Save the final solution. This output can be viewed later using GLVis:
   // glvis -m unitGridTestMesh.msh -g adv-final.gf".
   {
      ofstream osol("final.gf");
      osol.precision(precision);
      u->Save(osol);
   }
   // write the solution to vtk file
   if (options["space-dis"]["basis-type"].template get<string>() == "csbp")
   {
      ofstream sol_ofs("final_cg.vtk");
      sol_ofs.precision(14);
      mesh->PrintVTK(sol_ofs, options["space-dis"]["degree"].template get<int>() + 1);
      u->SaveVTK(sol_ofs, "Solution", options["space-dis"]["degree"].template get<int>() + 1);
      sol_ofs.close();
      printSolution("final");
   }
   else if (options["space-dis"]["basis-type"].template get<string>() == "dsbp")
   {
      ofstream sol_ofs("final_dg.vtk");
      sol_ofs.precision(14);
      mesh->PrintVTK(sol_ofs, options["space-dis"]["degree"].template get<int>() + 1);
      u->SaveVTK(sol_ofs, "Solution", options["space-dis"]["degree"].template get<int>() + 1);
      sol_ofs.close();
      printSolution("final");
   }
   // TODO: These mfem functions do not appear to be parallelized
}

void AbstractSolver::solveSteadyAdjoint(const std::string &fun)
{
   double time_beg, time_end;
   if (0==rank)
   {
      time_beg = MPI_Wtime();
   }

   // Step 0: allocate the adjoint variable
   adj.reset(new GridFunType(fes.get()));

   // Step 1: get the right-hand side vector, dJdu, and make an appropriate
   // alias to it, the state, and the adjoint
   std::unique_ptr<GridFunType> dJdu(new GridFunType(fes.get()));
#ifdef MFEM_USE_MPI
   HypreParVector *state = u->GetTrueDofs();
   HypreParVector *dJ = dJdu->GetTrueDofs();
   HypreParVector *adjoint = adj->GetTrueDofs();
#else
   GridFunType *state = u.get();
   GridFunType *dJ = dJdu.get();
   GridFunType *adjoint = adj.get();
#endif
   output.at(fun).Mult(*state, *dJ);

   // Step 2: get the Jacobian and transpose it
   // TODO: need #define guards to handle serial case
   Operator *jac = &res->GetGradient(*state);
   //const HypreParMatrix *jac_trans = dynamic_cast<const HypreParMatrix *>(jac)->Transpose();
   const Operator *jac_trans = dynamic_cast<const HypreParMatrix*>(jac)->Transpose();
   MFEM_VERIFY(jac_trans, "Jacobian must be a HypreParMatrix!");

   // Step 3: Solve the adjoint problem
   *out << "Solving adjoint problem:\n"
        << "\tsolver: HypreGMRES\n"
        << "\tprec. : Euclid ILU" << endl;
   constructLinearSolver(options["adj-solver"]);
   solver->SetOperator(*jac_trans);
   solver->Mult(*dJ, *adjoint);

   // check that adjoint residual is small
   std::unique_ptr<GridFunType> adj_res(new GridFunType(fes.get()));
   double res_norm = 0;
#ifdef MFEM_USE_MPI
   HypreParVector *adj_res_true = adj_res->GetTrueDofs();
   jac_trans->Mult(*adjoint, *adj_res_true);
   *adj_res_true -= *dJ;
   double loc_norm = (*adj_res_true)*(*adj_res_true);
   MPI_Allreduce(&loc_norm, &res_norm, 1, MPI_DOUBLE, MPI_SUM, comm);
#else
   jac_trans.Mult(*adjoint, *adj_res);
   *adj_res -= *dJ;
   res_norm = (*adj_res)*(*adj_res);
#endif
   res_norm = sqrt(res_norm);
   *out << "Adjoint residual norm = " << res_norm << endl;

#ifdef MFEM_USE_MPI
   adj->SetFromTrueDofs(*adjoint);
#endif
   if (0==rank)
   {
      time_end = MPI_Wtime();
      *out << "Time for solving adjoint is " << (time_end - time_beg) << endl;
   }
}

void AbstractSolver::constructLinearSolver(nlohmann::json &_options)
{
   std::string prec_type = _options["pctype"].get<std::string>();
   std::string solver_type = _options["type"].get<std::string>();

   if (prec_type == "hypreeuclid")
   {
#ifdef MFEM_USE_MPI
      prec.reset(new HypreEuclid(fes->GetComm()));
#else
      throw MachException("Hypre preconditioners require building MFEM with "
               "MPI!\n");
#endif
   }
   else if (prec_type == "hypreams")
   {
#ifdef MFEM_USE_MPI
      prec.reset(new HypreAMS(fes.get()));
      dynamic_cast<mfem::HypreAMS *>(prec.get())->SetPrintLevel(0);
      dynamic_cast<mfem::HypreAMS *>(prec.get())->SetSingularProblem();
#else
      throw MachException("Hypre preconditioners require building MFEM with "
               "MPI!\n");
#endif
   }
   else if (prec_type == "hypreboomeramg")
   {
#ifdef MFEM_USE_MPI
      prec.reset(new HypreBoomerAMG());
      dynamic_cast<mfem::HypreBoomerAMG *>(prec.get())->SetPrintLevel(0);
#else
      throw MachException("Hypre preconditioners require building MFEM with "
               "MPI!\n");
#endif
   }
   else
   {
      throw MachException("Unsupported preconditioner type!\n"
         "\tavilable options are: HypreEuclid, HypreAMS, HypreBoomerAMG.\n");
   }

   if (solver_type == "hypregmres")
   {
#ifdef MFEM_USE_MPI
      solver.reset(new HypreGMRES(fes->GetComm()));
#else
      throw MachException("Hypre solvers require building MFEM with MPI!\n");
#endif
   }
   else if (solver_type == "gmressolver")
   {
#ifdef MFEM_USE_MPI
      solver.reset(new GMRESSolver(fes->GetComm()));
#else
      solver.reset(new GMRESSolver());
#endif
   }
   else if (solver_type == "hyprepcg")
   {
#ifdef MFEM_USE_MPI
      solver.reset(new HyprePCG(fes->GetComm()));
#else
      throw MachException("Hypre solvers require building MFEM with MPI!\n");
#endif
   }
   else if (solver_type == "cgsolver")
   {
#ifdef MFEM_USE_MPI
      solver.reset(new CGSolver(fes->GetComm()));
#else
      solver.reset(new CGSolver());
#endif
   }
   else
   {
      throw MachException("Unsupported preconditioner type!\n"
               "\tavilable options are: HypreGMRES, GMRESSolver,\n"
               "\tHyprePCG, CGSolver");
   }

   setIterSolverOptions(_options);
}


void AbstractSolver::constructNewtonSolver()
{
   if (solver == nullptr)
      constructLinearSolver(options["lin-solver"]);

   double abstol = options["newton"]["abstol"].get<double>();
   double reltol = options["newton"]["reltol"].get<double>();
   int maxiter = options["newton"]["maxiter"].get<int>();
   int ptl = options["newton"]["printlevel"].get<int>();

   newton_solver.reset(new mfem::NewtonSolver(fes->GetComm()));
   newton_solver->iterative_mode = true;
   newton_solver->SetSolver(*solver);
   newton_solver->SetOperator(*res);
   newton_solver->SetPrintLevel(ptl);
   newton_solver->SetRelTol(reltol);
   newton_solver->SetAbsTol(abstol);
   newton_solver->SetMaxIter(maxiter);
}

void AbstractSolver::setIterSolverOptions(nlohmann::json &_options)
{
   std::string solver_type = _options["type"].get<std::string>();

   double reltol = _options["reltol"].get<double>();
   int maxiter = _options["maxiter"].get<int>();
   int ptl = _options["printlevel"].get<int>();

   if (solver_type == "hypregmres")
   {
#ifndef MFEM_USE_MPI
      throw MachException("Hypre solvers require building MFEM with MPI!\n");
#endif
      dynamic_cast<mfem::HypreGMRES*> (solver.get())->SetTol(reltol);
      dynamic_cast<mfem::HypreGMRES*> (solver.get())->SetMaxIter(maxiter);
      dynamic_cast<mfem::HypreGMRES*> (solver.get())->SetPrintLevel(ptl);
      dynamic_cast<mfem::HypreGMRES*> (solver.get())->SetPreconditioner(
                                    *dynamic_cast<HypreSolver*>(prec.get()));

      /// set GMRES restart value
      int kdim = _options.value("kdim", -1);
      if (kdim != -1)
         dynamic_cast<mfem::HypreGMRES*> (solver.get())->SetKDim(kdim);
   }
   else if (solver_type == "gmressolver")
   {
      dynamic_cast<mfem::GMRESSolver*> (solver.get())->SetRelTol(reltol);
      dynamic_cast<mfem::GMRESSolver*> (solver.get())->SetMaxIter(maxiter);
      dynamic_cast<mfem::GMRESSolver*> (solver.get())->SetPrintLevel(ptl);
      dynamic_cast<mfem::GMRESSolver*> (solver.get())->SetPreconditioner(
                                    *dynamic_cast<mfem::Solver*>(prec.get()));
   }
   else if (solver_type == "hyprepcg")
   {
#ifndef MFEM_USE_MPI
      throw MachException("Hypre solvers require building MFEM with MPI!\n");
#endif
      dynamic_cast<mfem::HyprePCG*> (solver.get())->SetTol(reltol);
      dynamic_cast<mfem::HyprePCG*> (solver.get())->SetMaxIter(maxiter);
      dynamic_cast<mfem::HyprePCG*> (solver.get())->SetPrintLevel(ptl);
      dynamic_cast<mfem::HyprePCG*> (solver.get())->SetPreconditioner(
                                    *dynamic_cast<HypreSolver*>(prec.get()));
   }
   else if (solver_type == "cgsolver")
   {
      dynamic_cast<mfem::CGSolver*> (solver.get())->SetRelTol(reltol);
      dynamic_cast<mfem::CGSolver*> (solver.get())->SetMaxIter(maxiter);
      dynamic_cast<mfem::CGSolver*> (solver.get())->SetPrintLevel(ptl);
      dynamic_cast<mfem::CGSolver*> (solver.get())->SetPreconditioner(
                                    *dynamic_cast<mfem::Solver*>(prec.get()));
   }
   else
   {
      throw MachException("Unsupported preconditioner type!\n"
               "\tavilable options are: HypreGMRES, GMRESSolver,\n"
               "\tHyprePCG, CGSolver");
   }
}

void AbstractSolver::constructEvolver()
{   
   evolver.reset(new MachEvolver(ess_bdr, mass.get(), res.get(), stiff.get(),
                                 load.get(), -1.0, *out, 0.0,
                                 TimeDependentOperator::Type::IMPLICIT));
   
   if (newton_solver == nullptr)
      constructNewtonSolver();
   evolver->SetNewtonSolver(newton_solver.get());
}

void AbstractSolver::solveUnsteadyAdjoint(const std::string &fun)
{
   throw MachException("AbstractSolver::solveUnsteadyAdjoint(fun)\n"
                       "\tnot implemented yet!");
}

double AbstractSolver::calcOutput(const std::string &fun)
{
   try
   {
      if (output.find(fun) == output.end())
      {
         cout << "Did not find " << fun << " in output map?" << endl;
      }
      return output.at(fun).GetEnergy(*u);
   }
   catch (const std::out_of_range &exception)
   {
      std::cerr << exception.what() << endl;
      return -1.0;
   }
}

void AbstractSolver::checkJacobian(
    void (*pert_fun)(const mfem::Vector &, mfem::Vector &))
{
   // initialize some variables
   const double delta = 1e-5;
   GridFunType u_plus(*u);
   GridFunType u_minus(*u);
   GridFunType pert_vec(fes.get());
   VectorFunctionCoefficient up(num_state, pert_fun);
   pert_vec.ProjectCoefficient(up);

   // perturb in the positive and negative pert_vec directions
   u_plus.Add(delta, pert_vec);
   u_minus.Add(-delta, pert_vec);

   // Get the product using a 2nd-order finite-difference approximation
   GridFunType res_plus(fes.get());
   GridFunType res_minus(fes.get());
#ifdef MFEM_USE_MPI 
   HypreParVector *u_p = u_plus.GetTrueDofs();
   HypreParVector *u_m = u_minus.GetTrueDofs();
   HypreParVector *res_p = res_plus.GetTrueDofs();
   HypreParVector *res_m = res_minus.GetTrueDofs();
#else 
   GridFunType *u_p = &u_plus;
   GridFunType *u_m = &u_minus;
   GridFunType *res_p = &res_plus;
   GridFunType *res_m = &res_minus;
#endif
   res->Mult(*u_p, *res_p);
   res->Mult(*u_m, *res_m);
#ifdef MFEM_USE_MPI
   res_plus.SetFromTrueDofs(*res_p);
   res_minus.SetFromTrueDofs(*res_m);
#endif
   // res_plus = 1/(2*delta)*(res_plus - res_minus)
   subtract(1/(2*delta), res_plus, res_minus, res_plus);

   // Get the product directly using Jacobian from GetGradient
   GridFunType jac_v(fes.get());
#ifdef MFEM_USE_MPI
   HypreParVector *u_true = u->GetTrueDofs();
   HypreParVector *pert = pert_vec.GetTrueDofs();
   HypreParVector *prod = jac_v.GetTrueDofs();
#else
   GridFunType *u_true = u.get();
   GridFunType *pert = &pert_vec;
   GridFunType *prod = &jac_v;
#endif
   mfem::Operator &jac = res->GetGradient(*u_true);
   jac.Mult(*pert, *prod);
#ifdef MFEM_USE_MPI 
   jac_v.SetFromTrueDofs(*prod);
#endif 

   // check the difference norm
   jac_v -= res_plus;
   double error = calcInnerProduct(jac_v, jac_v);
   *out << "The Jacobian product error norm is " << sqrt(error) << endl;
}

} // namespace mach<|MERGE_RESOLUTION|>--- conflicted
+++ resolved
@@ -24,6 +24,7 @@
 #endif // MFEM_USE_PUMI
 
 #include "utils.hpp"
+#include "mfem_extensions.hpp"
 #include "default_options.hpp"
 #include "solver.hpp"
 #include "sbp_fe.hpp"
@@ -135,11 +136,8 @@
    options.merge_patch(file_options);
    *out << setw(3) << options << endl;
 
-<<<<<<< HEAD
-=======
 	materials = material_library;
 
->>>>>>> 2080d24f
    constructMesh(move(smesh));
    int dim = mesh->Dimension();
    *out << "problem space dimension = " << dim << endl;
@@ -221,11 +219,9 @@
    /// construct coefficients before nonlinear/bilinear forms
    constructCoefficients();
 
-<<<<<<< HEAD
    // set nonlinear mass matrix form
    nonlinear_mass.reset(new NonlinearFormType(fes.get()));
 
-=======
    // need to set this before adding boundary integrators
    auto &bcs = options["bcs"];
    bndry_marker.resize(bcs.size());
@@ -255,7 +251,6 @@
    load->Assemble();
 
    /// TODO: look at partial assembly
->>>>>>> 2080d24f
    // set up the spatial semi-linear form
    res.reset(new NonlinearFormType(fes.get()));
    addVolumeIntegrators(alpha);
@@ -297,24 +292,25 @@
       mass_matrix.reset(new MatrixType(mass->SpMat()));
    stiffness_matrix.reset(new MatrixType(stiff->SpMat()));
 #endif
-<<<<<<< HEAD
-   const string odes = options["time-dis"]["ode-solver"].get<string>();
-   if (odes == "RK1" || odes == "RK4")
-   {
-      evolver.reset(new NonlinearEvolver(*mass_matrix, *res, -1.0));
-   }
-   else if (odes == "MIDPOINT")
-   {
-      //evolver.reset(new ImplicitNonlinearMassEvolver(*nonlinear_mass, *res, -1.0));
-      evolver.reset(new ImplicitNonlinearEvolver(*mass_matrix, *res, this, -1.0));
-   }
-   else if (odes == "RRK")
-   {
-      evolver.reset(
-          new ImplicitNonlinearMassEvolver(*nonlinear_mass, *res,
-                                           output.at("entropy"), -1.0));
-   }
-=======
+
+   // !!!!!!!!!!!!!!!!!!!!!!!!!!!
+   // TODO: This needs to be addressed in constructEvolver
+   // const string odes = options["time-dis"]["ode-solver"].get<string>();
+   // if (odes == "RK1" || odes == "RK4")
+   // {
+   //    evolver.reset(new NonlinearEvolver(*mass_matrix, *res, -1.0));
+   // }
+   // else if (odes == "MIDPOINT")
+   // {
+   //    //evolver.reset(new ImplicitNonlinearMassEvolver(*nonlinear_mass, *res, -1.0));
+   //    evolver.reset(new ImplicitNonlinearEvolver(*mass_matrix, *res, this, -1.0));
+   // }
+   // else if (odes == "RRK")
+   // {
+   //    evolver.reset(
+   //        new ImplicitNonlinearMassEvolver(*nonlinear_mass, *res,
+   //                                         output.at("entropy"), -1.0));
+   // }
 
    /// check to see if the nonlinear residual has any domain integrators added
    // int num_dnfi = res->GetDNFI()->Size();
@@ -345,7 +341,6 @@
 
    if (!options["steady"].get<bool>())
       constructEvolver();
->>>>>>> 2080d24f
 
 }
 
@@ -980,37 +975,8 @@
 #else
    // Hypre solver section
    *out << "HypreGMRES Solver with euclid preconditioner.\n";
-<<<<<<< HEAD
-   prec.reset(new HypreEuclid(fes->GetComm()));
-   double reltol = options["lin-solver"]["reltol"].get<double>();
-   int maxiter = options["lin-solver"]["maxiter"].get<int>();
-   int ptl = options["lin-solver"]["printlevel"].get<int>();
-   int fill = options["lin-solver"]["filllevel"].get<int>();
-   //HYPRE_EuclidSetLevel(dynamic_cast<HypreEuclid*>(prec.get())->GetPrec(), fill);
-   solver.reset( new HypreGMRES(fes->GetComm()) );
-   dynamic_cast<mfem::HypreGMRES*> (solver.get())->SetTol(reltol);
-   dynamic_cast<mfem::HypreGMRES*> (solver.get())->SetMaxIter(maxiter);
-   dynamic_cast<mfem::HypreGMRES*> (solver.get())->SetPrintLevel(ptl);
-   dynamic_cast<mfem::HypreGMRES*> (solver.get())->SetPreconditioner(*dynamic_cast<HypreSolver*>(prec.get()));
-   double nabstol = options["newton"]["abstol"].get<double>();
-   double nreltol = options["newton"]["reltol"].get<double>();
-   int nmaxiter = options["newton"]["maxiter"].get<int>();
-   int nptl = options["newton"]["printlevel"].get<int>();
-   newton_solver.reset(new mfem::NewtonSolver(fes->GetComm()));
-   //double eta = 1e-1;
-   //newton_solver.reset(new InexactNewton(fes->GetComm(), eta));
-   newton_solver->iterative_mode = true;
-   newton_solver->SetSolver(*solver);
-   newton_solver->SetOperator(*res);
-   newton_solver->SetPrintLevel(nptl);
-   newton_solver->SetRelTol(nreltol);
-   newton_solver->SetAbsTol(nabstol);
-   newton_solver->SetMaxIter(nmaxiter);
-=======
-
    if (newton_solver == nullptr)
       constructNewtonSolver();
->>>>>>> 2080d24f
 
    // Solve the nonlinear problem with r.h.s at 0
    mfem::Vector b;
@@ -1098,7 +1064,6 @@
          dt = calcStepSize(options["time-dis"]["cfl"].template get<double>());
       }
       double dt_real = min(dt, t_final - t);
-<<<<<<< HEAD
       // TODO: !!!!! The following does not generalize beyond midpoint !!!!!
       updateNonlinearMass(ti, 0.5*dt_real, 1.0);
       // if (ti % 10 == 0)
@@ -1108,13 +1073,6 @@
       // }
       *out << "iter " << ti << ": time = " << t << ": dt = " << dt_real
               << " (" << round(100 * t / t_final) << "% complete)" << endl;
-=======
-      if (ti % 10 == 0)
-      {
-         *out << "iter " << ti << ": time = " << t << ": dt = " << dt_real
-              << " (" << round(100 * t / t_final) << "% complete)" << endl;
-      }
->>>>>>> 2080d24f
 #ifdef MFEM_USE_MPI
       HypreParVector *U = u->GetTrueDofs();
       ode_solver->Step(*U, t, dt_real);
@@ -1251,6 +1209,11 @@
    {
 #ifdef MFEM_USE_MPI
       prec.reset(new HypreEuclid(fes->GetComm()));
+      // TODO: need to add HYPRE_EuclidSetLevel to odl branch of mfem
+      *out << "!!!!!!! Euclid Fill level is not set "
+           << "(see AbstractSolver::constructLinearSolver() for details)" << endl;
+      //int fill = options["lin-solver"]["filllevel"].get<int>();
+      //HYPRE_EuclidSetLevel(dynamic_cast<HypreEuclid*>(prec.get())->GetPrec(), fill);
 #else
       throw MachException("Hypre preconditioners require building MFEM with "
                "MPI!\n");
@@ -1331,19 +1294,20 @@
    if (solver == nullptr)
       constructLinearSolver(options["lin-solver"]);
 
-   double abstol = options["newton"]["abstol"].get<double>();
-   double reltol = options["newton"]["reltol"].get<double>();
-   int maxiter = options["newton"]["maxiter"].get<int>();
-   int ptl = options["newton"]["printlevel"].get<int>();
-
+   double nabstol = options["newton"]["abstol"].get<double>();
+   double nreltol = options["newton"]["reltol"].get<double>();
+   int nmaxiter = options["newton"]["maxiter"].get<int>();
+   int nptl = options["newton"]["printlevel"].get<int>();
    newton_solver.reset(new mfem::NewtonSolver(fes->GetComm()));
+   //double eta = 1e-1;
+   //newton_solver.reset(new InexactNewton(fes->GetComm(), eta));
    newton_solver->iterative_mode = true;
    newton_solver->SetSolver(*solver);
    newton_solver->SetOperator(*res);
-   newton_solver->SetPrintLevel(ptl);
-   newton_solver->SetRelTol(reltol);
-   newton_solver->SetAbsTol(abstol);
-   newton_solver->SetMaxIter(maxiter);
+   newton_solver->SetPrintLevel(nptl);
+   newton_solver->SetRelTol(nreltol);
+   newton_solver->SetAbsTol(nabstol);
+   newton_solver->SetMaxIter(nmaxiter);
 }
 
 void AbstractSolver::setIterSolverOptions(nlohmann::json &_options)
@@ -1407,8 +1371,8 @@
 
 void AbstractSolver::constructEvolver()
 {   
-   evolver.reset(new MachEvolver(ess_bdr, mass.get(), res.get(), stiff.get(),
-                                 load.get(), -1.0, *out, 0.0,
+   evolver.reset(new MachEvolver(ess_bdr, nonlinear_mass.get(), mass.get(),
+                                 res.get(), stiff.get(), load.get(), *out, 0.0,
                                  TimeDependentOperator::Type::IMPLICIT));
    
    if (newton_solver == nullptr)
