#include <fstream>
#include <iostream>

#include "default_options.hpp"
#include "solver.hpp"
#include "sbp_fe.hpp"
#include "evolver.hpp"
#include "diag_mass_integ.hpp"
#include "solver.hpp"
#include "galer_diff.hpp"

using namespace std;
using namespace mfem;

namespace mach
{

adept::Stack AbstractSolver::diff_stack;

AbstractSolver::AbstractSolver(const string &opt_file_name,
                               unique_ptr<Mesh> smesh)
{
// Set the options; the defaults are overwritten by the values in the file
// using the merge_patch method
#ifdef MFEM_USE_MPI
   comm = MPI_COMM_WORLD; // TODO: how to pass as an argument?
   MPI_Comm_rank(comm, &rank);
#else
   rank = 0; // serial case
#endif
   out = getOutStream(rank);
   options = default_options;
   nlohmann::json file_options;
   ifstream options_file(opt_file_name);
   options_file >> file_options;
   options.merge_patch(file_options);
   *out << setw(3) << options << endl;
   constructMesh(move(smesh));
   int dim = mesh->Dimension();
   *out << "problem space dimension = " << dim << endl;

   // Define the ODE solver used for time integration (possibly not used)
   ode_solver = NULL;
   *out << "ode-solver type = "
        << options["time-dis"]["ode-solver"].get<string>() << endl;
   if (options["time-dis"]["ode-solver"].get<string>() == "RK1")
   {
      ode_solver.reset(new ForwardEulerSolver);
   }
   else if (options["time-dis"]["ode-solver"].get<string>() == "RK4")
   {
      ode_solver.reset(new RK4Solver);
   }
   else if (options["time-dis"]["ode-solver"].get<string>() == "MIDPOINT")
   {
      ode_solver.reset(new ImplicitMidpointSolver);
   }
   else
   {
      throw MachException("Unknown ODE solver type " +
                          options["time-dis"]["ode-solver"].get<string>());
      // TODO: parallel exit
   }

   // Refine the mesh here, or have a separate member function?
   // for (int l = 0; l < options["mesh"]["refine"].get<int>(); l++)
   // {
   //    mesh->UniformRefinement();
   // }

   // Define the SBP elements and finite-element space; eventually, we will want
   // to have a case or if statement here for both CSBP and DSBP, and (?) standard FEM.
   // and here it is for first two
<<<<<<< HEAD
   if (options["space-dis"]["GD"].get<bool>() == true ||
=======
   if (options["space-dis"]["GD"].get<bool>() == true || 
>>>>>>> 2e52f0c1
       options["space-dis"]["basis-type"].get<string>() == "dsbp")
   {
      fec.reset(new DSBPCollection(options["space-dis"]["degree"].get<int>(),
                                   dim));
   }
   else if (options["space-dis"]["basis-type"].get<string>() == "csbp")
   {
      fec.reset(new SBPCollection(options["space-dis"]["degree"].get<int>(),
                                  dim));
   }
<<<<<<< HEAD
   else
   {
      throw MachException("Finite element collection is not defined.\n");
   }
=======
>>>>>>> 2e52f0c1
}

void AbstractSolver::initDerived()
{
   // define the number of states, the fes, and the state grid function
   num_state = this->getNumState(); // <--- this is a virtual fun
   *out << "Num states = " << num_state << endl;
   if (options["space-dis"]["GD"].get<bool>() == true)
   {
      // int gd_degree = options["space-dis"]["GD-degree"].get<int>();
      // fes.reset(new GalerkinDifference(mesh.get(), fec.get(), num_state,
      //                                  Ordering::byVDIM, gd_degree, pumi_mesh));
      // u.reset(new GridFunType(fes.get()));
      // uc.reset(new CentGridFunction(fes.get()));
   }
   else
   {
      fes.reset(new SpaceType(mesh.get(), fec.get(), num_state,
                              Ordering::byVDIM));
      u.reset(new GridFunType(fes.get()));
   }

   
   cout << "gridfunction is set.\n";
#ifdef MFEM_USE_MPI
   cout << "Number of finite element unknowns: " << fes->GlobalTrueVSize() << endl;
#else
   cout << "Number of finite element unknowns: "
        << fes->GetTrueVSize() << endl;
#endif

   // set up the mass matrix
   mass.reset(new BilinearFormType(fes.get()));
   mass->AddDomainIntegrator(new DiagMassIntegrator(num_state));
   mass->Assemble();
   mass->Finalize();

   // set up the spatial semi-linear form
   double alpha = 1.0;
   cout << "before set res.\n";
   res.reset(new NonlinearFormType(fes.get()));
<<<<<<< HEAD
   if (0 == rank)
   {
      std::cout << "In rank " << rank << ": fes Vsize " << fes->GetVSize() << ". fes TrueVsize " << fes->GetTrueVSize();
      std::cout << ". fes ndofs is " << fes->GetNDofs() << ". res size " << res->Width();
      std::cout << ". fes global true size is " << fes->GlobalTrueVSize();
      //std::cout << ". uc size " << uc->Size();
      std::cout << ". u size is " << u->Size() << '\n';
   }
   MPI_Barrier(comm);
=======
>>>>>>> 2e52f0c1
   // Add integrators; this can be simplified if we template the entire class
   addVolumeIntegrators(alpha);
   auto &bcs = options["bcs"];
   bndry_marker.resize(bcs.size()); // need to set this before next method
   addBoundaryIntegrators(alpha);
   addInterfaceIntegrators(alpha);

   // This just lists the boundary markers for debugging purposes
   if (0 == rank)
   {
      for (int k = 0; k < bndry_marker.size(); ++k)
      {
         cout << "boundary_marker[" << k << "]: ";
         for (int i = 0; i < bndry_marker[k].Size(); ++i)
         {
            cout << bndry_marker[k][i] << " ";
         }
         cout << endl;
      }
   }

   // define the time-dependent operator
#ifdef MFEM_USE_MPI
   // The parallel bilinear forms return a pointer that this solver owns
   mass_matrix.reset(mass->ParallelAssemble());
#else
   mass_matrix.reset(new MatrixType(mass->SpMat()));
#endif
   const string odes = options["time-dis"]["ode-solver"].get<string>();
   std::cout << "ode solver is " << odes << std::endl;
   if (odes == "RK1" || odes == "RK4")
   {
      evolver.reset(new NonlinearEvolver(*mass_matrix, *res, -1.0));
   }
   else
   {
      evolver.reset(new ImplicitNonlinearEvolver(*mass_matrix, *res, -1.0));
   }

   // add the output functional QoIs
   auto &fun = options["outputs"];
   output_bndry_marker.resize(fun.size());
   addOutputs(); // virtual function
}

AbstractSolver::~AbstractSolver()
{
   *out << "Deleting Abstract Solver..." << endl;
}

void AbstractSolver::constructMesh(unique_ptr<Mesh> smesh)
{
#ifdef MFEM_USE_MPI
   comm = MPI_COMM_WORLD;
   MPI_Comm_rank(comm, &rank);
#ifdef MFEM_USE_PUMI
   // if (smesh != nullptr)
   // {
   //    throw MachException("AbstractSolver::constructMesh(smesh)\n"
   //                        "\tdo not provide smesh when using PUMI!");
   // }
   // problem with using these in loadMdsMesh
   cout << "Construct pumi mesh.\n";
   const char *model_file = options["model-file"].get<string>().c_str();
   const char *mesh_file = options["mesh"]["file"].get<string>().c_str();
   pumi_mesh = apf::loadMdsMesh(options["model-file"].get<string>().c_str(),
                                options["mesh"]["file"].get<string>().c_str());
   cout << "pumi mesh is constructed from file.\n";
   int mesh_dim = pumi_mesh->getDimension();
   int nEle = pumi_mesh->count(mesh_dim);
   //int ref_levels = (int)floor(log(10000. / nEle) / log(2.) / mesh_dim);
   // Perform Uniform refinement
   // if (ref_levels > 1)
   // {
   //    ma::Input* uniInput = ma::configureUniformRefine(pumi_mesh, ref_levels);
   //    ma::adapt(uniInput);
   // }
   pumi_mesh->verify();
   mesh.reset(new MeshType(comm, pumi_mesh));
   // ofstream savemesh("annulus.mesh");
   // mesh->Print(savemesh);
   // savemesh.close();
   // cout << "ParPumiMesh is constructed from pumi_mesh.\n";
#else
   mesh.reset(new MeshType(comm, *smesh));
#endif // MFEM_USE_PUMI
#else
   mesh.reset(new MeshType(*smesh));
#endif // MFEM_USE_MPI

   // #ifdef MFEM_USE_MPI
   //    comm = MPI_COMM_WORLD; // TODO: how to pass communicator as an argument?
   //    MPI_Comm_rank(comm, &rank);
   // #ifdef MFEM_USE_PUMI // if using pumi mesh
   //    if (smesh != nullptr)
   //    {
   //       throw MachException("AbstractSolver::constructMesh(smesh)\n"
   //                           "\tdo not provide smesh when using PUMI!");
   //    }
   //    // problem with using these in loadMdsMesh
   //    std::cout << options["model-file"].get<string>().c_str() << std::endl;
   //    const char *model_file = options["model-file"].get<string>().c_str();
   //    const char *mesh_file = options["mesh"]["file"].get<string>().c_str();
   //    PCU_Comm_Init();
   // #ifdef MFEM_USE_SIMMETRIX
   //    Sim_readLicenseFile(0);
   //    gmi_sim_start();
   //    gmi_register_sim();
   // #endif
   //    gmi_register_mesh();
   //    pumi_mesh = apf::loadMdsMesh(options["model-file"].get<string>().c_str(),
   //                                 options["mesh"]["file"].get<string>().c_str());
   //    int mesh_dim = pumi_mesh->getDimension();
   //    int nEle = pumi_mesh->count(mesh_dim);
   //    int ref_levels = (int)floor(log(10000. / nEle) / log(2.) / mesh_dim);
   //    // Perform Uniform refinement
   //    // if (ref_levels > 1)
   //    // {
   //    //    ma::Input* uniInput = ma::configureUniformRefine(pumi_mesh, ref_levels);
   //    //    ma::adapt(uniInput);
   //    // }
   //    pumi_mesh->verify();
   //    mesh.reset(new MeshType(comm, pumi_mesh));
   //    PCU_Comm_Free();
   // #ifdef MFEM_USE_SIMMETRIX
   //    gmi_sim_stop();
   //    Sim_unregisterAllKeys();
   // #endif
   // #else
   //    mesh.reset(new MeshType(comm, *smesh));
   // #endif //MFEM_USE_PUMI
   // #else
   //    mesh.reset(new MeshType(*smesh));
   // #endif //MFEM_USE_MPI
}

void AbstractSolver::setInitialCondition(
    void (*u_init)(const Vector &, Vector &))
{
   // TODO: Need to verify that this is ok for scalar fields
   VectorFunctionCoefficient u0(num_state, u_init);
   u->ProjectCoefficient(u0);
   //uc->ProjectCoefficient(u0);
   // DenseMatrix vals;
   // Vector uj;
   // for (int i = 0; i < fes->GetNE(); i++)
   // {
   //    const FiniteElement *fe = fes->GetFE(i);
   //    const IntegrationRule *ir = &(fe->GetNodes());
   //    ElementTransformation *T = fes->GetElementTransformation(i);
   //    u->GetVectorValues(*T, *ir, vals);
   //    for (int j = 0; j < ir->GetNPoints(); j++)
   //    {
   //       vals.GetColumnReference(j, uj);
   //       cout << "uj = " << uj(0) << ", " << uj(1) << ", " << uj(2) << ", " << uj(3) << endl;
   //    }
   // }
}

void AbstractSolver::setInitialCondition(const Vector &uic)
{
   // TODO: Need to verify that this is ok for scalar fields
   VectorConstantCoefficient u0(uic);
   u->ProjectCoefficient(u0);
}

double AbstractSolver::calcL2Error(
    void (*u_exact)(const Vector &, Vector &), int entry)
{
   // TODO: need to generalize to parallel
   VectorFunctionCoefficient exsol(num_state, u_exact);
   //return u->ComputeL2Error(ue);

   double loc_norm = 0.0;
   const FiniteElement *fe;
   ElementTransformation *T;
   DenseMatrix vals, exact_vals;
   Vector loc_errs;

   if (entry < 0)
   {
      // sum up the L2 error over all states
      for (int i = 0; i < fes->GetNE(); i++)
      {
         fe = fes->GetFE(i);
         const IntegrationRule *ir = &(fe->GetNodes());
         T = fes->GetElementTransformation(i);
         u->GetVectorValues(*T, *ir, vals);
         exsol.Eval(exact_vals, *T, *ir);
         vals -= exact_vals;
         loc_errs.SetSize(vals.Width());
         vals.Norm2(loc_errs);
         for (int j = 0; j < ir->GetNPoints(); j++)
         {
            const IntegrationPoint &ip = ir->IntPoint(j);
            T->SetIntPoint(&ip);
            loc_norm += ip.weight * T->Weight() * (loc_errs(j) * loc_errs(j));
         }
      }
   }
   else
   {
      // calculate the L2 error for component index `entry`
      for (int i = 0; i < fes->GetNE(); i++)
      {
         fe = fes->GetFE(i);
         const IntegrationRule *ir = &(fe->GetNodes());
         T = fes->GetElementTransformation(i);
         u->GetVectorValues(*T, *ir, vals);
         exsol.Eval(exact_vals, *T, *ir);
         vals -= exact_vals;
         loc_errs.SetSize(vals.Width());
         vals.GetRow(entry, loc_errs);
         for (int j = 0; j < ir->GetNPoints(); j++)
         {
            const IntegrationPoint &ip = ir->IntPoint(j);
            T->SetIntPoint(&ip);
            loc_norm += ip.weight * T->Weight() * (loc_errs(j) * loc_errs(j));
         }
      }
   }
   double norm;
#ifdef MFEM_USE_MPI
   MPI_Allreduce(&loc_norm, &norm, 1, MPI_DOUBLE, MPI_SUM, comm);
#else
   norm = loc_norm;
#endif
   if (norm < 0.0) // This was copied from mfem...should not happen for us
   {
      return -sqrt(-norm);
   }
   return sqrt(norm);
}

double AbstractSolver::calcResidualNorm()
{
   //CentGridFunction rc(fes.get());
   GridFunType r(fes.get());
   double res_norm;
#ifdef MFEM_USE_MPI
   HypreParVector *U = u->GetTrueDofs();
   HypreParVector *R = r.GetTrueDofs();
   res->Mult(*U, *R);
   double loc_norm = (*R) * (*R);
   MPI_Allreduce(&loc_norm, &res_norm, 1, MPI_DOUBLE, MPI_SUM, comm);
   // res->Mult(*uc, rc);
   // double loc_norm = rc * rc;
   // MPI_Allreduce(&loc_norm, &res_norm, 1, MPI_DOUBLE, MPI_SUM, comm);
#else
   res->Mult(*u, r);
   res_norm = r * r;
#endif
   res_norm = sqrt(res_norm);
   return res_norm;
}

double AbstractSolver::calcStepSize(double cfl) const
{
   throw MachException("AbstractSolver::calcStepSize(cfl)\n"
                       "\tis not implemented for this class!");
}

void AbstractSolver::printSolution(const std::string &file_name,
                                   int refine)
{
   // TODO: These mfem functions do not appear to be parallelized
   ofstream sol_ofs(file_name + ".vtk");
   sol_ofs.precision(14);
   if (refine == -1)
   {
      refine = options["space-dis"]["degree"].get<int>() + 1;
   }
   mesh->PrintVTK(sol_ofs, refine);
   u->SaveVTK(sol_ofs, "Solution", refine);
   sol_ofs.close();
}

void AbstractSolver::printResidual(const std::string &file_name,
                                   int refine)
{
   GridFunType r(fes.get());
#ifdef MFEM_USE_MPI
   HypreParVector *U = u->GetTrueDofs();
   res->Mult(*U, r);
#else
   res->Mult(*u, r);
#endif
   // TODO: These mfem functions do not appear to be parallelized
   ofstream res_ofs(file_name + ".vtk");
   res_ofs.precision(14);
   if (refine == -1)
   {
      refine = options["space-dis"]["degree"].get<int>() + 1;
   }
   mesh->PrintVTK(res_ofs, refine);
   r.SaveVTK(res_ofs, "Residual", refine);
   res_ofs.close();
}

void AbstractSolver::solveForState()
{
   if (options["steady"].get<bool>() == true)
   {
      solveSteady();
   }
   else
   {
      solveUnsteady();
   }
}

void AbstractSolver::solveSteady()
{
#ifdef MFEM_USE_MPI
   double t1, t2;
   if (0 == rank)
   {
      t1 = MPI_Wtime();
   }
#ifdef MFEM_USE_PETSC
   // Get the PetscSolver option
<<<<<<< HEAD
=======
   *out << "Petsc solver with lu preconditioner.\n";
>>>>>>> 2e52f0c1
   double abstol = options["petscsolver"]["abstol"].get<double>();
   double reltol = options["petscsolver"]["reltol"].get<double>();
   int maxiter = options["petscsolver"]["maxiter"].get<int>();
   int ptl = options["petscsolver"]["printlevel"].get<int>();

   solver.reset(new mfem::PetscLinearSolver(fes->GetComm(), "solver_", 0));
   prec.reset(new mfem::PetscPreconditioner(fes->GetComm(), "prec_"));
   dynamic_cast<mfem::PetscLinearSolver *>(solver.get())->SetPreconditioner(*prec);

   dynamic_cast<mfem::PetscSolver *>(solver.get())->SetAbsTol(abstol);
   dynamic_cast<mfem::PetscSolver *>(solver.get())->SetRelTol(reltol);
   dynamic_cast<mfem::PetscSolver *>(solver.get())->SetMaxIter(maxiter);
   dynamic_cast<mfem::PetscSolver *>(solver.get())->SetPrintLevel(ptl);
   std::cout << "Petsc Solver set.\n";
   //Get the newton solver options
   double nabstol = options["newton"]["abstol"].get<double>();
   double nreltol = options["newton"]["reltol"].get<double>();
   int nmaxiter = options["newton"]["maxiter"].get<int>();
   int nptl = options["newton"]["printlevel"].get<int>();
   newton_solver.reset(new mfem::NewtonSolver(fes->GetComm()));
   newton_solver->iterative_mode = true;
   newton_solver->SetSolver(*solver);
   newton_solver->SetOperator(*res);
   newton_solver->SetAbsTol(nabstol);
   newton_solver->SetRelTol(nreltol);
   newton_solver->SetMaxIter(nmaxiter);
   newton_solver->SetPrintLevel(nptl);
   std::cout << "Newton solver is set.\n";
   // Solve the nonlinear problem with r.h.s at 0
   mfem::Vector b;
   mfem::Vector u_true;
   u->GetTrueDofs(u_true);
   newton_solver->Mult(b, u_true);
   u->SetFromTrueDofs(u_true);
   // newton_solver->Mult(b, *uc);
   // MFEM_VERIFY(newton_solver->GetConverged(), "Newton solver did not converge.");
   
#else
   // Hypre solver section
   cout << "HypreGMRESSolver with HypreEuclid preconditioner.\n";
   int fill_level = options["lin-solver"]["fill-level"].get<int>();
   prec.reset(new HypreEuclid(fes->GetComm()));
   HYPRE_EuclidSetLevel(dynamic_cast<HypreEuclid *>(prec.get())->GetPrec(), fill_level);
   double tol = options["lin-solver"]["tol"].get<double>();
   int maxiter = options["lin-solver"]["maxiter"].get<int>();
   int ptl = options["lin-solver"]["printlevel"].get<int>();
   solver.reset(new HypreGMRES(fes->GetComm()));
   dynamic_cast<mfem::HypreGMRES *>(solver.get())->SetTol(tol);
   dynamic_cast<mfem::HypreGMRES *>(solver.get())->SetMaxIter(maxiter);
   dynamic_cast<mfem::HypreGMRES *>(solver.get())->SetPrintLevel(ptl);
   dynamic_cast<mfem::HypreGMRES *>(solver.get())->SetPreconditioner(* dynamic_cast<mfem::HypreSolver*>(prec.get()));

   double nabstol = options["newton"]["abstol"].get<double>();
   double nreltol = options["newton"]["reltol"].get<double>();
   int nmaxiter = options["newton"]["maxiter"].get<int>();
   int nptl = options["newton"]["printlevel"].get<int>();
   newton_solver.reset(new mfem::NewtonSolver(fes->GetComm()));
   newton_solver->iterative_mode = true;
   newton_solver->SetSolver(*solver);
   newton_solver->SetOperator(*res);
   newton_solver->SetPrintLevel(nptl);
   newton_solver->SetRelTol(nreltol);
   newton_solver->SetAbsTol(nabstol);
   newton_solver->SetMaxIter(nmaxiter);

   // Solve the nonlinear problem with r.h.s at 0
   mfem::Vector b;
   //mfem::Vector u_true;
   //u->GetTrueDofs(u_true);
   newton_solver->Mult(b, *uc);
   MFEM_VERIFY(newton_solver->GetConverged(), "Newton solver did not converge.");
   //u->SetFromTrueDofs(u_true);
#endif // MFEM_USE_PETSC
   if (0 == rank)
   {
      t2 = MPI_Wtime();
      cout << "Time for solving nonlinear system is " << (t2 - t1) << endl;
   }
#else
   // serial
   // linear solver
   double tol = options["lin-solver"]["tol"].get<double>();
   int maxiter = options["lin-solver"]["maxiter"].get<int>();
   int ptl = options["lin-solver"]["printlevel"].get<int>();
   prec.reset(new mfem::GSSmoother());
   solver.reset(new mfem::SLISolver());
   dynamic_cast<mfem::SLISolver *>(solver.get())->SetRelTol(tol);
   dynamic_cast<mfem::SLISolver *>(solver.get())->SetAbsTol(tol);
   dynamic_cast<mfem::SLISolver *>(solver.get())->SetMaxIter(maxiter);
   dynamic_cast<mfem::SLISolver *>(solver.get())->SetPrintLevel(ptl);
   //dynamic_cast<mfem::GMRESSolver *>(solver.get())->SetPreconditioner(*prec);
   dynamic_cast<mfem::SLISolver *>(solver.get())->iterative_mode = false;

   // newton solver
   double nabstol = options["newton"]["abstol"].get<double>();
   double nreltol = options["newton"]["reltol"].get<double>();
   int nmaxiter = options["newton"]["maxiter"].get<int>();
   int nptl = options["newton"]["printlevel"].get<int>();
   newton_solver.reset(new mfem::NewtonSolver());
   newton_solver->iterative_mode = true;
   newton_solver->SetSolver(*solver);
   newton_solver->SetOperator(*res);
   newton_solver->SetPrintLevel(nptl);
   newton_solver->SetRelTol(nreltol);
   newton_solver->SetAbsTol(nabstol);
   newton_solver->SetMaxIter(nmaxiter);
   // Solve the nonlinear problem with r.h.s at 0
   mfem::Vector b;
   mfem::Vector u_true;
   u->GetTrueDofs(u_true);
   newton_solver->Mult(b, *u);
   MFEM_VERIFY(newton_solver->GetConverged(), "Newton solver did not converge.");
   u->SetFromTrueDofs(u_true);
#endif // MFEM_USE_MPI
}

void AbstractSolver::solveUnsteady()
{
   // TODO: This is not general enough.

   double t = 0.0;
   evolver->SetTime(t);
   ode_solver->Init(*evolver);

   // output the mesh and initial condition
   // TODO: need to swtich to vtk for SBP
   int precision = 8;
   {
      ofstream omesh("initial.mesh");
      omesh.precision(precision);
      mesh->Print(omesh);
      ofstream osol("initial-sol.gf");
      osol.precision(precision);
      u->Save(osol);
   }

   printSolution("init");

   bool done = false;
   double t_final = options["time-dis"]["t-final"].get<double>();
   std::cout << "t_final is " << t_final << '\n';
   double dt = options["time-dis"]["dt"].get<double>();
   bool calc_dt = options["time-dis"]["const-cfl"].get<bool>();
   for (int ti = 0; !done;)
   {
      if (calc_dt)
      {
         dt = calcStepSize(options["time-dis"]["cfl"].get<double>());
      }
      double dt_real = min(dt, t_final - t);
      if (ti % 10 == 0)
      {
         *out << "iter " << ti << ": time = " << t << ": dt = " << dt_real
              << " (" << round(10 * t / t_final) << "% complete)" << endl;
      }
#ifdef MFEM_USE_MPI
      HypreParVector *U = u->GetTrueDofs();
      ode_solver->Step(*U, t, dt_real);
      *u = *U;
#else
      ode_solver->Step(*u, t, dt_real);
#endif
      ti++;
      done = (t >= t_final - 1e-8 * dt);
      //std::cout << "t_final is " << t_final << ", done is " << done << std::endl;
      /*       if (done || ti % vis_steps == 0)
      {
         cout << "time step: " << ti << ", time: " << t << endl;

         if (visualization)
         {
            sout << "solution\n" << mesh << u << flush;
         }

         if (visit)
         {
            dc->SetCycle(ti);
            dc->SetTime(t);
            dc->Save();
         }
      } */
   }

   // Save the final solution. This output can be viewed later using GLVis:
   // glvis -m unitGridTestMesh.msh -g adv-final.gf".
   {
      ofstream osol("final.gf");
      osol.precision(precision);
      u->Save(osol);
   }
   // write the solution to vtk file
   if (options["space-dis"]["basis-type"].get<string>() == "csbp")
   {
      ofstream sol_ofs("final_cg.vtk");
      sol_ofs.precision(14);
      mesh->PrintVTK(sol_ofs, options["space-dis"]["degree"].get<int>() + 1);
      u->SaveVTK(sol_ofs, "Solution", options["space-dis"]["degree"].get<int>() + 1);
      sol_ofs.close();
      printSolution("final");
   }
   else if (options["space-dis"]["basis-type"].get<string>() == "dsbp")
   {
      ofstream sol_ofs("final_dg.vtk");
      sol_ofs.precision(14);
      mesh->PrintVTK(sol_ofs, options["space-dis"]["degree"].get<int>() + 1);
      u->SaveVTK(sol_ofs, "Solution", options["space-dis"]["degree"].get<int>() + 1);
      sol_ofs.close();
      printSolution("final");
   }
   // TODO: These mfem functions do not appear to be parallelized
}

double AbstractSolver::calcOutput(const std::string &fun)
{
   try
   {
      if (output.find(fun) == output.end())
      {
         cout << "Did not find " << fun << " in output map?" << endl;
      }
      return output.at(fun).GetEnergy(*u);
   }
   catch (const std::out_of_range &exception)
   {
      std::cerr << exception.what() << endl;
   }
}

void AbstractSolver::jacobianCheck()
{
   // initialize the variables
   const double delta = 1e-5;
   std::unique_ptr<GridFunType> u_plus;
   std::unique_ptr<GridFunType> u_minus;
   std::unique_ptr<GridFunType> perturbation_vec;
   perturbation_vec.reset(new GridFunType(fes.get()));
   VectorFunctionCoefficient up(num_state, perturb_fun);
   perturbation_vec->ProjectCoefficient(up);
   u_plus.reset(new GridFunType(fes.get()));
   u_minus.reset(new GridFunType(fes.get()));

   // set uplus and uminus to the current state
   *u_plus = *u;
   *u_minus = *u;
   u_plus->Add(delta, *perturbation_vec);
   u_minus->Add(-delta, *perturbation_vec);

   std::unique_ptr<GridFunType> res_plus;
   std::unique_ptr<GridFunType> res_minus;
   res_plus.reset(new GridFunType(fes.get()));
   res_minus.reset(new GridFunType(fes.get()));

   res->Mult(*u_plus, *res_plus);
   res->Mult(*u_minus, *res_minus);

   res_plus->Add(-1.0, *res_minus);
   res_plus->Set(1 / (2 * delta), *res_plus);

   // result from GetGradient(x)
   std::unique_ptr<GridFunType> jac_v;
   jac_v.reset(new GridFunType(fes.get()));
   mfem::Operator &jac = res->GetGradient(*u);
   jac.Mult(*perturbation_vec, *jac_v);
   // check the difference norm
   jac_v->Add(-1.0, *res_plus);
   std::cout << "The jac_v difference norm is " << jac_v->Norml2() << '\n';

   // //jacobian check for gd solver
   // const double delta = 1e-5;
   // std::unique_ptr<CentGridFunction> u_plus;
   // std::unique_ptr<CentGridFunction> u_minus;
   // std::unique_ptr<CentGridFunction> perturbation_vec;
   // perturbation_vec.reset(new CentGridFunction(fes.get()));
   // VectorFunctionCoefficient up(num_state, perturb_fun);
   // perturbation_vec->ProjectCoefficient(up);
   // u_plus.reset(new CentGridFunction(fes.get()));
   // u_minus.reset(new CentGridFunction(fes.get()));

   // // set uplus and uminus to the current state
   // *u_plus = *u;
   // *u_minus = *u;
   // u_plus->Add(delta, *perturbation_vec);
   // u_minus->Add(-delta, *perturbation_vec);

   // std::unique_ptr<CentGridFunction> res_plus;
   // std::unique_ptr<CentGridFunction> res_minus;
   // res_plus.reset(new CentGridFunction(fes.get()));
   // res_minus.reset(new CentGridFunction(fes.get()));

   // res->Mult(*u_plus, *res_plus);
   // res->Mult(*u_minus, *res_minus);

   // res_plus->Add(-1.0, *res_minus);
   // res_plus->Set(1 / (2 * delta), *res_plus);

   // // result from GetGradient(x)
   // std::unique_ptr<CentGridFunction> jac_v;
   // jac_v.reset(new CentGridFunction(fes.get()));
   // mfem::Operator &jac = res->GetGradient(*u);
   // jac.Mult(*perturbation_vec, *jac_v);
   // // check the difference norm
   // jac_v->Add(-1.0, *res_plus);
   // std::cout << "The difference norm is " << jac_v->Norml2() << '\n';
}

} // namespace mach<|MERGE_RESOLUTION|>--- conflicted
+++ resolved
@@ -71,11 +71,7 @@
    // Define the SBP elements and finite-element space; eventually, we will want
    // to have a case or if statement here for both CSBP and DSBP, and (?) standard FEM.
    // and here it is for first two
-<<<<<<< HEAD
    if (options["space-dis"]["GD"].get<bool>() == true ||
-=======
-   if (options["space-dis"]["GD"].get<bool>() == true || 
->>>>>>> 2e52f0c1
        options["space-dis"]["basis-type"].get<string>() == "dsbp")
    {
       fec.reset(new DSBPCollection(options["space-dis"]["degree"].get<int>(),
@@ -86,13 +82,10 @@
       fec.reset(new SBPCollection(options["space-dis"]["degree"].get<int>(),
                                   dim));
    }
-<<<<<<< HEAD
    else
    {
       throw MachException("Finite element collection is not defined.\n");
    }
-=======
->>>>>>> 2e52f0c1
 }
 
 void AbstractSolver::initDerived()
@@ -134,7 +127,6 @@
    double alpha = 1.0;
    cout << "before set res.\n";
    res.reset(new NonlinearFormType(fes.get()));
-<<<<<<< HEAD
    if (0 == rank)
    {
       std::cout << "In rank " << rank << ": fes Vsize " << fes->GetVSize() << ". fes TrueVsize " << fes->GetTrueVSize();
@@ -144,8 +136,6 @@
       std::cout << ". u size is " << u->Size() << '\n';
    }
    MPI_Barrier(comm);
-=======
->>>>>>> 2e52f0c1
    // Add integrators; this can be simplified if we template the entire class
    addVolumeIntegrators(alpha);
    auto &bcs = options["bcs"];
@@ -467,10 +457,7 @@
    }
 #ifdef MFEM_USE_PETSC
    // Get the PetscSolver option
-<<<<<<< HEAD
-=======
    *out << "Petsc solver with lu preconditioner.\n";
->>>>>>> 2e52f0c1
    double abstol = options["petscsolver"]["abstol"].get<double>();
    double reltol = options["petscsolver"]["reltol"].get<double>();
    int maxiter = options["petscsolver"]["maxiter"].get<int>();
