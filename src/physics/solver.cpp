#include <fstream>
#include <iostream>

#ifdef MFEM_USE_PUMI

<<<<<<< HEAD
#include "apfMDS.h"
#include "PCU.h"
#include "apfConverth"
#include "crv.h"
#include "gmi_mesh.h"
#include "gmi_null.h"
=======
#include <apfMDS.h>
#include <gmi_null.h>
#include <PCU.h>
#include <apfConvert.h>
#include <gmi_mesh.h>
#include <crv.h>
>>>>>>> adc029ed

#ifdef MFEM_USE_SIMMETRIX
#include "SimUtil.h"
#include "gmi_sim.h"
#endif // MFEM_USE_SIMMETRIX

#ifdef MFEM_USE_EGADS
#include "gmi_egads.h"
#endif // MFEM_USE_EGADS

#endif // MFEM_USE_PUMI

#include "utils.hpp"
#include "default_options.hpp"
#include "solver.hpp"
#include "sbp_fe.hpp"
#include "evolver.hpp"
#include "diag_mass_integ.hpp"
#include "material_library.hpp"


using namespace std;
using namespace mfem;

/// anonymous namespace for this function so it's only available in this file
#ifdef MFEM_USE_PUMI
namespace
{
/// function to figure out if tet element is next to a model surface
bool isBoundaryTet(apf::Mesh2* m, apf::MeshEntity* e)
{
   apf::MeshEntity* dfs[12];
   int nfs = m->getDownward(e, 2, dfs);
   for (int i = 0; i < nfs; i++)
   {
      int mtype = m->getModelType(m->toModel(dfs[i]));
      if (mtype == 2)
         return true;
   }
   return false;
}
} // anonymous namespace
#endif

namespace mach
{

adept::Stack AbstractSolver::diff_stack;

AbstractSolver::AbstractSolver(const string &opt_file_name,
                                    unique_ptr<Mesh> smesh)
{
   nlohmann::json file_options;
   ifstream options_file(opt_file_name);
   options_file >> file_options;
   initBase(file_options, move(smesh));
}

AbstractSolver::AbstractSolver(const nlohmann::json &file_options,
                               unique_ptr<Mesh> smesh)
{
   initBase(file_options, move(smesh));
}

AbstractSolver::AbstractSolver(const string &opt_file_name)
{
   nlohmann::json file_options;
   ifstream options_file(opt_file_name);
   options_file >> file_options;

   // Set the options; the defaults are overwritten by the values in the file
   // using the merge_patch method
#ifdef MFEM_USE_MPI
   comm = MPI_COMM_WORLD; // TODO: how to pass as an argument?
   MPI_Comm_rank(comm, &rank);
#else
   rank = 0; // serial case
#endif
   out = getOutStream(rank);
   options = default_options;
   options.merge_patch(file_options);
   *out << setw(3) << options << endl;
}

void AbstractSolver::initBase(const nlohmann::json &file_options,
                              std::unique_ptr<Mesh> smesh)
{
// Set the options; the defaults are overwritten by the values in the file
// using the merge_patch method
#ifdef MFEM_USE_MPI
   comm = MPI_COMM_WORLD; // TODO: how to pass as an argument?
   MPI_Comm_rank(comm, &rank);
#else
   rank = 0; // serial case
#endif
   out = getOutStream(rank);
   options = default_options;
   options.merge_patch(file_options);
   *out << setw(3) << options << endl;

	materials = material_library;

   constructMesh(move(smesh));
   int dim = mesh->Dimension();
   *out << "problem space dimension = " << dim << endl;

   // Define the ODE solver used for time integration (possibly not used)
   ode_solver = NULL;
   *out << "ode-solver type = "
        << options["time-dis"]["ode-solver"].template get<string>() << endl;
   if (options["time-dis"]["ode-solver"].template get<string>() == "RK1")
   {
      ode_solver.reset(new ForwardEulerSolver);
   }
   else if (options["time-dis"]["ode-solver"].template get<string>() == "RK4")
   {
      ode_solver.reset(new RK4Solver);
   }
   else if (options["time-dis"]["ode-solver"].template get<string>() == "MIDPOINT")
   {
      ode_solver.reset(new ImplicitMidpointSolver);
   }
   else
   {
      throw MachException("Unknown ODE solver type " +
                          options["time-dis"]["ode-solver"].template get<string>());
      // TODO: parallel exit
   }

   // Refine the mesh here, or have a separate member function?
   for (int l = 0; l < options["mesh"]["refine"].template get<int>(); l++)
   {
      mesh->UniformRefinement();
   }

   int fe_order = options["space-dis"]["degree"].template get<int>();
   std::string basis_type = options["space-dis"]["basis-type"].template get<string>();
   bool galerkin_diff = options["space-dis"].value("GD", false);
   // Define the SBP elements and finite-element space; eventually, we will want
   // to have a case or if statement here for both CSBP and DSBP, and (?) standard FEM.
   // and here it is for first two
   if (basis_type == "csbp")
   {
      fec.reset(new SBPCollection(fe_order, dim));
   }
   else if (basis_type == "dsbp" || galerkin_diff)
   {
      fec.reset(new DSBPCollection(fe_order, dim));
   }
   else if (basis_type == "nedelec")
   {
      fec.reset(new ND_FECollection(fe_order, dim));
      // mesh->ReorientTetMesh();
   }
   else if (basis_type == "H1")
   {
      fec.reset(new H1_FECollection(fe_order, dim));
   }
}

void AbstractSolver::initDerived()
{
   // define the number of states, the fes, and the state grid function
   num_state = this->getNumState(); // <--- this is a virtual fun
   *out << "Num states = " << num_state << endl;
   fes.reset(new SpaceType(mesh.get(), fec.get(), num_state,
                   Ordering::byVDIM));
   u.reset(new GridFunType(fes.get()));
#ifdef MFEM_USE_MPI
   *out << "Number of finite element unknowns: " << fes->GlobalTrueVSize() << endl;
#else
   *out << "Number of finite element unknowns: "
        << fes->GetTrueVSize() << endl;
#endif

   double alpha = 1.0;

   /// construct coefficients before nonlinear/bilinear forms
   constructCoefficients();

   // need to set this before adding boundary integrators
   auto &bcs = options["bcs"];
   bndry_marker.resize(bcs.size());

   // set up the mass matrix
   mass.reset(new BilinearFormType(fes.get()));
   addMassVolumeIntegrators();
   mass->Assemble(0);
   mass->Finalize();

   /// TODO: look at partial assembly
   stiff.reset(new BilinearFormType(fes.get()));
   addStiffVolumeIntegrators(alpha);
   addStiffBoundaryIntegrators(alpha);
   addStiffInterfaceIntegrators(alpha);
   stiff->Assemble(0);
   stiff->Finalize();

   load.reset(new LinearFormType(fes.get()));
   addLoadVolumeIntegrators(alpha);
   addLoadBoundaryIntegrators(alpha);
   addLoadInterfaceIntegrators(alpha);
   load->Assemble();

   /// TODO: look at partial assembly
   // set up the spatial semi-linear form
   res.reset(new NonlinearFormType(fes.get()));
   // Add integrators; this can be simplified if we template the entire class
   addVolumeIntegrators(alpha);
   addBoundaryIntegrators(alpha);
   addInterfaceIntegrators(alpha);

   // This just lists the boundary markers for debugging purposes
   if (0 == rank)
   {
      for (unsigned k = 0; k < bndry_marker.size(); ++k)
      {
         cout << "boundary_marker[" << k << "]: ";
         for (int i = 0; i < bndry_marker[k].Size(); ++i)
         {
            cout << bndry_marker[k][i] << " ";
         }
         cout << endl;
      }
   }

   // define the time-dependent operator
#ifdef MFEM_USE_MPI
   // The parallel bilinear forms return a pointer that this solver owns
   mass_matrix.reset(mass->ParallelAssemble());
   stiffness_matrix.reset(stiff->ParallelAssemble());
#else
   mass_matrix.reset(new MatrixType(mass->SpMat()));
   stiffness_matrix.reset(new MatrixType(stiff->SpMat()));
#endif

   /// check to see if the nonlinear residual has any domain integrators added
   // int num_dnfi = res->GetDNFI()->Size();
   // bool nonlinear = num_dnfi > 0 ? true : false;

   // const string odes = options["time-dis"]["ode-solver"].get<string>();
   // if (odes == "RK1" || odes == "RK4")
   // {
   //    if (nonlinear)
   //       evolver.reset(new NonlinearEvolver(*mass_matrix, *res, -1.0));
   //    else
   //       evolver.reset(new LinearEvolver(*mass_matrix, *stiffness_matrix, *out));
   // }
   // else
   // {
   //    if (nonlinear)
   //       evolver.reset(new ImplicitNonlinearEvolver(*mass_matrix, *res, -1.0));
   //    else
   //    {
   //       /// TODO: revisit this -> evolvers shouldn't need options file
   //       std::string opt_file_name = "options";
   //       evolver.reset(new ImplicitLinearEvolver(opt_file_name, *mass_matrix, *stiffness_matrix, *load, *out));
   //    }
   // }

   constructLinearSolver(options["lin-solver"]);
   constructNewtonSolver();

   constructEvolver();

   // add the output functional QoIs 
   auto &fun = options["outputs"];
   output_bndry_marker.resize(fun.size());
   addOutputs(); // virtual function
}

AbstractSolver::~AbstractSolver()
{
   *out << "Deleting Abstract Solver..." << endl;
}

void AbstractSolver::constructMesh(unique_ptr<Mesh> smesh)
{
   std::string mesh_file = options["mesh"]["file"].template get<string>();
   std::string mesh_ext;
   size_t i = mesh_file.rfind('.', mesh_file.length());
   if (i != string::npos) {
      mesh_ext = (mesh_file.substr(i+1, mesh_file.length() - i));
   }
   else
   {
      throw MachException("AbstractSolver::constructMesh(smesh)\n"
                        "\tMesh file has no extension!\n");
   }

   /// if serial mesh passed in, use that
   if (smesh != nullptr)
   {
#ifdef MFEM_USE_MPI
      comm = MPI_COMM_WORLD; // TODO: how to pass communicator as an argument?
      MPI_Comm_rank(comm, &rank);
      mesh.reset(new MeshType(comm, *smesh));
#else
      mesh.reset(new MeshType(*smesh));
#endif
   }
   /// native MFEM mesh
   else if (mesh_ext == "mesh")
   {
      // // read in the serial mesh
      // if (smesh == nullptr)
      // {
         smesh.reset(new Mesh(mesh_file.c_str(), 1, 1));
      // }

#ifdef MFEM_USE_MPI
      comm = MPI_COMM_WORLD; // TODO: how to pass communicator as an argument?
      MPI_Comm_rank(comm, &rank);
      mesh.reset(new MeshType(comm, *smesh));
#else
      mesh.reset(new MeshType(*smesh));
#endif
   }
   /// PUMI mesh
   else if (mesh_ext == "smb")
   {
      constructPumiMesh();
   }
}

void AbstractSolver::constructPumiMesh()
{
#ifndef MFEM_USE_PUMI // if using pumi mesh
      throw MachException("AbstractSolver::constructPumiMesh()\n"
                          "\nMFEM was not built with PUMI!\n"
                          "\trecompile MFEM with PUMI\n");
#else
   comm = MPI_COMM_WORLD; // TODO: how to pass communicator as an argument?
   MPI_Comm_rank(comm, &rank);   // problem with using these in loadMdsMesh
   *out << options["mesh"]["model-file"].template get<string>().c_str() << std::endl;
   const char *model_file = options["mesh"]["model-file"].get<string>().c_str();
   const char *mesh_file = options["mesh"]["file"].get<string>().c_str();
   PCU_Comm_Init();
#ifdef MFEM_USE_SIMMETRIX
   Sim_readLicenseFile(0);
   gmi_sim_start();
   gmi_register_sim();
#endif
#ifdef MFEM_USE_EGADS
   gmi_egads_start();
   gmi_register_egads();
#endif
   gmi_register_mesh();
   pumi_mesh = apf::loadMdsMesh(model_file, mesh_file);
   // int mesh_dim = pumi_mesh->getDimension();
   // int nEle = pumi_mesh->count(mesh_dim);
   // int ref_levels = (int)floor(log(10000. / nEle) / log(2.) / mesh_dim);
   // Perform Uniform refinement
   // if (ref_levels > 1)
   // {
   //    ma::Input* uniInput = ma::configureUniformRefine(pumi_mesh, ref_levels);
   //    ma::adapt(uniInput);
   // }

   /// TODO: change this to use options
   /// If it is higher order change shape
   // int order = options["space-dis"]["degree"].template get<int>();
   // if (order > 1)
   // {
   //     crv::BezierCurver bc(pumi_mesh, order, 2);
   //     bc.run();
   // }

   pumi_mesh->verify();

   apf::Numbering* aux_num = apf::createNumbering(pumi_mesh, "aux_numbering",
                                                  pumi_mesh->getShape(), 1);

   apf::MeshIterator* it = pumi_mesh->begin(0);
   apf::MeshEntity* v;
   int count = 0;
   while ((v = pumi_mesh->iterate(it)))
   {
     apf::number(aux_num, v, 0, 0, count++);
   }
   pumi_mesh->end(it);

   mesh.reset(new ParPumiMesh(comm, pumi_mesh));

   it = pumi_mesh->begin(pumi_mesh->getDimension());
   count = 0;
   while ((v = pumi_mesh->iterate(it)))
   {
     if (count > 10) break;
     printf("at element %d =========\n", count);
     if (isBoundaryTet(pumi_mesh, v))
       printf("tet is connected to the boundary\n");
     else
       printf("tet is NOT connected to the boundary\n");
     apf::MeshEntity* dvs[12];
     int nd = pumi_mesh->getDownward(v, 0, dvs);
     for (int i = 0; i < nd; i++) {
       int id = apf::getNumber(aux_num, dvs[i], 0, 0);
       printf("%d ", id);
     }
     printf("\n");
     Array<int> mfem_vs;
     mesh->GetElementVertices(count, mfem_vs);
     for (int i = 0; i < mfem_vs.Size(); i++) {
       printf("%d ", mfem_vs[i]);
     }
     printf("\n");
     printf("=========\n");
     count++;
   }

   /// Add attributes based on reverse classification
   // Boundary faces
   int dim = mesh->Dimension();
   apf::MeshIterator* itr = pumi_mesh->begin(dim-1);
   apf::MeshEntity* ent ;
   int ent_cnt = 0;
   while ((ent = pumi_mesh->iterate(itr)))
   {
      apf::ModelEntity *me = pumi_mesh->toModel(ent);
      if (pumi_mesh->getModelType(me) == (dim-1))
      {
         //Get tag from model by  reverse classification
         int tag = pumi_mesh->getModelTag(me);
         (mesh->GetBdrElement(ent_cnt))->SetAttribute(tag);
         ent_cnt++;
      }
   }
   pumi_mesh->end(itr);  
   
   // Volume faces
   itr = pumi_mesh->begin(dim);
   ent_cnt = 0;
   while ((ent = pumi_mesh->iterate(itr)))
   {
       apf::ModelEntity *me = pumi_mesh->toModel(ent);
       int tag = pumi_mesh->getModelTag(me);
       mesh->SetAttribute(ent_cnt, tag);
       ent_cnt++;
   }
   pumi_mesh->end(itr);
   
   // Apply the attributes
   mesh->SetAttributes();

   /// TODO: where should we destroy the mesh?
   // pumi_mesh->destroyNative();
   // apf::destroyMesh(pumi_mesh);
   
   PCU_Comm_Free();

#ifdef MFEM_USE_SIMMETRIX
   gmi_sim_stop();
   Sim_unregisterAllKeys();
#endif // MFEM_USE_SIMMETRIX

#ifdef MFEM_USE_EGADS
   gmi_egads_stop();
#endif // MFEM_USE_EGADS

#endif // MFEM_USE_PUMI
}

void AbstractSolver::setInitialCondition(
    void (*u_init)(const Vector &, Vector &))
{
   // TODO: Need to verify that this is ok for scalar fields
   VectorFunctionCoefficient u0(num_state, u_init);
   u->ProjectCoefficient(u0);
   // DenseMatrix vals;
   // Vector uj;
   // for (int i = 0; i < fes->GetNE(); i++)
   // {
   //    const FiniteElement *fe = fes->GetFE(i);
   //    const IntegrationRule *ir = &(fe->GetNodes());
   //    ElementTransformation *T = fes->GetElementTransformation(i);
   //    u->GetVectorValues(*T, *ir, vals);
   //    for (int j = 0; j < ir->GetNPoints(); j++)
   //    {
   //       vals.GetColumnReference(j, uj);
   //       cout << "uj = " << uj(0) << ", " << uj(1) << ", " << uj(2) << ", " << uj(3) << endl;
   //    }
   // }
}

void AbstractSolver::setInitialCondition(
    double (*u_init)(const Vector &))
{
   FunctionCoefficient u0(u_init);
	u->ProjectCoefficient(u0);
}

void AbstractSolver::setInitialCondition(const Vector &uic)
{
   // TODO: Need to verify that this is ok for scalar fields
   VectorConstantCoefficient u0(uic);
   u->ProjectCoefficient(u0);
}

double AbstractSolver::calcInnerProduct(const GridFunType &x, const GridFunType &y)
{
   double loc_prod = 0.0;
   const FiniteElement *fe;
   ElementTransformation *T;
   DenseMatrix x_vals, y_vals;
   // calculate the L2 inner product for component index `entry`
   for (int i = 0; i < fes->GetNE(); i++)
   {
      fe = fes->GetFE(i);
      const IntegrationRule *ir = &(fe->GetNodes());
      T = fes->GetElementTransformation(i);
      x.GetVectorValues(*T, *ir, x_vals);
      y.GetVectorValues(*T, *ir, y_vals);
      for (int j = 0; j < ir->GetNPoints(); j++)
      {
         const IntegrationPoint &ip = ir->IntPoint(j);
         T->SetIntPoint(&ip);
         double node_prod = 0.0;
         for (int n = 0; n < num_state; ++n)
         {
            node_prod += x_vals(n,j)*y_vals(n,j);
         }
         loc_prod += ip.weight * T->Weight() * node_prod;
      }
   }
   double prod;
#ifdef MFEM_USE_MPI
   MPI_Allreduce(&loc_prod, &prod, 1, MPI_DOUBLE, MPI_SUM, comm);
#else
   prod = loc_prod;
#endif
   return prod;
}

double AbstractSolver::calcL2Error(double (*u_exact)(const Vector &))
{
   return calcL2Error(u.get(), u_exact);
}

double AbstractSolver::calcL2Error(
    void (*u_exact)(const Vector &, Vector &), int entry)
{
   return calcL2Error(u.get(), u_exact, entry);
}

double AbstractSolver::calcL2Error(GridFunType *field,
    double (*u_exact)(const Vector &))
{
   // TODO: need to generalize to parallel
   FunctionCoefficient exsol(u_exact);
   FiniteElementSpace *fe_space = field->FESpace();

   const char* name = fe_space->FEColl()->Name();

   double loc_norm = 0.0;
   const FiniteElement *fe;
   ElementTransformation *T;
   Vector shape;
   Array<int> vdofs;

   // sum up the L2 error over all states
   for (int i = 0; i < fe_space->GetNE(); i++)
   {
      fe = fe_space->GetFE(i);
      const IntegrationRule *ir;
      if (!strncmp(name, "SBP", 3) || !strncmp(name, "DSBP", 4))
      {        
         ir = &(fe->GetNodes());
      }
      else
      {
         int intorder = 2*fe->GetOrder() + 1;
         ir = &(IntRules.Get(fe->GetGeomType(), intorder));
      }
      int fdof = fe->GetDof();
      T = fe_space->GetElementTransformation(i);
      shape.SetSize(fdof);
      fes->GetElementVDofs(i, vdofs);
      for (int j = 0; j < ir->GetNPoints(); j++)
      {
         const IntegrationPoint &ip = ir->IntPoint(j);
         fe->CalcShape(ip, shape);


         double a = 0;
         for (int k = 0; k < fdof; k++)
            if (vdofs[k] >= 0)
            {
               a += (*field)(vdofs[k]) * shape(k);
            }
            else
            {
               a -= (*field)(-1-vdofs[k]) * shape(k);
            }
         T->SetIntPoint(&ip);
         a -= exsol.Eval(*T, ip);
         loc_norm += ip.weight * T->Weight() * a * a;
      }
   }

   double norm;
#ifdef MFEM_USE_MPI
   MPI_Allreduce(&loc_norm, &norm, 1, MPI_DOUBLE, MPI_SUM, comm);
#else
   norm = loc_norm;
#endif
   if (norm < 0.0) // This was copied from mfem...should not happen for us
   {
      return -sqrt(-norm);
   }
   return sqrt(norm);
}

double AbstractSolver::calcL2Error(GridFunType *field,
    void (*u_exact)(const Vector &, Vector &), int entry)
{
   // TODO: need to generalize to parallel
   VectorFunctionCoefficient exsol(num_state, u_exact);
   FiniteElementSpace *fe_space = field->FESpace();

   const char* name = fe_space->FEColl()->Name();

   double loc_norm = 0.0;
   const FiniteElement *fe;
   ElementTransformation *T;
   DenseMatrix vals, exact_vals;
   Vector loc_errs;

   if (entry < 0)
   {
      // sum up the L2 error over all states
      for (int i = 0; i < fe_space->GetNE(); i++)
      {
         fe = fe_space->GetFE(i);
         const IntegrationRule *ir;
         if (!strncmp(name, "SBP", 3) || !strncmp(name, "DSBP", 4))
         {        
            ir = &(fe->GetNodes());
         }
         else
         {
            int intorder = 2*fe->GetOrder() + 1;
            ir = &(IntRules.Get(fe->GetGeomType(), intorder));
         }
         T = fe_space->GetElementTransformation(i);
         field->GetVectorValues(*T, *ir, vals);
         exsol.Eval(exact_vals, *T, *ir);
         vals -= exact_vals;
         loc_errs.SetSize(vals.Width());
         vals.Norm2(loc_errs);
         for (int j = 0; j < ir->GetNPoints(); j++)
         {
            const IntegrationPoint &ip = ir->IntPoint(j);
            T->SetIntPoint(&ip);
            loc_norm += ip.weight * T->Weight() * (loc_errs(j) * loc_errs(j));
         }
      }
   }
   else
   {
      // calculate the L2 error for component index `entry`
      for (int i = 0; i < fe_space->GetNE(); i++)
      {
         fe = fe_space->GetFE(i);
         const IntegrationRule *ir;
         if (!strncmp(name, "SBP", 3) || !strncmp(name, "DSBP", 4))
         {        
            ir = &(fe->GetNodes());
         }
         else
         {
            int intorder = 2*fe->GetOrder() + 1;
            ir = &(IntRules.Get(fe->GetGeomType(), intorder));
         }
         T = fe_space->GetElementTransformation(i);
         field->GetVectorValues(*T, *ir, vals);
         exsol.Eval(exact_vals, *T, *ir);
         vals -= exact_vals;
         loc_errs.SetSize(vals.Width());
         vals.GetRow(entry, loc_errs);
         for (int j = 0; j < ir->GetNPoints(); j++)
         {
            const IntegrationPoint &ip = ir->IntPoint(j);
            T->SetIntPoint(&ip);
            loc_norm += ip.weight * T->Weight() * (loc_errs(j) * loc_errs(j));
         }
      }
   }
   double norm;
#ifdef MFEM_USE_MPI
   MPI_Allreduce(&loc_norm, &norm, 1, MPI_DOUBLE, MPI_SUM, comm);
#else
   norm = loc_norm;
#endif
   if (norm < 0.0) // This was copied from mfem...should not happen for us
   {
      return -sqrt(-norm);
   }
   return sqrt(norm);
}

double AbstractSolver::calcResidualNorm()
{
   GridFunType r(fes.get());
   double res_norm;
#ifdef MFEM_USE_MPI
   HypreParVector *U = u->GetTrueDofs();
   HypreParVector *R = r.GetTrueDofs();
   res->Mult(*U, *R);   
   double loc_norm = (*R)*(*R);
   MPI_Allreduce(&loc_norm, &res_norm, 1, MPI_DOUBLE, MPI_SUM, comm);
#else
   res->Mult(*u, r);
   res_norm = r*r;
#endif
   res_norm = sqrt(res_norm);
   return res_norm;
}

double AbstractSolver::calcStepSize(double cfl) const
{
   throw MachException("AbstractSolver::calcStepSize(cfl)\n"
                       "\tis not implemented for this class!");
}

void AbstractSolver::printSolution(const std::string &file_name,
                                   int refine)
{
   // TODO: These mfem functions do not appear to be parallelized
   ofstream sol_ofs(file_name + ".vtk");
   sol_ofs.precision(14);
   if (refine == -1)
   {
      refine = options["space-dis"]["degree"].get<int>() + 1;
   }
   mesh->PrintVTK(sol_ofs, refine);
   u->SaveVTK(sol_ofs, "Solution", refine);
   sol_ofs.close();
}

void AbstractSolver::printAdjoint(const std::string &file_name,
                                  int refine)
{
   // TODO: These mfem functions do not appear to be parallelized
   ofstream adj_ofs(file_name + ".vtk");
   adj_ofs.precision(14);
   if (refine == -1)
   {
      refine = options["space-dis"]["degree"].get<int>() + 1;
   }
   mesh->PrintVTK(adj_ofs, refine);
   adj->SaveVTK(adj_ofs, "Adjoint", refine);
   adj_ofs.close();
}

void AbstractSolver::printResidual(const std::string &file_name,
                                        int refine)
{
   GridFunType r(fes.get());
#ifdef MFEM_USE_MPI
   HypreParVector *U = u->GetTrueDofs();
   res->Mult(*U, r);
#else
   res->Mult(*u, r);
#endif
   // TODO: These mfem functions do not appear to be parallelized
   ofstream res_ofs(file_name + ".vtk");
   res_ofs.precision(14);
   if (refine == -1)
   {
      refine = options["space-dis"]["degree"].get<int>() + 1;
   }
   mesh->PrintVTK(res_ofs, refine);
   r.SaveVTK(res_ofs, "Residual", refine);
   res_ofs.close();
}

void AbstractSolver::printFields(const std::string &file_name,
                                 std::vector<GridFunType*> fields,
                                 std::vector<std::string> names,
                                 int refine)
{
   if (fields.size() != names.size())
   {
      throw MachException(
         "Must supply a name for each grid function to print!");
   }
   // TODO: These mfem functions do not appear to be parallelized
   ofstream sol_ofs(file_name + ".vtk");
   sol_ofs.precision(14);
   if (refine == -1)
   {
      refine = options["space-dis"]["degree"].get<int>() + 1;
   }
   mesh->PrintVTK(sol_ofs, refine);
   for (unsigned i = 0; i < fields.size(); ++i)
   {
      fields[i]->SaveVTK(sol_ofs, names[i], refine);
   }
   sol_ofs.close();
}

std::vector<GridFunType*> AbstractSolver::getFields()
{
   return {u.get()};
}

void AbstractSolver::solveForState()
{
   if (options["steady"].get<bool>() == true)
   {
      solveSteady();
   }
   else
   {
      solveUnsteady();
   }
}

void AbstractSolver::solveForAdjoint(const std::string &fun)
{
   if (options["steady"].get<bool>() == true)
   {
      solveSteadyAdjoint(fun);
   }
   else 
   {
      solveUnsteadyAdjoint(fun);
   }
}

void AbstractSolver::addMassVolumeIntegrators()
{
   const char* name = fes->FEColl()->Name();
   if (!strncmp(name, "SBP", 3) || !strncmp(name, "DSBP", 4))
   {
      *out << "Adding SBP mass integrator...\n";
      // *out << "num states: " << num_state << "\n";
      mass->AddDomainIntegrator(new DiagMassIntegrator(num_state));
   }
   else
   {
      mass->AddDomainIntegrator(new MassIntegrator());
   }
}

void AbstractSolver::solveSteady()
{
   double t1, t2;
   if (0==rank)
   {
      t1 = MPI_Wtime();
   }
#ifdef MFEM_USE_PETSC   
   // Get the PetscSolver option
   *out << "Petsc solver with lu preconditioner.\n";
   double abstol = options["petscsolver"]["abstol"].get<double>();
   double reltol = options["petscsolver"]["reltol"].get<double>();
   int maxiter = options["petscsolver"]["maxiter"].get<int>();
   int ptl = options["petscsolver"]["printlevel"].get<int>();

   solver.reset(new mfem::PetscLinearSolver(fes->GetComm(), "solver_", 0));
   prec.reset(new mfem::PetscPreconditioner(fes->GetComm(), "prec_"));
   dynamic_cast<mfem::PetscLinearSolver *>(solver.get())->SetPreconditioner(*prec);

   dynamic_cast<mfem::PetscSolver *>(solver.get())->SetAbsTol(abstol);
   dynamic_cast<mfem::PetscSolver *>(solver.get())->SetRelTol(reltol);
   dynamic_cast<mfem::PetscSolver *>(solver.get())->SetMaxIter(maxiter);
   dynamic_cast<mfem::PetscSolver *>(solver.get())->SetPrintLevel(ptl);
   *out << "Petsc Solver set.\n";
   //Get the newton solver options
   double nabstol = options["newton"]["abstol"].get<double>();
   double nreltol = options["newton"]["reltol"].get<double>();
   int nmaxiter = options["newton"]["maxiter"].get<int>();
   int nptl = options["newton"]["printlevel"].get<int>();
   newton_solver.reset(new mfem::NewtonSolver(fes->GetComm()));
   newton_solver->iterative_mode = true;
   newton_solver->SetSolver(*solver);
   newton_solver->SetOperator(*res);
   newton_solver->SetAbsTol(nabstol);
   newton_solver->SetRelTol(nreltol);
   newton_solver->SetMaxIter(nmaxiter);
   newton_solver->SetPrintLevel(nptl);
   *out << "Newton solver is set.\n";
   // Solve the nonlinear problem with r.h.s at 0
   mfem::Vector b;
   mfem::Vector u_true;
   u->GetTrueDofs(u_true);
   newton_solver->Mult(b, u_true);
   MFEM_VERIFY(newton_solver->GetConverged(), "Newton solver did not converge.");
   u->SetFromTrueDofs(u_true);
#else
   // Hypre solver section
   *out << "HypreGMRES Solver with euclid preconditioner.\n";
   // prec.reset(new HypreEuclid(fes->GetComm()));
   // double reltol = options["lin-solver"]["reltol"].get<double>();
   // int maxiter = options["lin-solver"]["maxiter"].get<int>();
   // int ptl = options["lin-solver"]["printlevel"].get<int>();
   // solver.reset( new HypreGMRES(fes->GetComm()) );
   // dynamic_cast<mfem::HypreGMRES*> (solver.get())->SetTol(reltol);
   // dynamic_cast<mfem::HypreGMRES*> (solver.get())->SetMaxIter(maxiter);
   // dynamic_cast<mfem::HypreGMRES*> (solver.get())->SetPrintLevel(ptl);
   // dynamic_cast<mfem::HypreGMRES*> (solver.get())->SetPreconditioner(*dynamic_cast<HypreSolver*>(prec.get()));
   // double nabstol = options["newton"]["abstol"].get<double>();
   // double nreltol = options["newton"]["reltol"].get<double>();
   // int nmaxiter = options["newton"]["maxiter"].get<int>();
   // int nptl = options["newton"]["printlevel"].get<int>();
   // newton_solver.reset(new mfem::NewtonSolver(fes->GetComm()));
   // //double eta = 1e-1;
   // //newton_solver.reset(new InexactNewton(fes->GetComm(), eta));
   // newton_solver->iterative_mode = true;
   // newton_solver->SetSolver(*solver);
   // newton_solver->SetOperator(*res);
   // newton_solver->SetPrintLevel(nptl);
   // newton_solver->SetRelTol(nreltol);
   // newton_solver->SetAbsTol(nabstol);
   // newton_solver->SetMaxIter(nmaxiter);

   constructLinearSolver(options["lin-solver"]);
   constructNewtonSolver();

   // Solve the nonlinear problem with r.h.s at 0
   mfem::Vector b;
   //mfem::Vector u_true;
   HypreParVector *u_true = u->GetTrueDofs();
   //HypreParVector b(*u_true);
   //u->GetTrueDofs(u_true);
   newton_solver->Mult(b, *u_true);
   MFEM_VERIFY(newton_solver->GetConverged(), "Newton solver did not converge.");
   //u->SetFromTrueDofs(u_true);
   u->SetFromTrueDofs(*u_true);
#endif
   if (0==rank)
   {
      t2 = MPI_Wtime();
      *out << "Time for solving nonlinear system is " << (t2 - t1) << endl;
   }
}

void AbstractSolver::solveUnsteady()
{
   // TODO: This is not general enough.

   double t = 0.0;
   evolver->SetTime(t);
   ode_solver->Init(*evolver);

   // output the mesh and initial condition
   // TODO: need to swtich to vtk for SBP
   int precision = 8;
   {
      ofstream omesh("initial.mesh");
      omesh.precision(precision);
      mesh->Print(omesh);
      ofstream osol("initial-sol.gf");
      osol.precision(precision);
      u->Save(osol);
   }

   printSolution("init");

   bool done = false;
   double t_final = options["time-dis"]["t-final"].template get<double>();
   *out << "t_final is " << t_final << '\n';
   double dt = options["time-dis"]["dt"].get<double>();
   bool calc_dt = options["time-dis"]["const-cfl"].get<bool>();
   for (int ti = 0; !done;)
   {
      if (calc_dt)
      {
         dt = calcStepSize(options["time-dis"]["cfl"].template get<double>());
      }
      double dt_real = min(dt, t_final - t);
      if (ti % 10 == 0)
      {
         *out << "iter " << ti << ": time = " << t << ": dt = " << dt_real
              << " (" << round(100 * t / t_final) << "% complete)" << endl;
      }
#ifdef MFEM_USE_MPI
      HypreParVector *U = u->GetTrueDofs();
      ode_solver->Step(*U, t, dt_real);
      *u = *U;
#else
      ode_solver->Step(*u, t, dt_real);
#endif
      ti++;
      done = (t >= t_final - 1e-8 * dt);
      //std::cout << "t_final is " << t_final << ", done is " << done << std::endl;
      /*       if (done || ti % vis_steps == 0)
      {
         cout << "time step: " << ti << ", time: " << t << endl;

         if (visualization)
         {
            sout << "solution\n" << mesh << u << flush;
         }

         if (visit)
         {
            dc->SetCycle(ti);
            dc->SetTime(t);
            dc->Save();
         }
      } */
   }

   // Save the final solution. This output can be viewed later using GLVis:
   // glvis -m unitGridTestMesh.msh -g adv-final.gf".
   {
      ofstream osol("final.gf");
      osol.precision(precision);
      u->Save(osol);
   }
   // write the solution to vtk file
   if (options["space-dis"]["basis-type"].template get<string>() == "csbp")
   {
      ofstream sol_ofs("final_cg.vtk");
      sol_ofs.precision(14);
      mesh->PrintVTK(sol_ofs, options["space-dis"]["degree"].template get<int>() + 1);
      u->SaveVTK(sol_ofs, "Solution", options["space-dis"]["degree"].template get<int>() + 1);
      sol_ofs.close();
      printSolution("final");
   }
   else if (options["space-dis"]["basis-type"].template get<string>() == "dsbp")
   {
      ofstream sol_ofs("final_dg.vtk");
      sol_ofs.precision(14);
      mesh->PrintVTK(sol_ofs, options["space-dis"]["degree"].template get<int>() + 1);
      u->SaveVTK(sol_ofs, "Solution", options["space-dis"]["degree"].template get<int>() + 1);
      sol_ofs.close();
      printSolution("final");
   }
   // TODO: These mfem functions do not appear to be parallelized
}

void AbstractSolver::solveSteadyAdjoint(const std::string &fun)
{
   double time_beg, time_end;
   if (0==rank)
   {
      time_beg = MPI_Wtime();
   }

   // Step 0: allocate the adjoint variable
   adj.reset(new GridFunType(fes.get()));

   // Step 1: get the right-hand side vector, dJdu, and make an appropriate
   // alias to it, the state, and the adjoint
   std::unique_ptr<GridFunType> dJdu(new GridFunType(fes.get()));
#ifdef MFEM_USE_MPI
   HypreParVector *state = u->GetTrueDofs();
   HypreParVector *dJ = dJdu->GetTrueDofs();
   HypreParVector *adjoint = adj->GetTrueDofs();
#else
   GridFunType *state = u.get();
   GridFunType *dJ = dJdu.get();
   GridFunType *adjoint = adj.get();
#endif
   output.at(fun).Mult(*state, *dJ);

   // Step 2: get the Jacobian and transpose it
   Operator *jac = &res->GetGradient(*state);
   TransposeOperator jac_trans = TransposeOperator(jac);

   // Step 3: Solve the adjoint problem
   *out << "Solving adjoint problem:\n"
        << "\tsolver: HypreGMRES\n"
        << "\tprec. : Euclid ILU" << endl;
   constructLinearSolver(options["adj-solver"]);
   solver->SetOperator(jac_trans);
   solver->Mult(*dJ, *adjoint);
#ifdef MFEM_USE_MPI
   adj->SetFromTrueDofs(*adjoint);
#endif
   if (0==rank)
   {
      time_end = MPI_Wtime();
      *out << "Time for solving adjoint is " << (time_end - time_beg) << endl;
   }
}

void AbstractSolver::constructLinearSolver(nlohmann::json &_options)
{
   std::string prec_type = _options["pctype"].get<std::string>();
   std::string solver_type = _options["type"].get<std::string>();

   if (prec_type == "hypreeuclid")
   {
#ifdef MFEM_USE_MPI
      prec.reset(new HypreEuclid(fes->GetComm()));
#else
      throw MachException("Hypre preconditioners require building MFEM with "
               "MPI!\n");
#endif
   }
   else if (prec_type == "hypreams")
   {
#ifdef MFEM_USE_MPI
      prec.reset(new HypreAMS(fes.get()));
      dynamic_cast<mfem::HypreAMS *>(prec.get())->SetSingularProblem();
#else
      throw MachException("Hypre preconditioners require building MFEM with "
               "MPI!\n");
#endif
   }
   else if (prec_type == "hypreboomeramg")
   {
#ifdef MFEM_USE_MPI
      prec.reset(new HypreBoomerAMG());
      dynamic_cast<mfem::HypreBoomerAMG *>(prec.get())->SetPrintLevel(0);
#else
      throw MachException("Hypre preconditioners require building MFEM with "
               "MPI!\n");
#endif
   }
   else
   {
      throw MachException("Unsupported preconditioner type!\n"
         "\tavilable options are: HypreEuclid, HypreAMS, HypreBoomerAMG.\n");
   }

   if (solver_type == "hypregmres")
   {
#ifdef MFEM_USE_MPI
      solver.reset(new HypreGMRES(fes->GetComm()));
#else
      throw MachException("Hypre solvers require building MFEM with MPI!\n");
#endif
   }
   else if (solver_type == "gmressolver")
   {
#ifdef MFEM_USE_MPI
      solver.reset(new GMRESSolver(fes->GetComm()));
#else
      solver.reset(new GMRESSolver());
#endif
   }
   else if (solver_type == "hyprepcg")
   {
#ifdef MFEM_USE_MPI
      solver.reset(new HyprePCG(fes->GetComm()));
#else
      throw MachException("Hypre solvers require building MFEM with MPI!\n");
#endif
   }
   else if (solver_type == "cgsolver")
   {
#ifdef MFEM_USE_MPI
      solver.reset(new CGSolver(fes->GetComm()));
#else
      solver.reset(new CGSolver());
#endif
   }
   else
   {
      throw MachException("Unsupported preconditioner type!\n"
               "\tavilable options are: HypreGMRES, GMRESSolver,\n"
               "\tHyprePCG, CGSolver");
   }

   setIterSolverOptions(_options);
}


void AbstractSolver::constructNewtonSolver()
{
   double abstol = options["newton"]["abstol"].get<double>();
   double reltol = options["newton"]["reltol"].get<double>();
   int maxiter = options["newton"]["maxiter"].get<int>();
   int ptl = options["newton"]["printlevel"].get<int>();

   newton_solver.reset(new mfem::NewtonSolver(fes->GetComm()));
   newton_solver->iterative_mode = true;
   newton_solver->SetSolver(*solver);
   newton_solver->SetOperator(*res);
   newton_solver->SetPrintLevel(ptl);
   newton_solver->SetRelTol(reltol);
   newton_solver->SetAbsTol(abstol);
   newton_solver->SetMaxIter(maxiter);
}

void AbstractSolver::setIterSolverOptions(nlohmann::json &_options)
{
   std::string solver_type = _options["type"].get<std::string>();

   double reltol = _options["reltol"].get<double>();
   int maxiter = _options["maxiter"].get<int>();
   int ptl = _options["printlevel"].get<int>();

   if (solver_type == "hypregmres")
   {
#ifndef MFEM_USE_MPI
      throw MachException("Hypre solvers require building MFEM with MPI!\n");
#endif
      dynamic_cast<mfem::HypreGMRES*> (solver.get())->SetTol(reltol);
      dynamic_cast<mfem::HypreGMRES*> (solver.get())->SetMaxIter(maxiter);
      dynamic_cast<mfem::HypreGMRES*> (solver.get())->SetPrintLevel(ptl);
      dynamic_cast<mfem::HypreGMRES*> (solver.get())->SetPreconditioner(
                                    *dynamic_cast<HypreSolver*>(prec.get()));

      /// set GMRES restart value
      int kdim = _options.value("kdim", -1);
      if (kdim != -1)
         dynamic_cast<mfem::HypreGMRES*> (solver.get())->SetKDim(kdim);
   }
   else if (solver_type == "gmressolver")
   {
      dynamic_cast<mfem::GMRESSolver*> (solver.get())->SetRelTol(reltol);
      dynamic_cast<mfem::GMRESSolver*> (solver.get())->SetMaxIter(maxiter);
      dynamic_cast<mfem::GMRESSolver*> (solver.get())->SetPrintLevel(ptl);
      dynamic_cast<mfem::GMRESSolver*> (solver.get())->SetPreconditioner(
                                    *dynamic_cast<mfem::Solver*>(prec.get()));
   }
   else if (solver_type == "hyprepcg")
   {
#ifndef MFEM_USE_MPI
      throw MachException("Hypre solvers require building MFEM with MPI!\n");
#endif
      dynamic_cast<mfem::HyprePCG*> (solver.get())->SetTol(reltol);
      dynamic_cast<mfem::HyprePCG*> (solver.get())->SetMaxIter(maxiter);
      dynamic_cast<mfem::HyprePCG*> (solver.get())->SetPrintLevel(ptl);
      dynamic_cast<mfem::HyprePCG*> (solver.get())->SetPreconditioner(
                                    *dynamic_cast<HypreSolver*>(prec.get()));
   }
   else if (solver_type == "cgsolver")
   {
      dynamic_cast<mfem::CGSolver*> (solver.get())->SetRelTol(reltol);
      dynamic_cast<mfem::CGSolver*> (solver.get())->SetMaxIter(maxiter);
      dynamic_cast<mfem::CGSolver*> (solver.get())->SetPrintLevel(ptl);
      dynamic_cast<mfem::CGSolver*> (solver.get())->SetPreconditioner(
                                    *dynamic_cast<mfem::Solver*>(prec.get()));
   }
   else
   {
      throw MachException("Unsupported preconditioner type!\n"
               "\tavilable options are: HypreGMRES, GMRESSolver,\n"
               "\tHyprePCG, CGSolver");
   }
}

void AbstractSolver::constructEvolver()
{
   /// check to see if the nonlinear residual has any domain integrators added
   // int num_dnfi = res->GetDNFI()->Size();
   // bool nonlinear = num_dnfi > 0 ? true : false;

   // const string odes = options["time-dis"]["ode-solver"].get<string>();
   // if (odes == "RK1" || odes == "RK4")
   // {
   //    if (nonlinear)
   //       evolver.reset(new NonlinearEvolver(mass.get(), res.get()));
   //    else
   //       evolver.reset(new LinearEvolver(mass.get(), stiff.get()));
   // }
   // else
   // {
   //    if (nonlinear)
   //       evolver.reset(new ImplicitNonlinearEvolver(mass.get(), res.get()));
   //    else
   //    {
   //       evolver.reset(new ImplicitLinearEvolver(mass.get(), stiff.get()));
   //    }
   // }

   
   Array<int> ess_bdr;
   auto &bcs = options["bcs"];
   /// if any boundaries are marked as essential in the options file use that
   if (bcs.find("essential") != bcs.end())
   {
      auto tmp = bcs["essential"].get<vector<int>>();
      ess_bdr.SetSize(tmp.size(), 0);
      ess_bdr.Assign(tmp.data());
   }
   /// otherwise mark all attributes as nonessential
   else
   {
      if (mesh->bdr_attributes) // some meshes may not have boundary attributes
      {
         ess_bdr.SetSize(mesh->bdr_attributes.Max());
         ess_bdr = 0;
      }
   }

   evolver.reset(new MachEvolver(ess_bdr, mass.get(), res.get(), stiff.get(),
                                 load.get(), -1.0, *out, 0.0,
                                 TimeDependentOperator::Type::IMPLICIT));
   evolver->SetNewtonSolver(newton_solver.get());
}

void AbstractSolver::solveUnsteadyAdjoint(const std::string &fun)
{
   throw MachException("AbstractSolver::solveUnsteadyAdjoint(fun)\n"
                       "\tnot implemented yet!");
}

double AbstractSolver::calcOutput(const std::string &fun)
{
   try
   {
      if (output.find(fun) == output.end())
      {
         cout << "Did not find " << fun << " in output map?" << endl;
      }
      return output.at(fun).GetEnergy(*u);
   }
   catch (const std::out_of_range &exception)
   {
      std::cerr << exception.what() << endl;
      return -1.0;
   }
}

void AbstractSolver::checkJacobian(
    void (*pert_fun)(const mfem::Vector &, mfem::Vector &))
{
   // initialize some variables
   const double delta = 1e-5;
   GridFunType u_plus(*u);
   GridFunType u_minus(*u);
   GridFunType pert_vec(fes.get());
   VectorFunctionCoefficient up(num_state, pert_fun);
   pert_vec.ProjectCoefficient(up);

   // perturb in the positive and negative pert_vec directions
   u_plus.Add(delta, pert_vec);
   u_minus.Add(-delta, pert_vec);

   // Get the product using a 2nd-order finite-difference approximation
   GridFunType res_plus(fes.get());
   GridFunType res_minus(fes.get());
#ifdef MFEM_USE_MPI 
   HypreParVector *u_p = u_plus.GetTrueDofs();
   HypreParVector *u_m = u_minus.GetTrueDofs();
   HypreParVector *res_p = res_plus.GetTrueDofs();
   HypreParVector *res_m = res_minus.GetTrueDofs();
#else 
   GridFunType *u_p = &u_plus;
   GridFunType *u_m = &u_minus;
   GridFunType *res_p = &res_plus;
   GridFunType *res_m = &res_minus;
#endif
   res->Mult(*u_p, *res_p);
   res->Mult(*u_m, *res_m);
#ifdef MFEM_USE_MPI
   res_plus.SetFromTrueDofs(*res_p);
   res_minus.SetFromTrueDofs(*res_m);
#endif
   // res_plus = 1/(2*delta)*(res_plus - res_minus)
   subtract(1/(2*delta), res_plus, res_minus, res_plus);

   // Get the product directly using Jacobian from GetGradient
   GridFunType jac_v(fes.get());
#ifdef MFEM_USE_MPI
   HypreParVector *u_true = u->GetTrueDofs();
   HypreParVector *pert = pert_vec.GetTrueDofs();
   HypreParVector *prod = jac_v.GetTrueDofs();
#else
   GridFunType *u_true = u.get();
   GridFunType *pert = &pert_vec;
   GridFunType *prod = &jac_v;
#endif
   mfem::Operator &jac = res->GetGradient(*u_true);
   jac.Mult(*pert, *prod);
#ifdef MFEM_USE_MPI 
   jac_v.SetFromTrueDofs(*prod);
#endif 

   // check the difference norm
   jac_v -= res_plus;
   double error = calcInnerProduct(jac_v, jac_v);
   *out << "The Jacobian product error norm is " << sqrt(error) << endl;
}

} // namespace mach<|MERGE_RESOLUTION|>--- conflicted
+++ resolved
@@ -3,21 +3,12 @@
 
 #ifdef MFEM_USE_PUMI
 
-<<<<<<< HEAD
 #include "apfMDS.h"
 #include "PCU.h"
 #include "apfConverth"
 #include "crv.h"
 #include "gmi_mesh.h"
 #include "gmi_null.h"
-=======
-#include <apfMDS.h>
-#include <gmi_null.h>
-#include <PCU.h>
-#include <apfConvert.h>
-#include <gmi_mesh.h>
-#include <crv.h>
->>>>>>> adc029ed
 
 #ifdef MFEM_USE_SIMMETRIX
 #include "SimUtil.h"
