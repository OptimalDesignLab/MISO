#include <fstream>
#include <iostream>
#include <time.h>

#include "default_options.hpp"
#include "solver.hpp"
#include "centgridfunc.hpp"
#include "sbp_fe.hpp"
#include "evolver.hpp"
#include "diag_mass_integ.hpp"
#include "solver.hpp"
#include "galer_diff.hpp"

using namespace std;
using namespace mfem;

namespace mach
{

adept::Stack AbstractSolver::diff_stack;

AbstractSolver::AbstractSolver(const string &opt_file_name,
                               unique_ptr<Mesh> smesh)
{
// Set the options; the defaults are overwritten by the values in the file
// using the merge_patch method
#ifdef MFEM_USE_MPI
   comm = MPI_COMM_WORLD; // TODO: how to pass as an argument?
   MPI_Comm_rank(comm, &rank);
#else
   rank = 0; // serial case
#endif
   out = getOutStream(rank);
   options = default_options;
   nlohmann::json file_options;
   ifstream options_file(opt_file_name);
   options_file >> file_options;
   options.merge_patch(file_options);
   *out << setw(3) << options << endl;

<<<<<<< HEAD
   // Construct Mesh
=======
>>>>>>> 37d6148c
   constructMesh(move(smesh));
   for (int l = 0; l < options["mesh"]["refine"].get<int>(); l++)
   {
      mesh->UniformRefinement();
   }
   int dim = mesh->Dimension();
<<<<<<< HEAD
   cout << "Number of elements: " << mesh->GetNE() << '\n';
=======
   *out << "problem space dimension = " << dim << endl;
>>>>>>> 37d6148c
   // Define the ODE solver used for time integration (possibly not used)
   ode_solver = NULL;
   *out << "ode-solver type = "
        << options["time-dis"]["ode-solver"].get<string>() << endl;
   if (options["time-dis"]["ode-solver"].get<string>() == "RK1")
   {
      ode_solver.reset(new ForwardEulerSolver);
   }
   else if (options["time-dis"]["ode-solver"].get<string>() == "RK4")
   {
      ode_solver.reset(new RK4Solver);
   }
   else if (options["time-dis"]["ode-solver"].get<string>() == "MIDPOINT")
   {
      ode_solver.reset(new ImplicitMidpointSolver);
   }
   else
   {
      throw MachException("Unknown ODE solver type " +
                          options["time-dis"]["ode-solver"].get<string>());
      // TODO: parallel exit
   }

   // Refine the mesh here, or have a separate member function?
   // for (int l = 0; l < options["mesh"]["refine"].get<int>(); l++)
   // {
   //    mesh->UniformRefinement();
   // }

   // Define the SBP elements and finite-element space; eventually, we will want
   // to have a case or if statement here for both CSBP and DSBP, and (?) standard FEM.
   // and here it is for first two
   if (options["space-dis"]["GD"].get<bool>() == true || 
       options["space-dis"]["basis-type"].get<string>() == "dsbp")
   {
      fec.reset(new DSBPCollection(options["space-dis"]["degree"].get<int>(),
                                   dim));
   }
   else if (options["space-dis"]["basis-type"].get<string>() == "csbp")
   {
      fec.reset(new SBPCollection(options["space-dis"]["degree"].get<int>(),
                                  dim));
   }
}

void AbstractSolver::initDerived()
{
   // define the number of states, the fes, and the state grid function
   num_state = this->getNumState(); // <--- this is a virtual fun
   *out << "Num states = " << num_state << endl;
   if (options["space-dis"]["GD"].get<bool>() == true ||
       options["space-dis"]["basis-type"].get<string>() == "dsbp")
   {
      int gd_degree = options["space-dis"]["GD-degree"].get<int>();
      mesh->ElementToElementTable();
      fes.reset(new GalerkinDifference(mesh.get(), fec.get(), num_state,
                                       Ordering::byVDIM, gd_degree));
      uc.reset(new CentGridFunction(fes.get()));
      u.reset(new GridFunType(fes.get()));
      cout << "GD space is set, uc size is " << uc->Size() << ", u size is " << u->Size() << '\n';
   }
   else
   {
      fes.reset(new SpaceType(mesh.get(), fec.get(), num_state,
                              Ordering::byVDIM));
      u.reset(new GridFunType(fes.get()));
   }

#ifdef MFEM_USE_MPI
   *out << "Number of finite element unknowns: " << fes->GlobalTrueVSize() << endl;
#else
   *out << "Number of finite element unknowns: "
        << fes->GetTrueVSize() << endl;
#endif

   // set up the mass matrix
   mass.reset(new BilinearFormType(fes.get()));
   mass->AddDomainIntegrator(new DiagMassIntegrator(num_state));
   mass->Assemble();
   mass->Finalize();

   // set nonlinear mass matrix form
   nonlinear_mass.reset(new NonlinearFormType(fes.get()));

   // set up the spatial semi-linear form
   double alpha = 1.0;
   cout << "before set res.\n";
   res.reset(new NonlinearFormType(fes.get()));
   cout << "after set res.\n";
   // std::cout << "In rank " << rank << ": fes Vsize " << fes->GetVSize() << ". fes TrueVsize " << fes->GetTrueVSize();
   // std::cout << ". fes ndofs is " << fes->GetNDofs() << ". res size " << res->Width() << ". u size " << u->Size();
   //std::cout << ". uc size is " << uc->Size() << '\n';

   // Add integrators; this can be simplified if we template the entire class
   addVolumeIntegrators(alpha);
   auto &bcs = options["bcs"];
   bndry_marker.resize(bcs.size()); // need to set this before next method
   addBoundaryIntegrators(alpha);
   addInterfaceIntegrators(alpha);

   // This just lists the boundary markers for debugging purposes
   if (0 == rank)
   {
      for (int k = 0; k < bndry_marker.size(); ++k)
      {
         cout << "boundary_marker[" << k << "]: ";
         for (int i = 0; i < bndry_marker[k].Size(); ++i)
         {
            cout << bndry_marker[k][i] << " ";
         }
         cout << endl;
      }
   }

   // define the time-dependent operator
#ifdef MFEM_USE_MPI
   // The parallel bilinear forms return a pointer that this solver owns
   //mass_matrix.reset(mass->ParallelAssemble());
   mass_matrix.reset(new MatrixType(mass->SpMat()));
#else
   mass_matrix.reset(new MatrixType(mass->SpMat()));
#endif
   const string odes = options["time-dis"]["ode-solver"].get<string>();
   if (odes == "RK1" || odes == "RK4")
   {
      evolver.reset(new NonlinearEvolver(*mass_matrix, *res, -1.0));
   }
   else
   {
      evolver.reset(new ImplicitNonlinearMassEvolver(*nonlinear_mass, *res, -1.0));
      //evolver.reset(new ImplicitNonlinearEvolver(*mass_matrix, *res, -1.0));
   }

   // add the output functional QoIs
   auto &fun = options["outputs"];
   using json_iter = nlohmann::json::iterator;
   int num_bndry_outputs = 0;
   for (json_iter it = fun.begin(); it != fun.end(); ++it) {
      if (it->is_array()) ++num_bndry_outputs;
   }
   output_bndry_marker.resize(num_bndry_outputs);
   addOutputs(); // virtual function
}

AbstractSolver::~AbstractSolver()
{
   *out << "Deleting Abstract Solver..." << endl;
}

void AbstractSolver::constructMesh(unique_ptr<Mesh> smesh)
{
   cout << "In construct Mesh:\n";
#ifndef MFEM_USE_PUMI
   if (smesh == nullptr)
   { // read in the serial mesh
      smesh.reset(new Mesh(options["mesh"]["file"].get<string>().c_str(), 1, 1));
   }
#endif
#ifdef MFEM_USE_MPI
#ifdef MFEM_USE_PUMI
   if (smesh != nullptr)
   {
      throw MachException("AbstractSolver::constructMesh(smesh)\n"
                          "\tdo not provide smesh when using PUMI!");
   }
   // problem with using these in loadMdsMesh
   cout << "Construct pumi mesh.\n";
   std::string model_file = options["model-file"].get<string>().c_str();
   std::string mesh_file = options["mesh"]["file"].get<string>().c_str();
   std::cout << "model file " << model_file << '\n';
   std::cout << "mesh file " << mesh_file << '\n';
   pumi_mesh = apf::loadMdsMesh(model_file.c_str(), mesh_file.c_str());
   cout << "pumi mesh is constructed from file.\n";
   int mesh_dim = pumi_mesh->getDimension();
   int nEle = pumi_mesh->count(mesh_dim);
   //int ref_levels = (int)floor(log(10000. / nEle) / log(2.) / mesh_dim);
   pumi_mesh->verify();
   //mesh.reset(new MeshType(comm, pumi_mesh));
   // currently do this in serial in the MPI configuration because of gd and gridfunction is not
   //    complete
   mesh.reset(new MeshType(pumi_mesh, 1, 0));
   ofstream savemesh("annulus_fine.mesh");
   ofstream savevtk("annulus_fine.vtk");
   mesh->Print(savemesh);
   mesh->PrintVTK(savevtk);
   savemesh.close();
   savevtk.close();
   // mesh.reset(new MeshType("annulus_fine.mesh", 1, 0, 1));
   // std::cout << "Mesh is constructed.\n";
#else
   mesh.reset(new MeshType(comm, *smesh));
#endif // end of MFEM_USE_PUMI
#else
   mesh.reset(new MeshType(*smesh));
#endif // end of MFEM_USE_MPI
}

void AbstractSolver::setInitialCondition(
    void (*u_init)(const Vector &, Vector &))
{
   // TODO: Need to verify that this is ok for scalar fields
   VectorFunctionCoefficient u0(num_state, u_init);
   u->ProjectCoefficient(u0);
   uc->ProjectCoefficient(u0);

   // cout << "\nCheck exact solution:\n";
   // u->Print(cout, num_state);
   // cout << "\n\nCheck center values:\n";
   // uc->Print(cout, num_state);

   GridFunType u_test(fes.get());
   fes->GetProlongationMatrix()->Mult(*uc, u_test);
   u_test -= *u;
   cout << "After projection, the difference norm is " << u_test.Norml2() << '\n';

   ofstream sol_ofs("p_error.vtk");
   sol_ofs.precision(14);
   mesh->PrintVTK(sol_ofs, 0);
   u_test.SaveVTK(sol_ofs, "project_error", 0);
   sol_ofs.close();

   // ofstream u_write("u_init.txt");
   // ofstream uc_write("uc_init.txt");
   // u->Print(u_write, 1);
   // uc->Print(uc_write, 1);
   // u_write.close();
   // uc_write.close();
   // DenseMatrix vals;
   // Vector uj;
   // for (int i = 0; i < fes->GetNE(); i++)
   // {
   //    const FiniteElement *fe = fes->GetFE(i);
   //    const IntegrationRule *ir = &(fe->GetNodes());
   //    ElementTransformation *T = fes->GetElementTransformation(i);
   //    u->GetVectorValues(*T, *ir, vals);
   //    for (int j = 0; j < ir->GetNPoints(); j++)
   //    {
   //       vals.GetColumnReference(j, uj);
   //       cout << "uj = " << uj(0) << ", " << uj(1) << ", " << uj(2) << ", " << uj(3) << endl;
   //    }
   // }
}

void AbstractSolver::setInitialCondition(const Vector &uic)
{
   // TODO: Need to verify that this is ok for scalar fields
   VectorConstantCoefficient u0(uic);
   u->ProjectCoefficient(u0);
}

void AbstractSolver::printError(const std::string &file_name,
                                  int refine,
                                  void (*u_exact)(const Vector &, Vector &))
{
   VectorFunctionCoefficient exsol(num_state, u_exact);
   GridFunType u_q(fes.get());
   fes->GetProlongationMatrix()->Mult(*uc, *u);

   double loc_norm = 0.0;
   const FiniteElement *fe;
   ElementTransformation *T;
   DenseMatrix vals, exact_vals;
   Vector loc_errs;

   const int num_el = fes->GetNE();
   for (int i = 0; i < fes->GetNE(); i++)
   {
      fe = fes->GetFE(i);
      const IntegrationRule *ir = &(fe->GetNodes());
      T = fes->GetElementTransformation(i);
      u->GetVectorValues(*T, *ir, vals);
      exsol.Eval(exact_vals, *T, *ir);
      vals -= exact_vals;
      const int num_q = ir->GetNPoints();
      for (int j = 0; j < ir->GetNPoints(); j++)
      {
         for(int k = 0; k < num_state; k++)
         {
            u_q(i*num_q*num_state + j*num_state + k) = vals(k, j); 
         }
      }
   }

   ofstream sol_ofs(file_name + ".vtk");
   sol_ofs.precision(14);
   if (refine == -1)
   {
      refine = options["space-dis"]["degree"].get<int>() + 1;
   }
   mesh->PrintVTK(sol_ofs, refine);
   u_q.SaveVTK(sol_ofs, "loc_error", refine);
   sol_ofs.close();
}

double AbstractSolver::calcInnerProduct(const GridFunType &x, const GridFunType &y)
{
   double loc_prod = 0.0;
   const FiniteElement *fe;
   ElementTransformation *T;
   DenseMatrix x_vals, y_vals;
   // calculate the L2 inner product for component index `entry`
   for (int i = 0; i < fes->GetNE(); i++)
   {
      fe = fes->GetFE(i);
      const IntegrationRule *ir = &(fe->GetNodes());
      T = fes->GetElementTransformation(i);
      x.GetVectorValues(*T, *ir, x_vals);
      y.GetVectorValues(*T, *ir, y_vals);
      for (int j = 0; j < ir->GetNPoints(); j++)
      {
         const IntegrationPoint &ip = ir->IntPoint(j);
         T->SetIntPoint(&ip);
         double node_prod = 0.0;
         for (int n = 0; n < num_state; ++n)
         {
            node_prod += x_vals(n,j)*y_vals(n,j);
         }
         loc_prod += ip.weight * T->Weight() * node_prod;
      }
   }
   double prod;
#ifdef MFEM_USE_MPI
   MPI_Allreduce(&loc_prod, &prod, 1, MPI_DOUBLE, MPI_SUM, comm);
#else
   prod = loc_prod;
#endif
   return prod;
}

double AbstractSolver::calcL2Error(
    void (*u_exact)(const Vector &, Vector &), int entry)
{
   // TODO: need to generalize to parallel
   VectorFunctionCoefficient exsol(num_state, u_exact);
   //return u->ComputeL2Error(ue);

   double loc_norm = 0.0;
   const FiniteElement *fe;
   ElementTransformation *T;
   DenseMatrix vals, exact_vals;
   Vector loc_errs;

   if (entry < 0)
   {
      fes->GetProlongationMatrix()->Mult(*uc, *u);
      // sum up the L2 error over all states
      for (int i = 0; i < fes->GetNE(); i++)
      {
         fe = fes->GetFE(i);
         const IntegrationRule *ir = &(fe->GetNodes());
         T = fes->GetElementTransformation(i);
         u->GetVectorValues(*T, *ir, vals);
         exsol.Eval(exact_vals, *T, *ir);
         vals -= exact_vals;
         loc_errs.SetSize(vals.Width());
         vals.Norm2(loc_errs);
         for (int j = 0; j < ir->GetNPoints(); j++)
         {
            const IntegrationPoint &ip = ir->IntPoint(j);
            T->SetIntPoint(&ip);
            loc_norm += ip.weight * T->Weight() * (loc_errs(j) * loc_errs(j));
         }
      }
   }
   else
   {
      // calculate the L2 error for component index `entry`
      fes->GetProlongationMatrix()->Mult(*uc, *u);
      for (int i = 0; i < fes->GetNE(); i++)
      {
         fe = fes->GetFE(i);
         const IntegrationRule *ir = &(fe->GetNodes());
         T = fes->GetElementTransformation(i);
         u->GetVectorValues(*T, *ir, vals);
         exsol.Eval(exact_vals, *T, *ir);
         vals -= exact_vals;
         loc_errs.SetSize(vals.Width());
         vals.GetRow(entry, loc_errs);
         for (int j = 0; j < ir->GetNPoints(); j++)
         {
            const IntegrationPoint &ip = ir->IntPoint(j);
            T->SetIntPoint(&ip);
            loc_norm += ip.weight * T->Weight() * (loc_errs(j) * loc_errs(j));
            //cout << "loc_norm is " << loc_errs(j) <<'\n';
         }
      }
   }
   double norm;
#ifdef MFEM_USE_MPI
   MPI_Allreduce(&loc_norm, &norm, 1, MPI_DOUBLE, MPI_SUM, comm);
#else
   norm = loc_norm;
#endif
   if (norm < 0.0) // This was copied from mfem...should not happen for us
   {
      return -sqrt(-norm);
   }
   return sqrt(norm);
}

double AbstractSolver::calcResidualNorm()
{
   //GridFunType r(fes.get());
   CentGridFunction r(fes.get());
   double res_norm;
#ifdef MFEM_USE_MPI
   // HypreParVector *U = u->GetTrueDofs();
   // HypreParVector *R = r.GetTrueDofs();
   // cout << "U size is " << U->Size() << '\n';
   // cout << "R size is " << R->Size() << '\n';
   // res->Mult(*U, *R);
   // double loc_norm = (*R) * (*R);
   // MPI_Allreduce(&loc_norm, &res_norm, 1, MPI_DOUBLE, MPI_SUM, comm);
   res->Mult(*uc, r);
   // cout << "Residual now is:\n";
   // r.Print(cout, 4);
   res_norm = r * r;
#else
   res->Mult(*uc, r);
   res_norm = r * r;
#endif
   res_norm = sqrt(res_norm);
   return res_norm;
}

double AbstractSolver::calcStepSize(double cfl) const
{
   throw MachException("AbstractSolver::calcStepSize(cfl)\n"
                       "\tis not implemented for this class!");
}

void AbstractSolver::printSolution(const std::string &file_name,
                                   int refine)
{
   // TODO: These mfem functions do not appear to be parallelized
   ofstream sol_ofs(file_name + ".vtk");
   sol_ofs.precision(14);
<<<<<<< HEAD
   if (refine == -1)
   {
      refine = options["space-dis"]["degree"].get<int>() + 1;
   }
   mesh->PrintVTK(sol_ofs, refine);
   fes->GetProlongationMatrix()->Mult(*uc, *u);
   u->SaveVTK(sol_ofs, "Solution", refine);
=======
   // if (refine == -1)
   // {
   //    refine = options["space-dis"]["degree"].get<int>();
   // }
   mesh->PrintVTK(sol_ofs, 0);
   u->SaveVTK(sol_ofs, "Solution", 0);
>>>>>>> 37d6148c
   sol_ofs.close();
}

void AbstractSolver::printAdjoint(const std::string &file_name,
                                  int refine)
{
   // TODO: These mfem functions do not appear to be parallelized
   ofstream adj_ofs(file_name + ".vtk");
   adj_ofs.precision(14);
   if (refine == -1)
   {
      refine = options["space-dis"]["degree"].get<int>() + 1;
   }
   mesh->PrintVTK(adj_ofs, refine);
   adj->SaveVTK(adj_ofs, "Adjoint", refine);
   adj_ofs.close();
}

void AbstractSolver::printResidual(const std::string &file_name,
                                   int refine)
{

   GridFunType r(fes.get());
#ifdef MFEM_USE_MPI
   // HypreParVector *U = u->GetTrueDofs();
   // res->Mult(*U, r);
   cout << "Print residual is called, in MPI, uc is feed into Mult, size: " << uc->Size() << '\n';
   res->Mult(*uc, r);
#else
   cout << "Print residual is called, not in MPI, uc is feed into Mult, size: " << uc->Size() << '\n';
   res->Mult(*u, r);
#endif
   // TODO: These mfem functions do not appear to be parallelized
   ofstream res_ofs(file_name + ".vtk");
   res_ofs.precision(14);
   if (refine == -1)
   {
      refine = options["space-dis"]["degree"].get<int>() + 1;
   }
   mesh->PrintVTK(res_ofs, refine);
   r.SaveVTK(res_ofs, "Residual", refine);
   res_ofs.close();
}

void AbstractSolver::solveForState()
{
   if (options["steady"].get<bool>() == true)
   {
      solveSteady();
   }
   else
   {
      solveUnsteady();
   }
}

void AbstractSolver::solveForAdjoint(const std::string &fun)
{
   if (options["steady"].get<bool>() == true)
   {
      solveSteadyAdjoint(fun);
   }
   else 
   {
      solveUnsteadyAdjoint(fun);
   }
}

void AbstractSolver::solveSteady()
{
#ifdef MFEM_USE_MPI
   double t1, t2;
   if (0==rank)
   {
      t1 = MPI_Wtime();
   }
#ifdef MFEM_USE_PETSC
   // Get the PetscSolver option
   *out << "Petsc solver with lu preconditioner.\n";
   // Currently need to use serial GMRES solver
   double abstol = options["petscsolver"]["abstol"].get<double>();
   double reltol = options["petscsolver"]["reltol"].get<double>();
   int maxiter = options["petscsolver"]["maxiter"].get<int>();
   int ptl = options["petscsolver"]["printlevel"].get<int>();

   solver.reset(new mfem::PetscLinearSolver(fes->GetComm(), "solver_", 0));
   prec.reset(new mfem::PetscPreconditioner(fes->GetComm(), "prec_"));
   dynamic_cast<mfem::PetscLinearSolver *>(solver.get())->SetPreconditioner(*prec);

   dynamic_cast<mfem::PetscSolver *>(solver.get())->SetAbsTol(abstol);
   dynamic_cast<mfem::PetscSolver *>(solver.get())->SetRelTol(reltol);
   dynamic_cast<mfem::PetscSolver *>(solver.get())->SetMaxIter(maxiter);
   dynamic_cast<mfem::PetscSolver *>(solver.get())->SetPrintLevel(ptl);
   *out << "Petsc Solver set.\n";
   //Get the newton solver options
   double nabstol = options["newton"]["abstol"].get<double>();
   double nreltol = options["newton"]["reltol"].get<double>();
   int nmaxiter = options["newton"]["maxiter"].get<int>();
   int nptl = options["newton"]["printlevel"].get<int>();
   newton_solver.reset(new mfem::NewtonSolver());
   newton_solver->iterative_mode = true;
   newton_solver->SetSolver(*solver);
   newton_solver->SetOperator(*res);
   newton_solver->SetAbsTol(nabstol);
   newton_solver->SetRelTol(nreltol);
   newton_solver->SetMaxIter(nmaxiter);
   newton_solver->SetPrintLevel(nptl);
   std::cout << "Newton solver is set.\n";
   mfem::Vector b;
   mfem::Vector u_true;
   u->GetTrueDofs(u_true);
   newton_solver->Mult(b, *uc);
   MFEM_VERIFY(newton_solver->GetConverged(), "Newton solver did not converge.");
   u->SetFromTrueDofs(u_true);

   // // Get the PetscSolver option
   // double abstol = options["petscsolver"]["abstol"].get<double>();
   // double reltol = options["petscsolver"]["reltol"].get<double>();
   // int maxiter = options["petscsolver"]["maxiter"].get<int>();
   // int ptl = options["petscsolver"]["printlevel"].get<int>();

   // solver.reset(new mfem::PetscLinearSolver(dynamic_cast<GalerkinDifference*>(fes.get())->GetComm(), "solver_", 0));
   // prec.reset(new mfem::PetscPreconditioner(dynamic_cast<GalerkinDifference*>(fes.get())->GetComm(), "prec_"));
   // dynamic_cast<mfem::PetscLinearSolver *>(solver.get())->SetPreconditioner(*prec);

   // dynamic_cast<mfem::PetscSolver *>(solver.get())->SetAbsTol(abstol);
   // dynamic_cast<mfem::PetscSolver *>(solver.get())->SetRelTol(reltol);
   // dynamic_cast<mfem::PetscSolver *>(solver.get())->SetMaxIter(maxiter);
   // dynamic_cast<mfem::PetscSolver *>(solver.get())->SetPrintLevel(ptl);
   // std::cout << "Petsc Solver set.\n";
   // //Get the newton solver options
   // double nabstol = options["newton"]["abstol"].get<double>();
   // double nreltol = options["newton"]["reltol"].get<double>();
   // int nmaxiter = options["newton"]["maxiter"].get<int>();
   // int nptl = options["newton"]["printlevel"].get<int>();
   // newton_solver.reset(new mfem::NewtonSolver(dynamic_cast<GalerkinDifference*>(fes.get())->GetComm())  );
   // newton_solver->iterative_mode = true;
   // newton_solver->SetSolver(*solver);
   // newton_solver->SetOperator(*res);
   // newton_solver->SetAbsTol(nabstol);
   // newton_solver->SetRelTol(nreltol);
   // newton_solver->SetMaxIter(nmaxiter);
   // newton_solver->SetPrintLevel(nptl);
   // std::cout << "Newton solver is set.\n";
   // // Solve the nonlinear problem with r.h.s at 0
   // mfem::Vector b;
   // mfem::Vector u_true;
   // u->GetTrueDofs(u_true);
   // newton_solver->Mult(b, *uc);
   // MFEM_VERIFY(newton_solver->GetConverged(), "Newton solver did not converge.");
   //u->SetFromTrueDofs(u_true);
#else
   // Hypre solver section
   *out << "HypreGMRES Solver with euclid preconditioner.\n";
   prec.reset(new HypreEuclid(fes->GetComm()));
   double reltol = options["lin-solver"]["reltol"].get<double>();
   int maxiter = options["lin-solver"]["maxiter"].get<int>();
   int ptl = options["lin-solver"]["printlevel"].get<int>();
   int fill = options["lin-solver"]["filllevel"].get<int>();
   //HYPRE_EuclidSetLevel(dynamic_cast<HypreEuclid*>(prec.get())->GetPrec(), fill);
   solver.reset( new HypreGMRES(fes->GetComm()) );
   dynamic_cast<mfem::HypreGMRES*> (solver.get())->SetTol(reltol);
   dynamic_cast<mfem::HypreGMRES*> (solver.get())->SetMaxIter(maxiter);
   dynamic_cast<mfem::HypreGMRES*> (solver.get())->SetPrintLevel(ptl);
   dynamic_cast<mfem::HypreGMRES*> (solver.get())->SetPreconditioner(*dynamic_cast<HypreSolver*>(prec.get()));
   double nabstol = options["newton"]["abstol"].get<double>();
   double nreltol = options["newton"]["reltol"].get<double>();
   int nmaxiter = options["newton"]["maxiter"].get<int>();
   int nptl = options["newton"]["printlevel"].get<int>();
   newton_solver.reset(new mfem::NewtonSolver(fes->GetComm()));
   //double eta = 1e-1;
   //newton_solver.reset(new InexactNewton(fes->GetComm(), eta));
   newton_solver->iterative_mode = true;
   newton_solver->SetSolver(*solver);
   newton_solver->SetOperator(*res);
   newton_solver->SetPrintLevel(nptl);
   newton_solver->SetRelTol(nreltol);
   newton_solver->SetAbsTol(nabstol);
   newton_solver->SetMaxIter(nmaxiter);

   // Solve the nonlinear problem with r.h.s at 0
   mfem::Vector b;
   //mfem::Vector u_true;
   HypreParVector *u_true = u->GetTrueDofs();
   //HypreParVector b(*u_true);
   //u->GetTrueDofs(u_true);
   newton_solver->Mult(b, *u_true);
   MFEM_VERIFY(newton_solver->GetConverged(), "Newton solver did not converge.");
   //u->SetFromTrueDofs(u_true);
   u->SetFromTrueDofs(*u_true);
#endif
   if (0==rank)
   {
      t2 = MPI_Wtime();
      *out << "Time for solving nonlinear system is " << (t2 - t1) << endl;
   }
#else
   // serial
   cout << "Solve the gd problem in serial.\n";
   solver.reset(new UMFPackSolver());
   dynamic_cast<UMFPackSolver *>(solver.get())->Control[UMFPACK_ORDERING] = UMFPACK_ORDERING_METIS;
   dynamic_cast<UMFPackSolver *>(solver.get())->SetPrintLevel(1);
   // newton solver
   double nabstol = options["newton"]["abstol"].get<double>();
   double nreltol = options["newton"]["reltol"].get<double>();
   int nmaxiter = options["newton"]["maxiter"].get<int>();
   int nptl = options["newton"]["printlevel"].get<int>();
   newton_solver.reset(new mfem::NewtonSolver());
   newton_solver->iterative_mode = true;
   newton_solver->SetSolver(*solver);
   newton_solver->SetOperator(*res);
   newton_solver->SetPrintLevel(nptl);
   newton_solver->SetRelTol(nreltol);
   newton_solver->SetAbsTol(nabstol);
   newton_solver->SetMaxIter(nmaxiter);
   // Solve the nonlinear problem with r.h.s at 0
   mfem::Vector b;
   // mfem::Vector u_true;
   // u->GetTrueDofs(u_true);
   // newton_solver->Mult(b, *u);
   // MFEM_VERIFY(newton_solver->GetConverged(), "Newton solver did not converge.");
   // u->SetFromTrueDofs(u_true);
   clock_t start_t = clock();
   newton_solver->Mult(b, *uc);
   clock_t end_t = clock();
   double total_t = (double)(end_t - start_t) / CLOCKS_PER_SEC;
   cout << "Time for solve the nonlinear prroblem: " << total_t << "s.\n";
   MFEM_VERIFY(newton_solver->GetConverged(), "Newton solver did not converge.");
#endif
}

void AbstractSolver::solveUnsteady()
{
   // TODO: This is not general enough.

   double t = 0.0;
   evolver->SetTime(t);
   ode_solver->Init(*evolver);

   // output the mesh and initial condition
   // TODO: need to swtich to vtk for SBP
   int precision = 8;
   {
      ofstream omesh("initial.mesh");
      omesh.precision(precision);
      mesh->Print(omesh);
      ofstream osol("initial-sol.gf");
      osol.precision(precision);
      u->Save(osol);
   }

   printSolution("init");

   bool done = false;
   double t_final = options["time-dis"]["t-final"].get<double>();
   *out << "t_final is " << t_final << '\n';
   double dt = options["time-dis"]["dt"].get<double>();
   bool calc_dt = options["time-dis"]["const-cfl"].get<bool>();
   for (int ti = 0; !done;)
   {
      if (calc_dt)
      {
         dt = calcStepSize(options["time-dis"]["cfl"].get<double>());
      }
      double dt_real = min(dt, t_final - t);
      updateNonlinearMass(ti, dt_real, 1.0);
      // if (ti % 10 == 0)
      // {
      //    *out << "iter " << ti << ": time = " << t << ": dt = " << dt_real
      //         << " (" << round(100 * t / t_final) << "% complete)" << endl;
      // }
      *out << "iter " << ti << ": time = " << t << ": dt = " << dt_real
              << " (" << round(100 * t / t_final) << "% complete)" << endl;
      // ofstream c_write("u_"+std::to_string(ti)+".txt");
      // u->Print(c_write);
      // c_write.close();
#ifdef MFEM_USE_MPI
      // HypreParVector *U = u->GetTrueDofs();
      // ode_solver->Step(*U, t, dt_real);
      // *u = *U;
      ode_solver->Step(*u, t, dt_real);
#else
      ode_solver->Step(*u, t, dt_real);
#endif
      ti++;
      done = (t >= t_final - 1e-8 * dt);
      //std::cout << "t_final is " << t_final << ", done is " << done << std::endl;
      /*       if (done || ti % vis_steps == 0)
      {
         cout << "time step: " << ti << ", time: " << t << endl;

         if (visualization)
         {
            sout << "solution\n" << mesh << u << flush;
         }

         if (visit)
         {
            dc->SetCycle(ti);
            dc->SetTime(t);
            dc->Save();
         }
      } */
   }

   // Save the final solution. This output can be viewed later using GLVis:
   // glvis -m unitGridTestMesh.msh -g adv-final.gf".
   {
      ofstream osol("final.gf");
      osol.precision(precision);
      u->Save(osol);
   }
   // write the solution to vtk file
   if (options["space-dis"]["basis-type"].get<string>() == "csbp")
   {
      ofstream sol_ofs("final_cg.vtk");
      sol_ofs.precision(14);
      mesh->PrintVTK(sol_ofs, options["space-dis"]["degree"].get<int>() + 1);
      u->SaveVTK(sol_ofs, "Solution", options["space-dis"]["degree"].get<int>() + 1);
      sol_ofs.close();
      printSolution("final");
   }
   else if (options["space-dis"]["basis-type"].get<string>() == "dsbp")
   {
      ofstream sol_ofs("final_dg.vtk");
      sol_ofs.precision(14);
      mesh->PrintVTK(sol_ofs, options["space-dis"]["degree"].get<int>() + 1);
      u->SaveVTK(sol_ofs, "Solution", options["space-dis"]["degree"].get<int>() + 1);
      sol_ofs.close();
      printSolution("final");
   }
   // TODO: These mfem functions do not appear to be parallelized
}

void AbstractSolver::solveSteadyAdjoint(const std::string &fun)
{
// #ifdef MFEM_USE_MPI
//    double time_beg, time_end;
//    if (0==rank)
//    {
//       time_beg = MPI_Wtime();
//    }
// #endif
//    // Step 0: allocate the adjoint variable
//    adj.reset(new GridFunType(fes.get()));

//    // Step 1: get the right-hand side vector, dJdu, and make an appropriate
//    // alias to it, the state, and the adjoint
//    std::unique_ptr<GridFunType> dJdu(new GridFunType(fes.get()));
// #ifdef MFEM_USE_MPI
//    HypreParVector *state = u->GetTrueDofs();
//    HypreParVector *dJ = dJdu->GetTrueDofs();
//    HypreParVector *adjoint = adj->GetTrueDofs();
// #else
//    GridFunType *state = u.get();
//    GridFunType *dJ = dJdu.get();
//    GridFunType *adjoint = adj.get();
// #endif
//    output.at(fun).Mult(*state, *dJ);

//    // Step 2: get the Jacobian and transpose it
//    Operator *jac = &res->GetGradient(*state);
//    TransposeOperator jac_trans = TransposeOperator(jac);

//    // Step 3: Solve the adjoint problem
//    *out << "Solving adjoint problem:\n"
//         << "\tsolver: HypreGMRES\n"
//         << "\tprec. : Euclid ILU" << endl;
//    prec.reset(new HypreEuclid(fes->GetComm()));
//    double tol = options["adj-solver"]["tol"].get<double>();
//    int maxiter = options["adj-solver"]["maxiter"].get<int>();
//    int ptl = options["adj-solver"]["printlevel"].get<int>();
//    solver.reset(new HypreGMRES(fes->GetComm()));
//    solver->SetOperator(jac_trans);
//    dynamic_cast<mfem::HypreGMRES *>(solver.get())->SetTol(tol);
//    dynamic_cast<mfem::HypreGMRES *>(solver.get())->SetMaxIter(maxiter);
//    dynamic_cast<mfem::HypreGMRES *>(solver.get())->SetPrintLevel(ptl);
//    dynamic_cast<mfem::HypreGMRES *>(solver.get())->SetPreconditioner(*dynamic_cast<HypreSolver *>(prec.get()));
//    solver->Mult(*dJ, *adjoint);
// #ifdef MFEM_USE_MPI
//    adj->SetFromTrueDofs(*adjoint);
//    if (0==rank)
//    {
//       time_end = MPI_Wtime();
//       *out << "Time for solving adjoint is " << (time_end - time_beg) << endl;
//    }
// #endif
}

void AbstractSolver::solveUnsteadyAdjoint(const std::string &fun)
{
   throw MachException("AbstractSolver::solveUnsteadyAdjoint(fun)\n"
                       "\tnot implemented yet!");
}

double AbstractSolver::calcOutput(const std::string &fun)
{
   try
   {
      if (output.find(fun) == output.end())
      {
         cout << "Did not find " << fun << " in output map?" << endl;
      }
      return output.at(fun).GetEnergy(*uc);
   }
   catch (const std::out_of_range &exception)
   {
      std::cerr << exception.what() << endl;
   }
}

void AbstractSolver::checkJacobian(
    void (*pert_fun)(const mfem::Vector &, mfem::Vector &))
{
   // this is a specific version for gd_serial_mfem
   // and dont accept incoming changes
   // initialize some variables
   const double delta = 1e-5;
   CentGridFunction u_plus(*uc);
   CentGridFunction u_minus(*uc);
   CentGridFunction pert_vec(fes.get());
   VectorFunctionCoefficient up(num_state, pert_fun);
   pert_vec.ProjectCoefficient(up);

   // perturb in the positive and negative pert_vec directions
   u_plus.Add(delta, pert_vec);
   u_minus.Add(-delta, pert_vec);

   // Get the product using a 2nd-order finite-difference approximation
   CentGridFunction res_plus(fes.get());
   CentGridFunction res_minus(fes.get());
#ifdef MFEM_USE_MPI 
   HypreParVector *u_p = u_plus.GetTrueDofs();
   HypreParVector *u_m = u_minus.GetTrueDofs();
   HypreParVector *res_p = res_plus.GetTrueDofs();
   HypreParVector *res_m = res_minus.GetTrueDofs();
#else 
   CentGridFunction *u_p = &u_plus;
   CentGridFunction *u_m = &u_minus;
   CentGridFunction *res_p = &res_plus;
   CentGridFunction *res_m = &res_minus;
#endif
   res->Mult(*u_p, *res_p);
   res->Mult(*u_m, *res_m);
#ifdef MFEM_USE_MPI
   res_plus.SetFromTrueDofs(*res_p);
   res_minus.SetFromTrueDofs(*res_m);
#endif
   // res_plus = 1/(2*delta)*(res_plus - res_minus)
   subtract(1/(2*delta), res_plus, res_minus, res_plus);

   // Get the product directly using Jacobian from GetGradient
   CentGridFunction jac_v(fes.get());
#ifdef MFEM_USE_MPI
   HypreParVector *u_true = u->GetTrueDofs();
   HypreParVector *pert = pert_vec.GetTrueDofs();
   HypreParVector *prod = jac_v.GetTrueDofs();
#else
   CentGridFunction *u_true = uc.get();
   CentGridFunction *pert = &pert_vec;
   CentGridFunction *prod = &jac_v;
#endif
   mfem::Operator &jac = res->GetGradient(*u_true);
   jac.Mult(*pert, *prod);
#ifdef MFEM_USE_MPI 
   jac_v.SetFromTrueDofs(*prod);
#endif 

   // check the difference norm
   jac_v -= res_plus;
   double error = calcInnerProduct(jac_v, jac_v);
   *out << "The Jacobian product error norm is " << sqrt(error) << endl;
}

} // namespace mach<|MERGE_RESOLUTION|>--- conflicted
+++ resolved
@@ -38,21 +38,15 @@
    options.merge_patch(file_options);
    *out << setw(3) << options << endl;
 
-<<<<<<< HEAD
    // Construct Mesh
-=======
->>>>>>> 37d6148c
    constructMesh(move(smesh));
    for (int l = 0; l < options["mesh"]["refine"].get<int>(); l++)
    {
       mesh->UniformRefinement();
    }
    int dim = mesh->Dimension();
-<<<<<<< HEAD
-   cout << "Number of elements: " << mesh->GetNE() << '\n';
-=======
+   *out << "Number of elements: " << mesh->GetNE() << '\n';
    *out << "problem space dimension = " << dim << endl;
->>>>>>> 37d6148c
    // Define the ODE solver used for time integration (possibly not used)
    ode_solver = NULL;
    *out << "ode-solver type = "
@@ -490,7 +484,6 @@
    // TODO: These mfem functions do not appear to be parallelized
    ofstream sol_ofs(file_name + ".vtk");
    sol_ofs.precision(14);
-<<<<<<< HEAD
    if (refine == -1)
    {
       refine = options["space-dis"]["degree"].get<int>() + 1;
@@ -498,14 +491,6 @@
    mesh->PrintVTK(sol_ofs, refine);
    fes->GetProlongationMatrix()->Mult(*uc, *u);
    u->SaveVTK(sol_ofs, "Solution", refine);
-=======
-   // if (refine == -1)
-   // {
-   //    refine = options["space-dis"]["degree"].get<int>();
-   // }
-   mesh->PrintVTK(sol_ofs, 0);
-   u->SaveVTK(sol_ofs, "Solution", 0);
->>>>>>> 37d6148c
    sol_ofs.close();
 }
 
