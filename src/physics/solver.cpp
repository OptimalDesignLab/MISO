#include "solver.hpp"

#include <fstream>
#include <iostream>
#include <cmath>
#include <memory>
#include <utility>

#ifdef MFEM_USE_PUMI

#include "apfMDS.h"
#include "PCU.h"
#include "apfConvert.h"
#include "crv.h"
#include "gmi_mesh.h"
#include "gmi_null.h"

#ifdef MFEM_USE_SIMMETRIX
#include "SimUtil.h"
#include "gmi_sim.h"
#endif  // MFEM_USE_SIMMETRIX

#ifdef MFEM_USE_EGADS
#include "gmi_egads.h"
#endif  // MFEM_USE_EGADS

#endif  // MFEM_USE_PUMI

#include "utils.hpp"
#include "mfem_extensions.hpp"
#include "default_options.hpp"
#include "solver.hpp"
#include "sbp_fe.hpp"
#include "evolver.hpp"
#include "diag_mass_integ.hpp"
#include "material_library.hpp"
#include "miso_input.hpp"
#include "miso_integrator.hpp"
#include "miso_load.hpp"
#include "solver.hpp"
#include "utils.hpp"

#ifdef MFEM_USE_EGADS
#include "gmi_egads.h"
#endif

using namespace std;
using namespace mfem;

namespace miso
{
AbstractSolver::AbstractSolver(const nlohmann::json &file_options,
                               unique_ptr<Mesh> smesh,
                               MPI_Comm comm)
 : diff_stack(getDiffStack())
{
   initBase(file_options, move(smesh), comm);
}

// Note: the following constructor is protected
// AbstractSolver::AbstractSolver(const string &opt_file_name, MPI_Comm incomm)
//  : out(getOutStream(rank))
// {
//    // Some of the following code would normally happen in initBase, but this
//    is
//    // a parred down version of the AbstractSolver that does not need most of
//    // the functionality (e.g. multiphysics code)
//    // TODO: Do we need a separate super class for this case?

//    // Set the options; the defaults are overwritten by the values in the file
//    // using the merge_patch method
//    nlohmann::json file_options;
//    ifstream options_file(opt_file_name);
//    options_file >> file_options;
//    options = default_options;
//    options.merge_patch(file_options);

//    bool silent = options.value("silent", false);
//    out = getOutStream(rank, silent);
//    *out << setw(3) << options << endl;

//    // comm = incomm;
//    MPI_Comm_dup(incomm, &comm);
//    MPI_Comm_rank(comm, &rank);
// }

void AbstractSolver::initBase(const nlohmann::json &file_options,
                              std::unique_ptr<Mesh> smesh,
                              MPI_Comm incomm)
{
   // Set the options; the defaults are overwritten by the values in the file
   // using the merge_patch method
   // comm = incomm;
   MPI_Comm_dup(incomm, &comm);
   MPI_Comm_rank(comm, &rank);
   options = default_options;
   options.merge_patch(file_options);

   bool silent = options.value("silent", false);
   out = getOutStream(rank, silent);

   if (options["print-options"])
   {
      *out << setw(3) << options << endl;
   }

   materials = material_library;

   constructMesh(move(smesh));
   // mesh->EnsureNodes();
   // mesh_fes = static_cast<SpaceType*>(mesh->GetNodes()->FESpace());
   // /// before internal boundaries are removed
   // ess_bdr.SetSize(mesh->bdr_attributes.Max());
   // ess_bdr = 1;
   // /// get all dofs on model surfaces
   // mesh_fes->GetEssentialTrueDofs(ess_bdr, mesh_fes_surface_dofs);
   int dim = mesh->Dimension();
   *out << "problem space dimension = " << dim << endl;
   // Define the ODE solver used for time integration (possibly not used)
   ode_solver = nullptr;
   *out << "ode-solver type = "
        << options["time-dis"]["ode-solver"].template get<string>() << endl;
   if (options["time-dis"]["ode-solver"].template get<string>() == "RK1")
   {
      ode_solver = std::make_unique<ForwardEulerSolver>();
   }
   else if (options["time-dis"]["ode-solver"].template get<string>() == "RK4")
   {
      ode_solver = std::make_unique<RK4Solver>();
   }
   else if (options["time-dis"]["ode-solver"].template get<string>() ==
            "MIDPOINT")
   {
      ode_solver = std::make_unique<ImplicitMidpointSolver>();
   }
   else if (options["time-dis"]["ode-solver"].get<string>() == "RRK")
   {
      ode_solver = std::make_unique<RRKImplicitMidpointSolver>(out);
   }
   else if (options["time-dis"]["ode-solver"].template get<string>() == "PTC")
   {
      ode_solver = std::make_unique<PseudoTransientSolver>(out);
   }
   else
   {
      throw MISOException(
          "Unknown ODE solver type " +
          options["time-dis"]["ode-solver"].template get<string>());
      // TODO: parallel exit
   }

   // Refine the mesh here, or have a separate member function?
   for (int l = 0; l < options["mesh"]["refine"].template get<int>(); l++)
   {
      mesh->UniformRefinement();
   }
}

void AbstractSolver::initDerived()
{
   int dim = mesh->Dimension();
   int fe_order = options["space-dis"]["degree"].template get<int>();
   std::string basis_type =
       options["space-dis"]["basis-type"].template get<string>();
   bool galerkin_diff = options["space-dis"].value("GD", false);
   // Define the SBP elements and finite-element space; eventually, we will want
   // to have a case or if statement here for both CSBP and DSBP, and (?)
   // standard FEM. and here it is for first two
   if (basis_type == "csbp")
   {
      fec = std::make_unique<SBPCollection>(fe_order, dim);
   }
   else if (basis_type == "dsbp" || galerkin_diff)
   {
      fec = std::make_unique<DSBPCollection>(fe_order, dim);
   }
   else if (basis_type == "nedelec")
   {
      fec = std::make_unique<ND_FECollection>(fe_order, dim);
   }
   else if (basis_type == "H1")
   {
      fec = std::make_unique<H1_FECollection>(fe_order, dim);
   }

   // define the number of states, the fes, and the state grid function
   num_state = this->getNumState();  // <--- this is a virtual fun
   *out << "Num states = " << num_state << endl;
   fes = std::make_unique<SpaceType>(
       mesh.get(), fec.get(), num_state, Ordering::byVDIM);
   /// we'll stop using `u` eventually
   /// start creating your own state vector with `getNewField`
   u = std::make_unique<GridFunType>(fes.get());
   *out << "Number of finite element unknowns: " << fes->GlobalTrueVSize()
        << endl;

   /// initialize scratch work vectors
   scratch = std::make_unique<ParGridFunction>(fes.get());
   scratch_tv = std::make_unique<HypreParVector>(fes.get());

   double alpha = 1.0;

   setUpExternalFields();

   // construct coefficients before nonlinear/bilinear forms
   constructCoefficients();

   // need to set this before adding boundary integrators
   auto &bcs = options["bcs"];
   bndry_marker.resize(bcs.size());

   // construct/initialize the forms needed by derived class
   constructForms();

   if (nonlinear_mass)
   {
      addNonlinearMassIntegrators(alpha);
   }

   if (mass)
   {
      addMassIntegrators(alpha);
      mass->Assemble(0);
      mass->Finalize();
   }

   if (res)
   {
      /// TODO: look at partial assembly
      addResVolumeIntegrators(alpha);
      addResBoundaryIntegrators(alpha);
      addResInterfaceIntegrators(alpha);
   }

   if (stiff)
   {
      /// TODO: look at partial assembly
      addStiffVolumeIntegrators(alpha);
      addStiffBoundaryIntegrators(alpha);
      addStiffInterfaceIntegrators(alpha);
      stiff->Assemble(0);
      stiff->Finalize();
   }

   if (load)
   {
      addLoadVolumeIntegrators(alpha);
      addLoadBoundaryIntegrators(alpha);
      addLoadInterfaceIntegrators(alpha);
   }

   if (ent)
   {
      addEntVolumeIntegrators();
   }

   // This just lists the boundary markers for debugging purposes
   for (unsigned k = 0; k < bndry_marker.size(); ++k)
   {
      *out << "boundary_marker[" << k << "]: ";
      for (int i = 0; i < bndry_marker[k].Size(); ++i)
      {
         *out << bndry_marker[k][i] << " ";
      }
      *out << endl;
   }

   setEssentialBoundaries();

   // // add the output functional QoIs
   // auto &fun = options["outputs"];
   // using json_iter = nlohmann::json::iterator;
   // int num_bndry_outputs = 0;
   // for (json_iter it = fun.begin(); it != fun.end(); ++it) {
   //    if (it->is_array()) ++num_bndry_outputs;
   // }
   // output_bndry_marker.resize(num_bndry_outputs);

   prec = constructPreconditioner(options["lin-prec"]);
   solver = constructLinearSolver(options["lin-solver"], *prec);
   newton_solver = constructNonlinearSolver(options["nonlin-solver"], *solver);
   constructEvolver();
}

AbstractSolver::~AbstractSolver()
{
   *out << "Deleting Abstract Solver..." << endl;

#ifdef MFEM_USE_PUMI
   if (pumi_mesh)
   {
      if (!PCU_previously_initialized)
      {
         PCU_Comm_Free();
      }
   }
#ifdef MFEM_USE_SIMMETRIX
   gmi_sim_stop();
   Sim_unregisterAllKeys();
#endif  // MFEM_USE_SIMMETRIX

#ifdef MFEM_USE_EGADS
   gmi_egads_stop();
#endif  // MFEM_USE_EGADS
#endif

   MPI_Comm_free(&comm);
}

void AbstractSolver::constructMesh(unique_ptr<Mesh> smesh)
{
   std::string mesh_file = options["mesh"]["file"].template get<string>();
   std::string mesh_ext;
   size_t i = mesh_file.rfind('.', mesh_file.length());
   if (i != string::npos)
   {
      mesh_ext = (mesh_file.substr(i + 1, mesh_file.length() - i));
   }
   else
   {
      throw MISOException(
          "AbstractSolver::constructMesh(smesh)\n"
          "\tMesh file has no extension!\n");
   }

   // if serial mesh passed in, use that
   if (smesh != nullptr)
   {
      mesh = std::make_unique<MeshType>(comm, *smesh);
   }
   // native MFEM mesh
   else if (mesh_ext == "mesh")
   {
      // read in the serial mesh
      smesh = std::make_unique<Mesh>(mesh_file.c_str(), 1, 1);
      mesh = std::make_unique<MeshType>(comm, *smesh);
   }
   // PUMI mesh
   else if (mesh_ext == "smb")
   {
      constructPumiMesh();
   }
   mesh->EnsureNodes();

   removeInternalBoundaries();
   *out << "bdr_attr: ";
   mesh->bdr_attributes.Print(*out);
}

void AbstractSolver::constructPumiMesh()
{
#ifdef MFEM_USE_PUMI  // if using pumi mesh
   *out << options["mesh"]["model-file"].get<string>().c_str() << std::endl;
   std::string model_file = options["mesh"]["model-file"].get<string>();
   std::string mesh_file = options["mesh"]["file"].get<string>();
   if (PCU_Comm_Initialized())
   {
      PCU_previously_initialized = true;
   }
   if (!PCU_previously_initialized)
   {
      PCU_Comm_Init();
   }
   PCU_Switch_Comm(comm);
#ifdef MFEM_USE_SIMMETRIX
   Sim_readLicenseFile(0);
   gmi_sim_start();
   gmi_register_sim();
#endif
#ifdef MFEM_USE_EGADS
   gmi_register_egads();
   gmi_egads_start();
#endif
   gmi_register_mesh();
   pumi_mesh.reset(apf::loadMdsMesh(model_file.c_str(), mesh_file.c_str()));
   // int mesh_dim = pumi_mesh->getDimension();
   // int nEle = pumi_mesh->count(mesh_dim);
   // int ref_levels = (int)floor(log(10000. / nEle) / log(2.) / mesh_dim);
   // Perform Uniform refinement
   // if (ref_levels > 1)
   // {
   //    ma::Input* uniInput = ma::configureUniformRefine(pumi_mesh,
   //    ref_levels); ma::adapt(uniInput);
   // }

   /// TODO: change this to use options
   /// If it is higher order change shape
   // int order = options["space-dis"]["degree"].template get<int>();
   // if (order > 1)
   // {
   //     crv::BezierCurver bc(pumi_mesh, order, 2);
   //     bc.run();
   // }

   pumi_mesh->verify();

   apf::Numbering *aux_num = apf::createNumbering(
       pumi_mesh.get(), "aux_numbering", pumi_mesh->getShape(), 1);

   apf::MeshIterator *it = pumi_mesh->begin(0);
   apf::MeshEntity *v = nullptr;
   int count = 0;
   while ((v = pumi_mesh->iterate(it)) != nullptr)
   {
      apf::number(aux_num, v, 0, 0, count++);
   }
   pumi_mesh->end(it);

   mesh.reset(new ParPumiMesh(comm, pumi_mesh.get()));

   // it = pumi_mesh->begin(pumi_mesh->getDimension());
   // count = 0;
   // while ((v = pumi_mesh->iterate(it)))
   // {
   // //   if (count > 10) break;
   // // //   printf("at element %d =========\n", count);
   // //   if (isBoundaryTet(pumi_mesh.get(), v))
   // //    //  printf("tet is connected to the boundary\n");
   // //   else
   //    //  printf("tet is NOT connected to the boundary\n");
   // //   apf::MeshEntity* dvs[12];
   // //   int nd = pumi_mesh->getDownward(v, 0, dvs);
   // //   for (int i = 0; i < nd; i++) {
   // //    //  int id = apf::getNumber(aux_num, dvs[i], 0, 0);
   // //    //  printf("%d ", id);
   // //   }
   // //   printf("\n");
   // //   Array<int> mfem_vs;
   // //   mesh->GetElementVertices(count, mfem_vs);
   // //   for (int i = 0; i < mfem_vs.Size(); i++) {
   // //    //  printf("%d ", mfem_vs[i]);
   // //   }
   // // //   printf("\n");
   // //   printf("=========\n");
   // //   count++;
   // }

   /// Add attributes based on reverse classification
   // Boundary faces
   int dim = mesh->Dimension();
   apf::MeshIterator *itr = pumi_mesh->begin(dim - 1);
   apf::MeshEntity *ent = nullptr;
   int ent_cnt = 0;
   while ((ent = pumi_mesh->iterate(itr)) != nullptr)
   {
      apf::ModelEntity *me = pumi_mesh->toModel(ent);
      if (pumi_mesh->getModelType(me) == (dim - 1))
      {
         // Get tag from model by  reverse classification
         int tag = pumi_mesh->getModelTag(me);
         (mesh->GetBdrElement(ent_cnt))->SetAttribute(tag);
         ent_cnt++;
      }
   }
   pumi_mesh->end(itr);

   // Volume faces
   itr = pumi_mesh->begin(dim);
   ent_cnt = 0;
   while ((ent = pumi_mesh->iterate(itr)) != nullptr)
   {
      apf::ModelEntity *me = pumi_mesh->toModel(ent);
      int tag = pumi_mesh->getModelTag(me);
      mesh->SetAttribute(ent_cnt, tag);
      ent_cnt++;
   }
   pumi_mesh->end(itr);

   // Apply the attributes
   mesh->SetAttributes();
#else
   throw MISOException(
       "AbstractSolver::constructPumiMesh()\n"
       "\tMFEM was not built with PUMI!\n"
       "\trecompile MFEM with PUMI\n");
#endif  // MFEM_USE_PUMI
}

void AbstractSolver::setInitialCondition(
    ParGridFunction &state,
    const std::function<double(const mfem::Vector &)> &u_init)
{
   // state = 0.0;
   FunctionCoefficient u0(u_init);
   state.ProjectCoefficient(u0);
   // state.ProjectBdrCoefficient(u0, ess_bdr);
   // std::cout << "ess_bdr: "; ess_bdr.Print();
}

void AbstractSolver::setInitialCondition(
    ParGridFunction &state,
    const std::function<void(const mfem::Vector &, mfem::Vector &)> &u_init)
{
   VectorFunctionCoefficient u0(num_state, u_init);
   state.ProjectCoefficient(u0);
}

void AbstractSolver::setInitialCondition(ParGridFunction &state,
                                         const double u_init)
{
   ConstantCoefficient u0(u_init);
   state.ProjectCoefficient(u0);
}

void AbstractSolver::setInitialCondition(ParGridFunction &state,
                                         const Vector &u_init)
{
   VectorConstantCoefficient u0(u_init);
   state.ProjectCoefficient(u0);
}

void AbstractSolver::setFieldValue(HypreParVector &field, const double u_init)
{
   ConstantCoefficient u0(u_init);
   scratch->ProjectCoefficient(u0);
   scratch->GetTrueDofs(field);
}

void AbstractSolver::setFieldValue(double *field_buffer, const double u_init)
{
   auto field = bufferToHypreParVector(field_buffer, *fes);
   setFieldValue(field, u_init);
}

void AbstractSolver::setFieldValue(
    HypreParVector &field,
    const std::function<double(const Vector &)> &u_init)
{
   FunctionCoefficient u0(u_init);
   scratch->ProjectCoefficient(u0);
   scratch->GetTrueDofs(field);
}

void AbstractSolver::setFieldValue(
    double *field_buffer,
    const std::function<double(const mfem::Vector &)> &u_init)
{
   auto field = bufferToHypreParVector(field_buffer, *fes);
   setFieldValue(field, u_init);
}

void AbstractSolver::setFieldValue(HypreParVector &field, const Vector &u_init)
{
   VectorConstantCoefficient u0(u_init);
   scratch->ProjectCoefficient(u0);
   scratch->GetTrueDofs(field);
}

void AbstractSolver::setFieldValue(double *field_buffer,
                                   const mfem::Vector &u_init)
{
   auto field = bufferToHypreParVector(field_buffer, *fes);
   setFieldValue(field, u_init);
}

void AbstractSolver::setFieldValue(
    HypreParVector &field,
    const std::function<void(const Vector &, Vector &)> &u_init)
{
   VectorFunctionCoefficient u0(num_state, u_init);
   scratch->ProjectCoefficient(u0);
   scratch->GetTrueDofs(field);
}

void AbstractSolver::setFieldValue(
    double *field_buffer,
    const std::function<void(const mfem::Vector &, mfem::Vector &)> &u_init)
{
   auto field = bufferToHypreParVector(field_buffer, *fes);
   setFieldValue(field, u_init);
}

double AbstractSolver::calcInnerProduct(const GridFunType &x,
                                        const GridFunType &y) const
{
   ParFiniteElementSpace *fe_space = x.ParFESpace();
   const char *name = fe_space->FEColl()->Name();

   double loc_prod = 0.0;
   const FiniteElement *fe = nullptr;
   ElementTransformation *T = nullptr;
   DenseMatrix x_vals;
   DenseMatrix y_vals;
   // calculate the L2 inner product for component index `entry`
   for (int i = 0; i < fe_space->GetNE(); i++)
   {
      fe = fe_space->GetFE(i);
      const IntegrationRule *ir = nullptr;
      if ((strncmp(name, "SBP", 3) == 0) || (strncmp(name, "DSBP", 4) == 0))
      {
         ir = &(fe->GetNodes());
      }
      else
      {
         int intorder = 2 * fe->GetOrder() + 1;
         ir = &(IntRules.Get(fe->GetGeomType(), intorder));
      }
      T = fe_space->GetElementTransformation(i);
      x.GetVectorValues(*T, *ir, x_vals);
      y.GetVectorValues(*T, *ir, y_vals);
      for (int j = 0; j < ir->GetNPoints(); j++)
      {
         const IntegrationPoint &ip = ir->IntPoint(j);
         T->SetIntPoint(&ip);
         double node_prod = 0.0;
         for (int n = 0; n < num_state; ++n)
         {
            node_prod += x_vals(n, j) * y_vals(n, j);
         }
         loc_prod += ip.weight * T->Weight() * node_prod;
      }
   }
   double prod = NAN;
   MPI_Allreduce(&loc_prod, &prod, 1, MPI_DOUBLE, MPI_SUM, comm);
   return prod;
}

double AbstractSolver::calcL2Error(
    const std::function<double(const mfem::Vector &)> &u_exact)
{
   return calcL2Error(u.get(), u_exact);
}

double AbstractSolver::calcL2Error(
    const std::function<void(const mfem::Vector &, mfem::Vector &)> &u_exact,
    int entry)
{
   return calcL2Error(u.get(), u_exact, entry);
}

double AbstractSolver::calcL2Error(
    GridFunType *field,
    const std::function<double(const mfem::Vector &)> &u_exact)
{
   // TODO: need to generalize to parallel
   FunctionCoefficient exsol(u_exact);
   FiniteElementSpace *fe_space = field->FESpace();

   const char *name = fe_space->FEColl()->Name();

   double loc_norm = 0.0;
   const FiniteElement *fe = nullptr;
   ElementTransformation *T = nullptr;
   Vector shape;
   Array<int> vdofs;

   // sum up the L2 error over all states
   for (int i = 0; i < fe_space->GetNE(); i++)
   {
      fe = fe_space->GetFE(i);
      const IntegrationRule *ir = nullptr;
      if ((strncmp(name, "SBP", 3) == 0) || (strncmp(name, "DSBP", 4) == 0))
      {
         ir = &(fe->GetNodes());
      }
      else
      {
         int intorder = 2 * fe->GetOrder() + 1;
         ir = &(IntRules.Get(fe->GetGeomType(), intorder));
      }
      int fdof = fe->GetDof();
      T = fe_space->GetElementTransformation(i);
      shape.SetSize(fdof);
      fes->GetElementVDofs(i, vdofs);
      for (int j = 0; j < ir->GetNPoints(); j++)
      {
         const IntegrationPoint &ip = ir->IntPoint(j);
         fe->CalcShape(ip, shape);
         double a = 0;
         for (int k = 0; k < fdof; k++)
         {
            if (vdofs[k] >= 0)
            {
               a += (*field)(vdofs[k]) * shape(k);
            }
            else
            {
               a -= (*field)(-1 - vdofs[k]) * shape(k);
            }
         }
         T->SetIntPoint(&ip);
         a -= exsol.Eval(*T, ip);
         loc_norm += ip.weight * T->Weight() * a * a;
      }
   }

   double norm = NAN;
   MPI_Allreduce(&loc_norm, &norm, 1, MPI_DOUBLE, MPI_SUM, comm);
   if (norm < 0.0)  // This was copied from mfem...should not happen for us
   {
      return -sqrt(-norm);
   }
   return sqrt(norm);
}

double AbstractSolver::calcL2Error(
    GridFunType *field,
    const std::function<void(const mfem::Vector &, mfem::Vector &)> &u_exact,
    int entry)
{
   // TODO: need to generalize to parallel
   VectorFunctionCoefficient exsol(num_state, u_exact);
   FiniteElementSpace *fe_space = field->FESpace();

   const char *name = fe_space->FEColl()->Name();

   double loc_norm = 0.0;
   const FiniteElement *fe = nullptr;
   ElementTransformation *T = nullptr;
   DenseMatrix vals;
   DenseMatrix exact_vals;
   Vector loc_errs;

   if (entry < 0)
   {
      // sum up the L2 error over all states
      for (int i = 0; i < fe_space->GetNE(); i++)
      {
         fe = fe_space->GetFE(i);
         const IntegrationRule *ir = nullptr;
         if ((strncmp(name, "SBP", 3) == 0) || (strncmp(name, "DSBP", 4) == 0))
         {
            ir = &(fe->GetNodes());
         }
         else
         {
            int intorder = 2 * fe->GetOrder() + 1;
            ir = &(IntRules.Get(fe->GetGeomType(), intorder));
         }
         T = fe_space->GetElementTransformation(i);
         field->GetVectorValues(*T, *ir, vals);
         exsol.Eval(exact_vals, *T, *ir);
         vals -= exact_vals;
         loc_errs.SetSize(vals.Width());
         vals.Norm2(loc_errs);
         for (int j = 0; j < ir->GetNPoints(); j++)
         {
            const IntegrationPoint &ip = ir->IntPoint(j);
            T->SetIntPoint(&ip);
            loc_norm += ip.weight * T->Weight() * (loc_errs(j) * loc_errs(j));
         }
      }
   }
   else
   {
      // calculate the L2 error for component index `entry`
      for (int i = 0; i < fe_space->GetNE(); i++)
      {
         fe = fe_space->GetFE(i);
         const IntegrationRule *ir = nullptr;
         if ((strncmp(name, "SBP", 3) == 0) || (strncmp(name, "DSBP", 4) == 0))
         {
            ir = &(fe->GetNodes());
         }
         else
         {
            int intorder = 2 * fe->GetOrder() + 1;
            ir = &(IntRules.Get(fe->GetGeomType(), intorder));
         }
         T = fe_space->GetElementTransformation(i);
         field->GetVectorValues(*T, *ir, vals);
         exsol.Eval(exact_vals, *T, *ir);
         vals -= exact_vals;
         loc_errs.SetSize(vals.Width());
         vals.GetRow(entry, loc_errs);
         for (int j = 0; j < ir->GetNPoints(); j++)
         {
            const IntegrationPoint &ip = ir->IntPoint(j);
            T->SetIntPoint(&ip);
            loc_norm += ip.weight * T->Weight() * (loc_errs(j) * loc_errs(j));
         }
      }
   }
   double norm = NAN;
   MPI_Allreduce(&loc_norm, &norm, 1, MPI_DOUBLE, MPI_SUM, comm);
   if (norm < 0.0)  // This was copied from mfem...should not happen for us
   {
      return -sqrt(-norm);
   }
   return sqrt(norm);
}

double AbstractSolver::calcL2Error(
    mfem::HypreParVector &field,
    const std::function<double(const mfem::Vector &)> &u_exact)
{
   *scratch = field;
   return calcL2Error(scratch.get(), u_exact);
}

double AbstractSolver::calcL2Error(
    mfem::HypreParVector &field,
    const std::function<void(const mfem::Vector &, mfem::Vector &)> &u_exact,
    int entry)
{
   *scratch = field;
   return calcL2Error(scratch.get(), u_exact, entry);
}

double AbstractSolver::calcResidualNorm() const
{
   HypreParVector u_true(fes.get());
   u->GetTrueVector().SetDataAndSize(u_true.GetData(), u_true.Size());
   u->SetTrueVector();

   return calcResidualNorm(*u);
}
double AbstractSolver::calcResidualNorm(const ParGridFunction &state) const
{
<<<<<<< HEAD
   MachInputs inputs{{"state", state.GetTrueVector()}};
=======
   MISOInputs inputs{{"state", state.GetTrueVector().GetData()}};
>>>>>>> 37fcab9f

   calcResidual(inputs, *scratch_tv);
   return std::sqrt(InnerProduct(comm, *scratch_tv, *scratch_tv));
}

// std::unique_ptr<ParGridFunction> AbstractSolver::getNewField(
//    double *data)
// {
//    if (data == nullptr)
//    {
//       auto gf = std::unique_ptr<ParGridFunction>(
//          new ParGridFunction(fes.get()));

//       *gf = 0.0;
//       return gf;
//    }
//    else
//    {
//       auto gf = std::unique_ptr<ParGridFunction>(
//          new ParGridFunction(fes.get(), data));

//       return gf;
//    }
// }

std::unique_ptr<HypreParVector> AbstractSolver::getNewField(double *data)
{
   if (data == nullptr)
   {
      auto field = std::make_unique<HypreParVector>(fes.get());

      *field = 0.0;
      return field;
   }
   else
   {
      auto field = std::make_unique<HypreParVector>(fes->GetComm(),
                                                    fes->GlobalTrueVSize(),
                                                    data,
                                                    fes->GetTrueDofOffsets());
      return field;
   }
}

/// NOTE: the load vectors must have previously been assembled
void AbstractSolver::calcResidual(const ParGridFunction &state,
                                  ParGridFunction &residual) const
{
   auto *u_true = state.GetTrueDofs();
   auto *r_true = residual.GetTrueDofs();
   res->Mult(*u_true, *r_true);
   if (load)
   {
      // auto load_lf = dynamic_cast<ParLinearForm*>(load.get());
      // if (load_lf)
      // {
      //    auto *l_true = load_lf->ParallelAssemble();
      //    *r_true += *l_true;
      //    delete l_true;
      // }
      // auto load_gf = dynamic_cast<ParGridFunction*>(load.get());
      // if (load_gf)
      // {
      //    auto *l_true = load_gf->GetTrueDofs();
      //    *r_true += *l_true;
      //    delete l_true;
      // }
   }
   residual.SetFromTrueDofs(*r_true);
   delete u_true;
   delete r_true;
}

void AbstractSolver::calcResidual(const MISOInputs &inputs,
                                  double *res_buffer) const
{
   auto residual = bufferToHypreParVector(res_buffer, *fes);
   calcResidual(inputs, residual);
}

void AbstractSolver::calcResidual(const MISOInputs &inputs,
                                  HypreParVector &residual) const
{
   // setInputs(*res, inputs); // once I've added MISONonlinearForm

   /// this approach would require communication twice, once to set the tdofs
   ///   and then again inside of res->Mult
   // auto &state_gf = res_fields.at("state");
   // state_gf.GetTrueVector().SetDataAndSize(inputs.at("state").getField(),
   //                                         res.Size());
   // state_gf.SetFromTrueVector();
   // auto &state = state_gf.GetTrueVector();

   // this only communicates once inside of res->Mult to distribute state
   // create HypreParVector that contains the data from the state input
   // auto state = bufferToHypreParVector(inputs.at("state").getField(), *fes);
   mfem::Vector state;
   setVectorFromInputs(inputs, "state", state, false, true);

   res->Mult(state, residual);

   if (load)
   {
      miso::setInputs(*load, inputs);
      miso::addLoad(*load, residual);
   }
}

void AbstractSolver::linearize(const MISOInputs &inputs)
{
   setInputs(res_integrators, inputs);
   if (load)
   {
      miso::setInputs(*load, inputs);
   }

   /// something like this...
   // state_jac = evolver->GetGradient();
}

double AbstractSolver::vectorJacobianProduct(double *res_bar_buffer,
                                             const std::string &wrt)
{
   auto res_bar = bufferToHypreParVector(res_bar_buffer, *fes);
   return vectorJacobianProduct(res_bar, wrt);
}

double AbstractSolver::vectorJacobianProduct(const HypreParVector &res_bar,
                                             const std::string &wrt)
{
   double wrt_bar = 0.0;
   if (res_scalar_sens.count(wrt) != 0)
   {
      auto &state = res_fields.at("state");
      wrt_bar += res_scalar_sens.at(wrt).GetEnergy(state);
   }
   if (load)
   {
      wrt_bar += miso::vectorJacobianProduct(*load, res_bar, wrt);
   }
   return wrt_bar;
}

void AbstractSolver::vectorJacobianProduct(double *res_bar_buffer,
                                           const std::string &wrt,
                                           double *wrt_bar_buffer)
{
   auto res_bar = bufferToHypreParVector(res_bar_buffer, *fes);

   auto &wrt_fes = *res_fields.at(wrt).ParFESpace();
   auto wrt_bar = bufferToHypreParVector(wrt_bar_buffer, wrt_fes);

   vectorJacobianProduct(res_bar, wrt, wrt_bar);
}

void AbstractSolver::vectorJacobianProduct(const HypreParVector &res_bar,
                                           const std::string &wrt,
                                           HypreParVector &wrt_bar)
{
   res_fields.at("res_bar") = res_bar;

   if (wrt == "state")
   {
      // throw std::runtime_error("vectorJacobianProduct not supported for "
      //                          "state derivative!\n");
      std::cerr << "WARNING: vectorJacobianProduct not supported for ";
      std::cerr << "state derivative!\n";
   }
   else
   {
      res_sens.at(wrt).Assemble();

      /// ParallelAssemble overwrites its argument, so to accumulate into
      /// wrt_bar we need a second vector stored in ext_tv to assemble into,
      /// then we add it to wrt_bar
      ext_tvs.emplace(wrt + "_bar", res_fields.at(wrt).ParFESpace());
      auto &temp_wrt_bar = ext_tvs.at(wrt + "_bar");
      res_sens.at(wrt).ParallelAssemble(temp_wrt_bar);
      wrt_bar += temp_wrt_bar;
   }
}

double AbstractSolver::calcStepSize(int iter,
                                    double t,
                                    double t_final,
                                    double dt_old,
                                    const ParGridFunction &state) const
{
   auto dt = options["time-dis"]["dt"].get<double>();
   dt = min(dt, t_final - t);
   return dt;
}

bool AbstractSolver::iterationExit(int iter,
                                   double t,
                                   double t_final,
                                   double dt,
                                   const ParGridFunction &state) const
{
   return t >= t_final - 1e-14 * dt;
}

void AbstractSolver::printSolution(const std::string &file_name, int refine)
{
   // TODO: These mfem functions do not appear to be parallelized
   ofstream sol_ofs(file_name + ".vtk");
   sol_ofs.precision(14);
   if (refine == -1)
   {
      refine = options["space-dis"]["degree"].get<int>() + 1;
   }
   mesh->PrintVTK(sol_ofs, refine);
   u->SaveVTK(sol_ofs, "Solution", refine);
   sol_ofs.close();
}

void AbstractSolver::printAdjoint(const std::string &file_name, int refine)
{
   // TODO: These mfem functions do not appear to be parallelized
   ofstream adj_ofs(file_name + ".vtk");
   adj_ofs.precision(14);
   if (refine == -1)
   {
      refine = options["space-dis"]["degree"].get<int>() + 1;
   }
   mesh->PrintVTK(adj_ofs, refine);
   adj->SaveVTK(adj_ofs, "Adjoint", refine);
   adj_ofs.close();
}

void AbstractSolver::printResidual(const std::string &file_name, int refine)
{
   GridFunType r(fes.get());
   calcResidual(*u, r);
   // TODO: These mfem functions do not appear to be parallelized
   ofstream res_ofs(file_name + ".vtk");
   res_ofs.precision(14);
   if (refine == -1)
   {
      refine = options["space-dis"]["degree"].get<int>() + 1;
   }
   mesh->PrintVTK(res_ofs, refine);
   r.SaveVTK(res_ofs, "Residual", refine);
   res_ofs.close();
}

void AbstractSolver::printFields(const std::string &file_name,
                                 std::vector<ParGridFunction *> fields,
                                 std::vector<std::string> names,
                                 int refine,
                                 int cycle)
{
   if (fields.size() != names.size())
   {
      throw MISOException(
          "Must supply a name for each grid function to print!");
   }
   ParaViewDataCollection paraview_dc(file_name, mesh.get());
   paraview_dc.SetPrefixPath("ParaView");
   if (refine == -1)
   {
      refine = options["space-dis"]["degree"].get<int>() + 1;
   }
   paraview_dc.SetLevelsOfDetail(refine);
   paraview_dc.SetCycle(cycle);
   paraview_dc.SetDataFormat(VTKFormat::BINARY);
   paraview_dc.SetHighOrderOutput(true);
   paraview_dc.SetTime((double)cycle);  // set the time
   for (unsigned i = 0; i < fields.size(); ++i)
   {
      paraview_dc.RegisterField(names[i], fields[i]);
   }
   paraview_dc.Save();

   // // TODO: These mfem functions do not appear to be parallelized
   // ofstream sol_ofs(file_name + ".vtk");
   // sol_ofs.precision(14);
   // if (refine == -1)
   // {
   //    refine = options["space-dis"]["degree"].get<int>() + 1;
   // }
   // mesh->PrintVTK(sol_ofs, refine);
   // for (unsigned i = 0; i < fields.size(); ++i)
   // {
   //    fields[i]->SaveVTK(sol_ofs, names[i], refine);
   // }
   // sol_ofs.close();
}

std::vector<GridFunType *> AbstractSolver::getFields() { return {u.get()}; }

void AbstractSolver::getField(const std::string &name, double *field_buffer)
{
   auto *field_fes = res_fields.at(name).ParFESpace();
   HypreParVector field(field_fes->GetComm(),
                        field_fes->GlobalTrueVSize(),
                        field_buffer,
                        field_fes->GetTrueDofOffsets());
   getField(name, field);
}

void AbstractSolver::getField(const std::string &name,
                              mfem::HypreParVector &field)
{
   res_fields.at(name).GetTrueDofs(field);
}

std::unique_ptr<HypreParVector> AbstractSolver::getField(
    const std::string &name)
{
   auto &field_gf = res_fields.at(name);
   auto *field_fes = field_gf.ParFESpace();

   auto field = std::unique_ptr<HypreParVector>(new HypreParVector(field_fes));
   field_gf.GetTrueDofs(*field);
   return field;
}

void AbstractSolver::setField(const std::string &name,
                              const mfem::HypreParVector &field)
{
   res_fields.at(name).SetFromTrueDofs(field);
}

void AbstractSolver::solveForState(ParGridFunction &state)
{
   HypreParVector state_true(fes.get());
   state.GetTrueVector().SetDataAndSize(state_true.GetData(),
                                        state_true.Size());
   state.SetTrueVector();

   if (options["steady"].get<bool>())
   {
      solveSteady(state);
   }
   else
   {
      solveUnsteady(state);
   }
}

void AbstractSolver::solveForState(const MISOInputs &inputs,
                                   double *state_buffer)
{
   HypreParVector state(fes->GetComm(),
                        fes->GlobalTrueVSize(),
                        state_buffer,
                        fes->GetTrueDofOffsets());

   solveForState(inputs, state);
}

void AbstractSolver::solveForState(const MISOInputs &inputs,
                                   mfem::HypreParVector &state)
{
   // miso::setInputs(*res, inputs);
   if (load)
   {
      miso::setInputs(*load, inputs);
   }

   auto &state_gf = res_fields.at("state");
   state_gf.GetTrueVector().SetDataAndSize(state.GetData(), state.Size());
   state_gf.SetFromTrueVector();

   solveUnsteady(state_gf);
   // this is not necessary if state_gf is unchanged after timestepping
   // unnecessary communication
   state_gf.GetTrueDofs(state);
}

void AbstractSolver::solveForAdjoint(const std::string &fun)
{
   if (options["steady"].get<bool>())
   {
      solveSteadyAdjoint(fun);
   }
   else
   {
      solveUnsteadyAdjoint(fun);
   }
}

void AbstractSolver::setMeshCoordinates(mfem::Vector &coords)
{
   /// Added `EnsureNodes` to `constructMesh`
   // if (mesh->GetNodes() == nullptr)
   // {
   //    // TODO: this approach will have the mesh allocate a `Nodes`
   //    // gridfunction that we immediately replace (wasteful)
   //    mesh->EnsureNodes();
   // }
   // auto mesh_gf = static_cast<ParGridFunction*>(mesh->GetNodes());
   auto *mesh_gf = mesh->GetNodes();
   mfem::Vector diff(coords);
   diff -= *mesh_gf;

   std::cout << "\n-------------------------------\n";
   std::cout << "l2 norm of mesh diff: " << diff.Norml2() << "\n";
   std::cout << "-------------------------------\n";

   std::cout << "input coords: \n";
   coords.Print();
   std::cout << "mesh gf: \n";
   mesh_gf->Print();
   // mesh_gf->MakeRef(coords, 0);
   mesh_gf->MakeRef(coords, 0);
}

void AbstractSolver::removeInternalBoundaries()
{
   auto &prob_opts = options["problem-opts"];
   if (prob_opts.contains("keep-bndrys"))
   {
      /// any string keeps all boundaries, use "all" for convention
      if (prob_opts["keep-bndrys"].type() == nlohmann::json::value_t::string)
      {
         return;
      }
      else if (prob_opts["keep-bndrys"].type() ==
               nlohmann::json::value_t::array)
      {
         const auto &tmp = prob_opts["keep-bndrys"].get<vector<int>>();
         Array<int> keep(tmp.size());
         for (size_t i = 0; i < tmp.size(); ++i)
         {
            keep[i] = tmp[i];
         }
         *out << "keep: ";
         keep.Print(*out);
         mesh->RemoveInternalBoundaries(keep);
         return;
      }
      else
      {
         throw MISOException("Unrecognized entry for keep-bndrys!\n");
      }
   }
   else if (prob_opts.contains("keep-bndrys-adj-to"))
   {
      const auto &tmp = prob_opts["keep-bndrys-adj-to"].get<vector<int>>();
      Array<int> regions(tmp.size());
      for (size_t i = 0; i < tmp.size(); ++i)
      {
         regions[i] = tmp[i];
      }
      *out << "regions: ";
      regions.Print(*out);
      mesh->RemoveInternalBoundariesNotAdjacentTo(regions);
      return;
   }
   else
   {
      mesh->RemoveInternalBoundaries();
      return;
   }
}

/// This approach will only work for fields on the same mesh
void AbstractSolver::setUpExternalFields()
{
   res_fields.emplace("state", fes.get());
   res_fields.emplace("residual", fes.get());
   // give the solver ownership over the mesh coords grid function, and store
   // it in `res_fields` under key "mesh_coords"
   {
      auto &mesh_gf = *dynamic_cast<ParGridFunction *>(mesh->GetNodes());
      ParFiniteElementSpace *mesh_fespace = nullptr;
      auto *mesh_fec = mesh_gf.OwnFEC();
      // if the mesh GF owns its FESpace and FECollection
      if (mesh_fec != nullptr)
      {
         // steal them and tell the mesh GF it no longer owns them
         mesh_fespace = mesh_gf.ParFESpace();
         mesh_gf.MakeOwner(nullptr);
      }
      else
      {
         // else copy the FESpace and get its FECollection
         mesh_fespace = new ParFiniteElementSpace(*mesh_gf.ParFESpace());
         mesh_fec =
             const_cast<FiniteElementCollection *>(mesh_fespace->FEColl());
      }
      // create a new GF for the mesh nodes with the new/stolen FESpace
      res_fields.emplace("mesh_coords", mesh_fespace);

      // tell the new GF it owns the FESpace and FECollection
      res_fields.at("mesh_coords").MakeOwner(mesh_fec);
      // get the values of the new GF to those of the mesh's old nodes
      res_fields.at("mesh_coords") = mesh_gf;
      // tell the mesh to use this GF for its Nodes
      // (and that it doesn't own it)
      mesh->NewNodes(res_fields.at("mesh_coords"), false);
   }
   /// allocate field for adjoint/res_bar for sensitivity integrators to use
   res_fields.emplace("res_bar", fes.get());

   if (options.contains("external-fields"))
   {
      int dim = mesh->Dimension();
      auto &external_fields = options["external-fields"];
      for (auto &f : external_fields.items())
      {
         auto field = f.value();
         std::string name = std::string(f.key());

         /// this approach will only work for fields on the same mesh
         auto order = field["degree"].get<int>();
         auto basis = field["basis-type"].get<std::string>();
         auto num_states = field["num-states"].get<int>();

         FiniteElementCollection *fecoll = nullptr;
         if (basis == "H1")
         {
            fecoll = new H1_FECollection(order, dim, num_state);
         }
         else if (basis == "nedelec")
         {
            fecoll = new ND_FECollection(order, dim, num_state);
         }
         else
         {
            throw MISOException("Unrecognized basis type: " + basis +
                                "!\n"
                                "Known types are:\n"
                                "\tH1\n"
                                "\tnedelec\n");
         }

         auto *fespace =
             new ParFiniteElementSpace(mesh.get(), fecoll, num_states);

         /// constructs a grid function with an empty data array that must
         /// later be set by `setResidualInput`
         res_fields.emplace(name, fespace);
         res_fields.at(name).MakeOwner(fecoll);
      }
   }
}

void AbstractSolver::addMassIntegrators(double alpha)
{
   const char *name = fes->FEColl()->Name();
   if ((strncmp(name, "SBP", 3) == 0) || (strncmp(name, "DSBP", 4) == 0))
   {
      mass->AddDomainIntegrator(new DiagMassIntegrator(num_state));
   }
   else
   {
      mass->AddDomainIntegrator(new MassIntegrator());
   }
}

void AbstractSolver::setEssentialBoundaries()
{
   auto &bcs = options["bcs"];
   // std::cout << "bdr_attributes: "; mesh->bdr_attributes.Print();
   ess_bdr.SetSize(mesh->bdr_attributes.Max());
   // ess_bdr.SetSize(13);
   // *out << "ess_bdr size: " << ess_bdr.Size() << "\n";

   if (bcs.find("essential") != bcs.end())
   {
      ess_bdr = 0;
      try
      {
         auto tmp = bcs["essential"].get<std::vector<int>>();
         for (auto &bdr : tmp)
         {
            ess_bdr[bdr - 1] = 1;
         }
      }
      catch (nlohmann::json::type_error &e)
      {
         auto all = bcs["essential"].get<std::string>();
         if (all == "all")
         {
            ess_bdr = 1;
         }
      }

      // *out << "ess_bdr: "; ess_bdr.Print(*out);
   }
   /// otherwise mark all attributes as nonessential
   else
   {
      *out << "No essential BCs" << endl;
      if (mesh->bdr_attributes !=
          nullptr)  // some meshes may not have boundary attributes
      {
         *out << "mesh with boundary attributes" << endl;
         ess_bdr = 0;
      }
   }
   Array<int> ess_tdof_list;
   fes->GetEssentialTrueDofs(ess_bdr, ess_tdof_list);
   if (ess_tdof_list != nullptr)
   {
      res->SetEssentialTrueDofs(ess_tdof_list);
   }
}

void AbstractSolver::solveSteady(ParGridFunction &state)
{
   *out << "AbstractSolver::solveSteady() is deprecated!!!!!!!!!!!!!!" << endl;
   *out << "calling AbstractSolver::solveUnsteady() instead" << endl;
   solveUnsteady(state);

   // #ifdef MFEM_USE_MPI
   //    double t1, t2;
   //    if (0==rank)
   //    {
   //       t1 = MPI_Wtime();
   //    }
   // #ifdef MFEM_USE_PETSC
   //    // Get the PetscSolver option
   //    *out << "Petsc solver with lu preconditioner.\n";
   //    double abstol = options["petscsolver"]["abstol"].get<double>();
   //    double reltol = options["petscsolver"]["reltol"].get<double>();
   //    int maxiter = options["petscsolver"]["maxiter"].get<int>();
   //    int ptl = options["petscsolver"]["printlevel"].get<int>();

   //    solver.reset(new mfem::PetscLinearSolver(comm, "solver_", 0));
   //    prec.reset(new mfem::PetscPreconditioner(comm, "prec_"));
   //    dynamic_cast<mfem::PetscLinearSolver
   //    *>(solver.get())->SetPreconditioner(*prec);

   //    dynamic_cast<mfem::PetscSolver *>(solver.get())->SetAbsTol(abstol);
   //    dynamic_cast<mfem::PetscSolver *>(solver.get())->SetRelTol(reltol);
   //    dynamic_cast<mfem::PetscSolver *>(solver.get())->SetMaxIter(maxiter);
   //    dynamic_cast<mfem::PetscSolver *>(solver.get())->SetPrintLevel(ptl);
   //    *out << "Petsc Solver set.\n";
   //    //Get the newton solver options
   //    double nabstol = options["newton"]["abstol"].get<double>();
   //    double nreltol = options["newton"]["reltol"].get<double>();
   //    int nmaxiter = options["newton"]["maxiter"].get<int>();
   //    int nptl = options["newton"]["printlevel"].get<int>();
   //    newton_solver.reset(new mfem::NewtonSolver(comm));
   //    newton_solver->iterative_mode = true;
   //    newton_solver->SetSolver(*solver);
   //    newton_solver->SetOperator(*res);
   //    newton_solver->SetAbsTol(nabstol);
   //    newton_solver->SetRelTol(nreltol);
   //    newton_solver->SetMaxIter(nmaxiter);
   //    newton_solver->SetPrintLevel(nptl);
   //    *out << "Newton solver is set.\n";
   //    // Solve the nonlinear problem with r.h.s at 0
   //    mfem::Vector b;
   //    mfem::Vector u_true;
   //    u->GetTrueDofs(u_true);
   //    newton_solver->Mult(b, u_true);
   //    MFEM_VERIFY(newton_solver->GetConverged(), "Newton solver did not
   //    converge."); u->SetFromTrueDofs(u_true);
   // #else
   //    // Hypre solver section
   //    if (newton_solver == nullptr)
   //       constructNewtonSolver();

   //    // Solve the nonlinear problem with r.h.s at 0
   //    mfem::Vector b;
   //    //mfem::Vector u_true;
   //    HypreParVector *u_true = u->GetTrueDofs();
   //    //HypreParVector b(*u_true);
   //    //u->GetTrueDofs(u_true);
   //    newton_solver->Mult(b, *u_true);
   //    MFEM_VERIFY(newton_solver->GetConverged(), "Newton solver did not
   //    converge.");
   //    //u->SetFromTrueDofs(u_true);
   //    u->SetFromTrueDofs(*u_true);
   // #endif
   //    if (0==rank)
   //    {
   //       t2 = MPI_Wtime();
   //       *out << "Time for solving nonlinear system is " << (t2 - t1) <<
   //       endl;
   //    }
   // #else
   //    solver.reset(new UMFPackSolver());
   //    dynamic_cast<UMFPackSolver*>(solver.get())->Control[UMFPACK_ORDERING] =
   //    UMFPACK_ORDERING_METIS;
   //    dynamic_cast<UMFPackSolver*>(solver.get())->SetPrintLevel(2);
   //    //Get the newton solver options
   //    double nabstol = options["newton"]["abstol"].get<double>();
   //    double nreltol = options["newton"]["reltol"].get<double>();
   //    int nmaxiter = options["newton"]["maxiter"].get<int>();
   //    int nptl = options["newton"]["printlevel"].get<int>();
   //    newton_solver.reset(new mfem::NewtonSolver());
   //    newton_solver->iterative_mode = true;
   //    newton_solver->SetSolver(*solver);
   //    newton_solver->SetOperator(*res);
   //    newton_solver->SetAbsTol(nabstol);
   //    newton_solver->SetRelTol(nreltol);
   //    newton_solver->SetMaxIter(nmaxiter);
   //    newton_solver->SetPrintLevel(nptl);
   //    std::cout << "Newton solver is set.\n";
   //    // Solve the nonlinear problem with r.h.s at 0
   //    mfem::Vector b;
   //    mfem::Vector u_true;
   //    u->GetTrueDofs(u_true);
   //    newton_solver->Mult(b, u_true);
   //    MFEM_VERIFY(newton_solver->GetConverged(), "Newton solver did not
   //    converge."); u->SetFromTrueDofs(u_true);
   // #endif // MFEM_USE_MPI
}

void AbstractSolver::solveUnsteady(ParGridFunction &state)
{
   double t = 0.0;
   evolver->SetTime(t);
   ode_solver->Init(*evolver);

   // output the mesh and initial condition
   // TODO: need to swtich to vtk for SBP
   int precision = 8;
   {
      ofstream omesh("initial.mesh");
      omesh.precision(precision);
      mesh->Print(omesh);
      ofstream osol("initial-sol.gf");
      osol.precision(precision);
      state.Save(osol);
   }

   /// TODO: put this in options
   // bool paraview = !options["time-dis"]["steady"].get<bool>();
   bool paraview = true;
   std::unique_ptr<ParaViewDataCollection> pd;
   if (paraview)
   {
      pd = std::make_unique<ParaViewDataCollection>("time_hist", mesh.get());
      pd->SetPrefixPath("ParaView");
      pd->RegisterField("state", &state);
      pd->SetLevelsOfDetail(options["space-dis"]["degree"].get<int>() + 1);
      pd->SetDataFormat(VTKFormat::BINARY);
      pd->SetHighOrderOutput(true);
      pd->SetCycle(0);
      pd->SetTime(t);
      pd->Save();
   }

   std::cout.precision(16);
   std::cout << "res norm: " << calcResidualNorm(state) << "\n";

   auto &residual = res_fields.at("residual");
   calcResidual(state, residual);
   // printFields("init", {&residual, &state}, {"Residual", "Solution"});

   auto t_final = options["time-dis"]["t-final"].template get<double>();
   *out << "t_final is " << t_final << '\n';
   int ti = 0;
   double dt = 0.0;
   initialHook(state);
   for (ti = 0; ti < options["time-dis"]["max-iter"].get<int>(); ++ti)
   {
      dt = calcStepSize(ti, t, t_final, dt, state);
      *out << "iter " << ti << ": time = " << t << ": dt = " << dt;
      if (!options["time-dis"]["steady"].get<bool>())
      {
         *out << " (" << round(100 * t / t_final) << "% complete)";
      }
      *out << endl;
      iterationHook(ti, t, dt, state);
      auto &u_true = state.GetTrueVector();
      ode_solver->Step(u_true, t, dt);
      state.SetFromTrueDofs(u_true);

      if (paraview)
      {
         pd->SetCycle(ti);
         pd->SetTime(t);
         pd->Save();
      }
      // std::cout << "res norm: " << calcResidualNorm(state) << "\n";

      if (iterationExit(ti, t, t_final, dt, state))
      {
         break;
      }
   }
   {
      ofstream osol("final_before_TH.gf");
      osol.precision(std::numeric_limits<long double>::digits10 + 1);
      state.Save(osol);
   }
   terminalHook(ti, t, state);

   // Save the final solution. This output can be viewed later using GLVis:
   // glvis -m unitGridTestMesh.msh -g adv-final.gf".
   {
      ofstream osol("final.gf");
      osol.precision(std::numeric_limits<long double>::digits10 + 1);
      state.Save(osol);
   }
   // write the solution to vtk file
   if (options["space-dis"]["basis-type"].template get<string>() == "csbp")
   {
      ofstream sol_ofs("final_cg.vtk");
      sol_ofs.precision(14);
      mesh->PrintVTK(sol_ofs,
                     options["space-dis"]["degree"].template get<int>() + 1);
      state.SaveVTK(sol_ofs,
                    "Solution",
                    options["space-dis"]["degree"].template get<int>() + 1);
      sol_ofs.close();
      printField("final", state, "Solution");
   }
   else if (options["space-dis"]["basis-type"].template get<string>() == "dsbp")
   {
      ofstream sol_ofs("final_dg.vtk");
      sol_ofs.precision(14);
      mesh->PrintVTK(sol_ofs,
                     options["space-dis"]["degree"].template get<int>() + 1);
      state.SaveVTK(sol_ofs,
                    "Solution",
                    options["space-dis"]["degree"].template get<int>() + 1);
      sol_ofs.close();
      printField("final", state, "Solution");
   }
   // TODO: These mfem functions do not appear to be parallelized
}

void AbstractSolver::solveSteadyAdjoint(const std::string &fun)
{
   // double time_beg = NAN;
   // double time_end = NAN;
   // time_beg = MPI_Wtime();

   // // Step 0: allocate the adjoint variable
   // adj.reset(new GridFunType(fes.get()));
   // *adj = 0.0;

   // // Step 1: get the right-hand side vector, dJdu, and make an appropriate
   // // alias to it, the state, and the adjoint
   // std::unique_ptr<GridFunType> dJdu(new GridFunType(fes.get()));

   // HypreParVector *u_true = u->GetTrueDofs();
   // HypreParVector *dJdu_true = dJdu->GetTrueDofs();
   // HypreParVector *adj_true = adj->GetTrueDofs();
   // output.at(fun).Mult(*u_true, *dJdu_true);

   // // Step 2: get the Jacobian and transpose it
   // Operator *jac = &res->GetGradient(*u_true);
   // const Operator *jac_trans =
   //     dynamic_cast<const HypreParMatrix *>(jac)->Transpose();
   // MFEM_VERIFY(jac_trans, "Jacobian must be a HypreParMatrix!");

   // // Step 3: Solve the adjoint problem
   // *out << "Solving adjoint problem" << endl;
   // unique_ptr<Solver> adj_prec =
   // constructPreconditioner(options["adj-prec"]); unique_ptr<Solver>
   // adj_solver =
   //     constructLinearSolver(options["adj-solver"], *adj_prec);
   // adj_solver->SetOperator(*jac_trans);
   // adj_solver->Mult(*dJdu_true, *adj_true);

   // // check that adjoint residual is small
   // std::unique_ptr<GridFunType> adj_res(new GridFunType(fes.get()));
   // double res_norm = 0;
   // HypreParVector *adj_res_true = adj_res->GetTrueDofs();
   // jac_trans->Mult(*adj_true, *adj_res_true);
   // *adj_res_true -= *dJdu_true;
   // double loc_norm = (*adj_res_true) * (*adj_res_true);
   // MPI_Allreduce(&loc_norm, &res_norm, 1, MPI_DOUBLE, MPI_SUM, comm);
   // res_norm = sqrt(res_norm);
   // *out << "Adjoint residual norm = " << res_norm << endl;
   // adj->SetFromTrueDofs(*adj_true);

   // time_end = MPI_Wtime();
   // *out << "Time for solving adjoint is " << (time_end - time_beg) << endl;
}

unique_ptr<Solver> AbstractSolver::constructLinearSolver(
    nlohmann::json &_options,
    mfem::Solver &_prec)
{
   std::string solver_type = _options["type"].get<std::string>();
   auto reltol = _options["reltol"].get<double>();
   int maxiter = _options["maxiter"].get<int>();
   int ptl = _options["printlevel"].get<int>();
   int kdim = _options.value("kdim", -1);

   unique_ptr<Solver> lin_solver;
   if (solver_type == "hypregmres")
   {
      lin_solver = std::make_unique<HypreGMRES>(comm);
      auto *gmres = dynamic_cast<HypreGMRES *>(lin_solver.get());
      gmres->SetTol(reltol);
      gmres->SetMaxIter(maxiter);
      gmres->SetPrintLevel(ptl);
      gmres->SetPreconditioner(dynamic_cast<HypreSolver &>(_prec));
      if (kdim != -1)
      {
         gmres->SetKDim(kdim);  // set GMRES subspace size
      }
   }
   else if (solver_type == "gmres")
   {
      lin_solver = std::make_unique<GMRESSolver>(comm);
      auto *gmres = dynamic_cast<GMRESSolver *>(lin_solver.get());
      gmres->SetRelTol(reltol);
      gmres->SetMaxIter(maxiter);
      gmres->SetPrintLevel(ptl);
      gmres->SetPreconditioner(dynamic_cast<Solver &>(_prec));
      if (kdim != -1)
      {
         gmres->SetKDim(kdim);  // set GMRES subspace size
      }
   }
   else if (solver_type == "hyprefgmres")
   {
      lin_solver = std::make_unique<HypreFGMRES>(comm);
      auto *fgmres = dynamic_cast<HypreFGMRES *>(lin_solver.get());
      fgmres->SetTol(reltol);
      fgmres->SetMaxIter(maxiter);
      fgmres->SetPrintLevel(ptl);
      fgmres->SetPreconditioner(dynamic_cast<HypreSolver &>(_prec));
      if (kdim != -1)
      {
         fgmres->SetKDim(kdim);  // set FGMRES subspace size
      }
   }
   else if (solver_type == "hyprepcg")
   {
      lin_solver = std::make_unique<HyprePCG>(comm);
      auto *pcg = dynamic_cast<HyprePCG *>(lin_solver.get());
      pcg->SetTol(reltol);
      pcg->SetMaxIter(maxiter);
      pcg->SetPrintLevel(ptl);
      pcg->SetPreconditioner(dynamic_cast<HypreSolver &>(_prec));
   }
   else if (solver_type == "pcg")
   {
      lin_solver = std::make_unique<CGSolver>(comm);
      auto *pcg = dynamic_cast<CGSolver *>(lin_solver.get());
      pcg->SetRelTol(reltol);
      pcg->SetMaxIter(maxiter);
      pcg->SetPrintLevel(ptl);
      pcg->SetPreconditioner(dynamic_cast<Solver &>(_prec));
   }
   else if (solver_type == "minres")
   {
      lin_solver = std::make_unique<MINRESSolver>(comm);
      auto *minres = dynamic_cast<MINRESSolver *>(lin_solver.get());
      minres->SetRelTol(reltol);
      minres->SetMaxIter(maxiter);
      minres->SetPrintLevel(ptl);
      minres->SetPreconditioner(dynamic_cast<Solver &>(_prec));
   }
   else
   {
      throw MISOException(
          "Unsupported iterative solver type!\n"
          "\tavilable options are: hypregmres, gmres, hyprefgmres,\n"
          "\thyprepcg, pcg, minres");
   }
   return lin_solver;
}

unique_ptr<Solver> AbstractSolver::constructPreconditioner(
    nlohmann::json &_options)
{
   std::string prec_type = _options["type"].get<std::string>();
   unique_ptr<Solver> precond;
   if (prec_type == "hypreeuclid")
   {
      precond = std::make_unique<HypreEuclid>(comm);
      // TODO: need to add HYPRE_EuclidSetLevel to odl branch of mfem
      *out << "WARNING! Euclid fill level is hard-coded"
           << "(see AbstractSolver::constructLinearSolver() for details)"
           << endl;
      // int fill = options["lin-solver"]["filllevel"].get<int>();
      // HYPRE_EuclidSetLevel(dynamic_cast<HypreEuclid*>(precond.get())->GetPrec(),
      // fill);
   }
   else if (prec_type == "hypreilu")
   {
      precond = std::make_unique<HypreILU>();
      auto *ilu = dynamic_cast<HypreILU *>(precond.get());
      HYPRE_ILUSetType(*ilu, _options["ilu-type"].get<int>());
      HYPRE_ILUSetLevelOfFill(*ilu, _options["lev-fill"].get<int>());
      HYPRE_ILUSetLocalReordering(*ilu, _options["ilu-reorder"].get<int>());
      HYPRE_ILUSetPrintLevel(*ilu, _options["printlevel"].get<int>());
      // cout << "Just after Hypre options" << endl;
      // Just listing the options below in case we need them in the future
      // HYPRE_ILUSetSchurMaxIter(ilu, schur_max_iter);
      // HYPRE_ILUSetNSHDropThreshold(ilu, nsh_thres); needs type = 20,21
      // HYPRE_ILUSetDropThreshold(ilu, drop_thres);
      // HYPRE_ILUSetMaxNnzPerRow(ilu, nz_max);
   }
   else if (prec_type == "hypreams")
   {
      precond = std::make_unique<HypreAMS>(fes.get());
      auto *ams = dynamic_cast<HypreAMS *>(precond.get());
      ams->SetPrintLevel(_options["printlevel"].get<int>());
      ams->SetSingularProblem();
   }
   else if (prec_type == "hypreboomeramg")
   {
      precond = std::make_unique<HypreBoomerAMG>();
      auto *amg = dynamic_cast<HypreBoomerAMG *>(precond.get());
      amg->SetPrintLevel(_options["printlevel"].get<int>());
   }
   else if (prec_type == "blockilu")
   {
      precond = std::make_unique<BlockILU>(getNumState());
   }
   else
   {
      throw MISOException(
          "Unsupported preconditioner type!\n"
          "\tavilable options are: HypreEuclid, HypreILU, HypreAMS,"
          " HypreBoomerAMG.\n");
   }
   return precond;
}

unique_ptr<NewtonSolver> AbstractSolver::constructNonlinearSolver(
    nlohmann::json &_options,
    mfem::Solver &_lin_solver)
{
   std::string solver_type = _options["type"].get<std::string>();
   auto abstol = _options["abstol"].get<double>();
   auto reltol = _options["reltol"].get<double>();
   int maxiter = _options["maxiter"].get<int>();
   int ptl = _options["printlevel"].get<int>();
   unique_ptr<NewtonSolver> nonlin_solver;
   if (solver_type == "newton")
   {
      nonlin_solver = std::make_unique<NewtonSolver>(comm);
   }
   else if (solver_type == "inexactnewton")
   {
      nonlin_solver = std::make_unique<NewtonSolver>(comm);
      auto *newton = dynamic_cast<NewtonSolver *>(nonlin_solver.get());

      /// use defaults from SetAdaptiveLinRtol unless specified
      int type = _options.value("inexacttype", 2);
      double rtol0 = _options.value("rtol0", 0.5);
      double rtol_max = _options.value("rtol_max", 0.9);
      double alpha = _options.value("alpha", (0.5) * ((1.0) + sqrt((5.0))));
      double gamma = _options.value("gamma", 1.0);
      newton->SetAdaptiveLinRtol(type, rtol0, rtol_max, alpha, gamma);
   }
   else
   {
      throw MISOException(
          "Unsupported nonlinear solver type!\n"
          "\tavilable options are: newton, inexactnewton\n");
   }

   nonlin_solver->iterative_mode = true;
   nonlin_solver->SetSolver(dynamic_cast<Solver &>(_lin_solver));
   nonlin_solver->SetPrintLevel(ptl);
   nonlin_solver->SetRelTol(reltol);
   nonlin_solver->SetAbsTol(abstol);
   nonlin_solver->SetMaxIter(maxiter);

   return nonlin_solver;
}

void AbstractSolver::constructEvolver()
{
   bool newton_abort = options["nonlin-solver"]["abort"].get<bool>();
<<<<<<< HEAD
   evolver =
       std::make_unique<MachEvolver>(ess_bdr,
                                     nonlinear_mass.get(),
                                     mass.get(),
                                     res.get(),
                                     stiff.get(),
                                     load.get(),
                                     ent.get(),
                                     *out,
                                     0.0,
                                     TimeDependentOperator::Type::IMPLICIT,
                                     newton_abort);
=======
   evolver.reset(new MISOEvolver(ess_bdr,
                                 nonlinear_mass.get(),
                                 mass.get(),
                                 res.get(),
                                 stiff.get(),
                                 load.get(),
                                 ent.get(),
                                 *out,
                                 0.0,
                                 TimeDependentOperator::Type::IMPLICIT,
                                 newton_abort));
>>>>>>> 37fcab9f
   evolver->SetNewtonSolver(newton_solver.get());
}

void AbstractSolver::solveUnsteadyAdjoint(const std::string &fun)
{
   throw MISOException(
       "AbstractSolver::solveUnsteadyAdjoint(fun)\n"
       "\tnot implemented yet!");
}

void AbstractSolver::createOutput(const std::string &fun)
{
   nlohmann::json options;
   createOutput(fun, options);
}

void AbstractSolver::createOutput(const std::string &fun,
                                  const nlohmann::json &options)
{
   if (outputs.count(fun) == 0)
   {
      addOutput(fun, options);
   }
   else
   {
      throw MISOException("Output with name " + fun + " already created!\n");
   }
}

void AbstractSolver::setOutputOptions(const std::string &fun,
                                      const nlohmann::json &options)
{
   try
   {
      auto output = outputs.find(fun);
      if (output == outputs.end())
      {
         throw MISOException("Did not find " + fun + " in output map?");
      }
      miso::setOptions(output->second, options);
   }
   catch (const std::out_of_range &exception)
   {
      std::cerr << exception.what() << endl;
   }
}

double AbstractSolver::calcOutput(const ParGridFunction &state,
                                  const std::string &fun)
{
   HypreParVector state_true(fes.get());
   state.GetTrueDofs(state_true);

<<<<<<< HEAD
   MachInputs inputs{{"state", state_true}};
=======
   MISOInputs inputs{{"state", state_true.GetData()}};
>>>>>>> 37fcab9f
   return calcOutput(fun, inputs);
}

double AbstractSolver::calcOutput(const std::string &fun,
                                  const MISOInputs &inputs)
{
   try
   {
      auto output = outputs.find(fun);
      if (output == outputs.end())
      {
         throw MISOException("Did not find " + fun + " in output map?");
      }
      miso::setInputs(output->second, inputs);
      return miso::calcOutput(output->second, inputs);
   }
   catch (const std::out_of_range &exception)
   {
      std::cerr << exception.what() << endl;
      return std::nan("");
   }
}

void AbstractSolver::calcOutputPartial(const std::string &of,
                                       const std::string &wrt,
                                       const MISOInputs &inputs,
                                       double &partial)
{
   try
   {
      auto output = outputs.find(of);
      if (output == outputs.end())
      {
         throw MISOException("Did not find " + of + " in output map?");
      }
      double part = miso::calcOutputPartial(output->second, wrt, inputs);
      partial += part;
   }
   catch (const std::out_of_range &exception)
   {
      std::cerr << exception.what() << endl;
      partial = std::nan("");
   }
}

void AbstractSolver::calcOutputPartial(const std::string &of,
                                       const std::string &wrt,
                                       const MISOInputs &inputs,
                                       double *partial_buffer)
{
   /// get FESpace for field we're taking partial with respect to
   auto *wrt_fes = res_fields.at(wrt).ParFESpace();
   HypreParVector partial(wrt_fes->GetComm(),
                          wrt_fes->GlobalTrueVSize(),
                          partial_buffer,
                          wrt_fes->GetTrueDofOffsets());
   calcOutputPartial(of, wrt, inputs, partial);
}

void AbstractSolver::calcOutputPartial(const std::string &of,
                                       const std::string &wrt,
                                       const MISOInputs &inputs,
                                       HypreParVector &partial)
{
   try
   {
      auto output = outputs.find(of);
      if (output == outputs.end())
      {
         throw MISOException("Did not find " + of + " in output map?");
      }
      miso::calcOutputPartial(output->second, wrt, inputs, partial);
   }
   catch (const std::out_of_range &exception)
   {
      std::cerr << exception.what() << endl;
   }
}

void AbstractSolver::checkJacobian(
    const ParGridFunction &state,
    std::function<double(const Vector &)> pert_fun)
{
   // initialize some variables
   const double delta = 1e-5;

   GridFunType u_plus(state);
   GridFunType u_minus(state);
   GridFunType pert_vec(fes.get());
   FunctionCoefficient up(std::move(pert_fun));
   pert_vec.ProjectCoefficient(up);

   Array<int> ess_tdof_list;
   fes->GetEssentialTrueDofs(ess_bdr, ess_tdof_list);
   pert_vec.SetSubVector(ess_tdof_list, 0.0);

   // perturb in the positive and negative pert_vec directions
   u_plus.Add(delta, pert_vec);
   u_minus.Add(-delta, pert_vec);

   // Get the product using a 2nd-order finite-difference approximation
   GridFunType res_plus(fes.get());
   GridFunType res_minus(fes.get());

   calcResidual(u_plus, res_plus);
   calcResidual(u_minus, res_minus);
   // res_plus = 1/(2*delta)*(res_plus - res_minus)
   subtract(1 / (2 * delta), res_plus, res_minus, res_plus);

   // Get the product directly using Jacobian from GetGradient
   GridFunType jac_v(fes.get());
   HypreParVector *u_true = state.GetTrueDofs();
   HypreParVector *pert = pert_vec.GetTrueDofs();
   HypreParVector *prod = jac_v.GetTrueDofs();
   mfem::Operator &jac = res->GetGradient(*u_true);
   jac.Mult(*pert, *prod);
   jac_v.SetFromTrueDofs(*prod);

   // check the difference norm
   jac_v -= res_plus;
   double error = calcInnerProduct(jac_v, jac_v);
   *out << "The Jacobian product error norm is " << sqrt(error) << endl;
   // for (int i = 0; i < jac_v.Size(); ++i)
   // {
   //    if (jac_v(i) > 1e-6)
   //       *out << "jac_v(" << i << "): " << jac_v(i) << "\n";
   // }

   // ParGridFunction real_res(fes.get());
   // ParGridFunction zero_res(fes.get());
   // ParGridFunction jac_temp(fes.get());
   // ParGridFunction zero_state(fes.get());
   // zero_state = 0.0;

   // calcResidual(state, real_res);
   // calcResidual(zero_state, zero_res);

   // Array<int> ess_tdof_list;
   // fes->GetEssentialTrueDofs(ess_bdr, ess_tdof_list);
   // zero_res.SetSubVector(ess_tdof_list, 100.0);

   // auto *real_res_true = real_res.GetTrueDofs();
   // auto *zero_res_true = zero_res.GetTrueDofs();

   // auto *u_true = state.GetTrueDofs();
   // mfem::Operator &jac = res->GetGradient(*u_true);
   // auto *jac_temp_true = jac_temp.GetTrueDofs();
   // jac.Mult(*u_true, *jac_temp_true);

   // jac_temp.SetFromTrueDofs(*jac_temp_true);

   // printFields("real_res", {&real_res, &jac_temp, &zero_res}, {"res",
   // "jac_temp", "zero_res"});

   // real_res -= jac_temp;
   // real_res += zero_res;

   // // *real_res_true -= *jac_temp_true;
   // // *real_res_true += *zero_res_true;

   // printField("res_diff", real_res, "res");

   // double norm = calcInnerProduct(real_res, real_res);
   // // double norm = *real_res_true * *real_res_true;
   // *out << "The norm is " << sqrt(norm) << endl;
}

void AbstractSolver::checkJacobian(void (*pert_fun)(const mfem::Vector &,
                                                    mfem::Vector &))
{
   // initialize some variables
   const double delta = 1e-5;
   GridFunType u_plus(*u);
   GridFunType u_minus(*u);
   GridFunType pert_vec(fes.get());
   VectorFunctionCoefficient up(num_state, pert_fun);
   pert_vec.ProjectCoefficient(up);

   // perturb in the positive and negative pert_vec directions
   u_plus.Add(delta, pert_vec);
   u_minus.Add(-delta, pert_vec);

   // Get the product using a 2nd-order finite-difference approximation
   GridFunType res_plus(fes.get());
   GridFunType res_minus(fes.get());
   HypreParVector *u_p = u_plus.GetTrueDofs();
   HypreParVector *u_m = u_minus.GetTrueDofs();
   HypreParVector *res_p = res_plus.GetTrueDofs();
   HypreParVector *res_m = res_minus.GetTrueDofs();
   res->Mult(*u_p, *res_p);
   res->Mult(*u_m, *res_m);
   res_plus.SetFromTrueDofs(*res_p);
   res_minus.SetFromTrueDofs(*res_m);
   // res_plus = 1/(2*delta)*(res_plus - res_minus)
   subtract(1 / (2 * delta), res_plus, res_minus, res_plus);

   // Get the product directly using Jacobian from GetGradient
   GridFunType jac_v(fes.get());
   HypreParVector *u_true = u->GetTrueDofs();
   HypreParVector *pert = pert_vec.GetTrueDofs();
   HypreParVector *prod = jac_v.GetTrueDofs();
   mfem::Operator &jac = res->GetGradient(*u_true);
   jac.Mult(*pert, *prod);
   jac_v.SetFromTrueDofs(*prod);

   // check the difference norm
   jac_v -= res_plus;
   double error = calcInnerProduct(jac_v, jac_v);
   *out << "The Jacobian product error norm is " << sqrt(error) << endl;
}

}  // namespace miso<|MERGE_RESOLUTION|>--- conflicted
+++ resolved
@@ -807,11 +807,7 @@
 }
 double AbstractSolver::calcResidualNorm(const ParGridFunction &state) const
 {
-<<<<<<< HEAD
-   MachInputs inputs{{"state", state.GetTrueVector()}};
-=======
    MISOInputs inputs{{"state", state.GetTrueVector().GetData()}};
->>>>>>> 37fcab9f
 
    calcResidual(inputs, *scratch_tv);
    return std::sqrt(InnerProduct(comm, *scratch_tv, *scratch_tv));
@@ -1875,20 +1871,6 @@
 void AbstractSolver::constructEvolver()
 {
    bool newton_abort = options["nonlin-solver"]["abort"].get<bool>();
-<<<<<<< HEAD
-   evolver =
-       std::make_unique<MachEvolver>(ess_bdr,
-                                     nonlinear_mass.get(),
-                                     mass.get(),
-                                     res.get(),
-                                     stiff.get(),
-                                     load.get(),
-                                     ent.get(),
-                                     *out,
-                                     0.0,
-                                     TimeDependentOperator::Type::IMPLICIT,
-                                     newton_abort);
-=======
    evolver.reset(new MISOEvolver(ess_bdr,
                                  nonlinear_mass.get(),
                                  mass.get(),
@@ -1900,7 +1882,6 @@
                                  0.0,
                                  TimeDependentOperator::Type::IMPLICIT,
                                  newton_abort));
->>>>>>> 37fcab9f
    evolver->SetNewtonSolver(newton_solver.get());
 }
 
@@ -1954,11 +1935,7 @@
    HypreParVector state_true(fes.get());
    state.GetTrueDofs(state_true);
 
-<<<<<<< HEAD
-   MachInputs inputs{{"state", state_true}};
-=======
    MISOInputs inputs{{"state", state_true.GetData()}};
->>>>>>> 37fcab9f
    return calcOutput(fun, inputs);
 }
 
