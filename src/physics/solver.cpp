--- conflicted
+++ resolved
@@ -181,7 +181,6 @@
       evolver.reset(new NonlinearEvolver(*mass_matrix, *res, -1.0));
    }
    else if (odes == "MIDPOINT")
-<<<<<<< HEAD
    {
       //evolver.reset(new ImplicitNonlinearMassEvolver(*nonlinear_mass, *res, -1.0));
       //evolver.reset(new ImplicitNonlinearEvolver(*mass_matrix, *res, -1.0));
@@ -189,14 +188,6 @@
    }
    else if (odes == "RRK")
    {
-=======
-   {
-      //evolver.reset(new ImplicitNonlinearMassEvolver(*nonlinear_mass, *res, -1.0));
-      evolver.reset(new ImplicitNonlinearEvolver(*mass_matrix, *res, this, -1.0));
-   }
-   else if (odes == "RRK")
-   {
->>>>>>> c1083244
       evolver.reset(new ImplicitNonlinearMassEvolver(*nonlinear_mass, *res, this, -1.0));
    }
 
@@ -780,7 +771,6 @@
    *out << "t_final is " << t_final << '\n';
    double dt = options["time-dis"]["dt"].get<double>();
    bool calc_dt = options["time-dis"]["const-cfl"].get<bool>();
-<<<<<<< HEAD
    remove("entropylog.txt");
    double entropy;
    ofstream entropylog;
@@ -790,16 +780,6 @@
    for (int ti = 0; !done;)
    {
       cout << "before calc entropy.\n";
-=======
-   double entropy = calcOutput("entropy");
-   cout << "before iteration, entropy is "<< entropy << '\n';
-   remove("entropylog.txt");
-   ofstream entropylog;
-   entropylog.open("entropylog.txt", fstream::app);
-   entropylog << setprecision(14);
-   for (int ti = 0; !done;)
-   {
->>>>>>> c1083244
       entropy = calcOutput("entropy");
       entropylog << t << ' ' << entropy << '\n';
       if (calc_dt)
@@ -848,15 +828,11 @@
    }
    entropy = calcOutput("entropy");
    entropylog << t << ' ' << entropy << '\n';
-<<<<<<< HEAD
    clock_t end_t = clock();
    double total_t = (double)(end_t - start_t) / CLOCKS_PER_SEC;
    cout << "Wall time for solving unsteady vortex problem: " << total_t << '\n';
    entropylog.close();
    printSolution("final_solution");
-=======
-   entropylog.close();
->>>>>>> c1083244
 
    // Save the final solution. This output can be viewed later using GLVis:
    // glvis -m unitGridTestMesh.msh -g adv-final.gf".
