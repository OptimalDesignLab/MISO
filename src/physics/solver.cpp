#include "solver.hpp"

#include <fstream>
#include <iostream>

#ifdef MFEM_USE_PUMI

#include "apfMDS.h"
#include "PCU.h"
#include "apfConvert.h"
#include "crv.h"
#include "gmi_mesh.h"
#include "gmi_null.h"

#ifdef MFEM_USE_SIMMETRIX
#include "SimUtil.h"
#include "gmi_sim.h"
#endif // MFEM_USE_SIMMETRIX

#ifdef MFEM_USE_EGADS
#include "gmi_egads.h"
#endif // MFEM_USE_EGADS

#endif // MFEM_USE_PUMI

#include "utils.hpp"
#include "mfem_extensions.hpp"
#include "default_options.hpp"
#include "solver.hpp"
#include "sbp_fe.hpp"
#include "evolver.hpp"
#include "diag_mass_integ.hpp"
#include "material_library.hpp"


using namespace std;
using namespace mfem;

/// anonymous namespace for this function so it's only available in this file
#ifdef MFEM_USE_PUMI
namespace
{
/// function to figure out if tet element is next to a model surface
bool isBoundaryTet(apf::Mesh2* m, apf::MeshEntity* e)
{
   apf::MeshEntity* dfs[12];
   int nfs = m->getDownward(e, 2, dfs);
   for (int i = 0; i < nfs; i++)
   {
      int mtype = m->getModelType(m->toModel(dfs[i]));
      if (mtype == 2)
         return true;
   }
   return false;
}
} // anonymous namespace

namespace mach
{
/// specifies how to delete a PUMI mesh so that the PUMI mesh can be stored in
/// a unique_ptr and safely deleted
/*struct pumiDeleter
{
   void operator()(apf::Mesh2* mesh) const
   {
      mesh->destroyNative();
      apf::destroyMesh(mesh);
      PCU_Comm_Free();
#ifdef MFEM_USE_SIMMETRIX
      gmi_sim_stop();
      Sim_unregisterAllKeys();
#endif // MFEM_USE_SIMMETRIX

#ifdef MFEM_USE_EGADS
      gmi_egads_stop();
#endif // MFEM_USE_EGADS
   }
};
*/
} // namespace mach
#endif

namespace mach
{

adept::Stack AbstractSolver::diff_stack;

AbstractSolver::AbstractSolver(const string &opt_file_name,
                                    unique_ptr<Mesh> smesh)
{
   nlohmann::json file_options;
   ifstream options_file(opt_file_name);
   options_file >> file_options;
   initBase(file_options, move(smesh));
}

AbstractSolver::AbstractSolver(const nlohmann::json &file_options,
                               unique_ptr<Mesh> smesh)
{
   initBase(file_options, move(smesh));
}

AbstractSolver::AbstractSolver(const string &opt_file_name)
{
   nlohmann::json file_options;
   ifstream options_file(opt_file_name);
   options_file >> file_options;

   // Set the options; the defaults are overwritten by the values in the file
   // using the merge_patch method
#ifdef MFEM_USE_MPI
   comm = MPI_COMM_WORLD; // TODO: how to pass as an argument?
   MPI_Comm_rank(comm, &rank);
#else
   rank = 0; // serial case
#endif
   out = getOutStream(rank);
   options = default_options;
   options.merge_patch(file_options);
   *out << setw(3) << options << endl;
}

void AbstractSolver::initBase(const nlohmann::json &file_options,
                              std::unique_ptr<Mesh> smesh)
{
// Set the options; the defaults are overwritten by the values in the file
// using the merge_patch method
#ifdef MFEM_USE_MPI
   comm = MPI_COMM_WORLD; // TODO: how to pass as an argument?
   MPI_Comm_rank(comm, &rank);
#else
   rank = 0; // serial case
#endif
   out = getOutStream(rank);
   options = default_options;
   options.merge_patch(file_options);
   *out << setw(3) << options << endl;

	materials = material_library;

   constructMesh(move(smesh));
   int dim = mesh->Dimension();
   *out << "problem space dimension = " << dim << endl;
   // Define the ODE solver used for time integration (possibly not used)
   ode_solver = NULL;
   *out << "ode-solver type = "
        << options["time-dis"]["ode-solver"].template get<string>() << endl;
   if (options["time-dis"]["ode-solver"].template get<string>() == "RK1")
   {
      ode_solver.reset(new ForwardEulerSolver);
   }
   else if (options["time-dis"]["ode-solver"].template get<string>() == "RK4")
   {
      ode_solver.reset(new RK4Solver);
   }
   else if (options["time-dis"]["ode-solver"].template get<string>() == "MIDPOINT")
   {
      ode_solver.reset(new ImplicitMidpointSolver);
   }
<<<<<<< HEAD
   else if (options["time-dis"]["ode-solver"].get<string>() == "BACKWARD")
   {
      ode_solver.reset(new BackwardEulerSolver);
=======
   else if (options["time-dis"]["ode-solver"].get<string>() == "RRK")
   {
      ode_solver.reset(new RRKImplicitMidpointSolver);
>>>>>>> 91437593
   }
   else
   {
      throw MachException("Unknown ODE solver type " +
                          options["time-dis"]["ode-solver"].template get<string>());
      // TODO: parallel exit
   }

   // Refine the mesh here, or have a separate member function?
   for (int l = 0; l < options["mesh"]["refine"].template get<int>(); l++)
   {
      mesh->UniformRefinement();
   }

   int fe_order = options["space-dis"]["degree"].template get<int>();
   std::string basis_type = options["space-dis"]["basis-type"].template get<string>();
   bool galerkin_diff = options["space-dis"].value("GD", false);
   // Define the SBP elements and finite-element space; eventually, we will want
   // to have a case or if statement here for both CSBP and DSBP, and (?) standard FEM.
   // and here it is for first two
   if (basis_type == "csbp")
   {
      fec.reset(new SBPCollection(fe_order, dim));
   }
   else if (basis_type == "dsbp" || galerkin_diff)
   {
      fec.reset(new DSBPCollection(fe_order, dim));
   }
   else if (basis_type == "nedelec")
   {
      fec.reset(new ND_FECollection(fe_order, dim));
      // mesh->ReorientTetMesh();
   }
   else if (basis_type == "H1")
   {
      fec.reset(new H1_FECollection(fe_order, dim));
   }
}

void AbstractSolver::initDerived()
{
   // define the number of states, the fes, and the state grid function
   num_state = this->getNumState(); // <--- this is a virtual fun
   *out << "Num states = " << num_state << endl;
   fes.reset(new SpaceType(mesh.get(), fec.get(), num_state,
                   Ordering::byVDIM));
   u.reset(new GridFunType(fes.get()));
#ifdef MFEM_USE_MPI
   *out << "Number of finite element unknowns: " << fes->GlobalTrueVSize() << endl;
#else
   *out << "Number of finite element unknowns: "
        << fes->GetTrueVSize() << endl;
#endif

   double alpha = 1.0;

   // construct coefficients before nonlinear/bilinear forms
   constructCoefficients();

   // need to set this before adding boundary integrators
   auto &bcs = options["bcs"];
   bndry_marker.resize(bcs.size());

   // construct/initialize the forms needed by derived class
   constructForms();

   if (nonlinear_mass)
   {
      addNonlinearMassIntegrators(alpha);
   }

   if (mass)
   {
      addMassIntegrators(alpha);
      mass->Assemble(0);
      mass->Finalize();
   }

   if (res)
   {
      /// TODO: look at partial assembly
      addResVolumeIntegrators(alpha);
      addResBoundaryIntegrators(alpha);
      addResInterfaceIntegrators(alpha);
   }

   if (stiff)
   {
      /// TODO: look at partial assembly
      addStiffVolumeIntegrators(alpha);
      addStiffBoundaryIntegrators(alpha);
      addStiffInterfaceIntegrators(alpha);
      stiff->Assemble(0);
      stiff->Finalize();
   }

   if (load)
   {
      /// TODO: make this work for a grid function as well as a linear form
      //load.reset(new LinearFormType(fes.get()));
      addLoadVolumeIntegrators(alpha);
      addLoadBoundaryIntegrators(alpha);
      addLoadInterfaceIntegrators(alpha);
      load->Assemble();
   }

   if (ent)
   {
      addEntVolumeIntegrators();
   }

   // This just lists the boundary markers for debugging purposes
   if (0 == rank)
   {
      for (unsigned k = 0; k < bndry_marker.size(); ++k)
      {
         cout << "boundary_marker[" << k << "]: ";
         for (int i = 0; i < bndry_marker[k].Size(); ++i)
         {
            cout << bndry_marker[k][i] << " ";
         }
         cout << endl;
      }
   }

   // add the output functional QoIs 
   auto &fun = options["outputs"];
   using json_iter = nlohmann::json::iterator;
   int num_bndry_outputs = 0;
   for (json_iter it = fun.begin(); it != fun.end(); ++it) {
      if (it->is_array()) ++num_bndry_outputs;
   }
   output_bndry_marker.resize(num_bndry_outputs);
   addOutputs(); // virtual function

   constructEvolver();
}

AbstractSolver::~AbstractSolver()
{
   *out << "Deleting Abstract Solver..." << endl;
}

void AbstractSolver::constructMesh(unique_ptr<Mesh> smesh)
{
   std::string mesh_file = options["mesh"]["file"].template get<string>();
   std::string mesh_ext;
   size_t i = mesh_file.rfind('.', mesh_file.length());
   if (i != string::npos) {
      mesh_ext = (mesh_file.substr(i+1, mesh_file.length() - i));
   }
   else
   {
      throw MachException("AbstractSolver::constructMesh(smesh)\n"
                        "\tMesh file has no extension!\n");
   }

   /// if serial mesh passed in, use that
   if (smesh != nullptr)
   {
#ifdef MFEM_USE_MPI
      comm = MPI_COMM_WORLD; // TODO: how to pass communicator as an argument?
      MPI_Comm_rank(comm, &rank);
      mesh.reset(new MeshType(comm, *smesh));
#else
      mesh.reset(new MeshType(*smesh));
#endif
   }
   /// native MFEM mesh
   else if (mesh_ext == "mesh")
   {
      // // read in the serial mesh
      // if (smesh == nullptr)
      // {
         smesh.reset(new Mesh(mesh_file.c_str(), 1, 1));
      // }

#ifdef MFEM_USE_MPI
      comm = MPI_COMM_WORLD; // TODO: how to pass communicator as an argument?
      MPI_Comm_rank(comm, &rank);
      mesh.reset(new MeshType(comm, *smesh));
#else
      mesh.reset(new MeshType(*smesh));
#endif
   }
   /// PUMI mesh
   else if (mesh_ext == "smb")
   {
      constructPumiMesh();
   }
}

void AbstractSolver::constructPumiMesh()
{
#ifdef MFEM_USE_PUMI // if using pumi mesh
   comm = MPI_COMM_WORLD; // TODO: how to pass communicator as an argument?
   MPI_Comm_rank(comm, &rank);   // problem with using these in loadMdsMesh
   *out << options["mesh"]["model-file"].get<string>().c_str() << std::endl;
   std::string model_file = options["mesh"]["model-file"].get<string>();
   std::string mesh_file = options["mesh"]["file"].get<string>();
   PCU_Comm_Init();
#ifdef MFEM_USE_SIMMETRIX
   Sim_readLicenseFile(0);
   gmi_sim_start();
   gmi_register_sim();
#endif
#ifdef MFEM_USE_EGADS
   gmi_egads_start();
   gmi_register_egads();
#endif
   gmi_register_mesh();
   pumi_mesh.reset(apf::loadMdsMesh(model_file.c_str(), mesh_file.c_str()));
   // int mesh_dim = pumi_mesh->getDimension();
   // int nEle = pumi_mesh->count(mesh_dim);
   // int ref_levels = (int)floor(log(10000. / nEle) / log(2.) / mesh_dim);
   // Perform Uniform refinement
   // if (ref_levels > 1)
   // {
   //    ma::Input* uniInput = ma::configureUniformRefine(pumi_mesh, ref_levels);
   //    ma::adapt(uniInput);
   // }

   /// TODO: change this to use options
   /// If it is higher order change shape
   // int order = options["space-dis"]["degree"].template get<int>();
   // if (order > 1)
   // {
   //     crv::BezierCurver bc(pumi_mesh, order, 2);
   //     bc.run();
   // }

   pumi_mesh->verify();

   apf::Numbering* aux_num = apf::createNumbering(pumi_mesh.get(), "aux_numbering",
                                                  pumi_mesh->getShape(), 1);

   apf::MeshIterator* it = pumi_mesh->begin(0);
   apf::MeshEntity* v;
   int count = 0;
   while ((v = pumi_mesh->iterate(it)))
   {
     apf::number(aux_num, v, 0, 0, count++);
   }
   pumi_mesh->end(it);

   mesh.reset(new ParPumiMesh(comm, pumi_mesh.get()));

   it = pumi_mesh->begin(pumi_mesh->getDimension());
   count = 0;
   while ((v = pumi_mesh->iterate(it)))
   {
     if (count > 10) break;
     printf("at element %d =========\n", count);
     if (isBoundaryTet(pumi_mesh.get(), v))
       printf("tet is connected to the boundary\n");
     else
       printf("tet is NOT connected to the boundary\n");
     apf::MeshEntity* dvs[12];
     int nd = pumi_mesh->getDownward(v, 0, dvs);
     for (int i = 0; i < nd; i++) {
       int id = apf::getNumber(aux_num, dvs[i], 0, 0);
       printf("%d ", id);
     }
     printf("\n");
     Array<int> mfem_vs;
     mesh->GetElementVertices(count, mfem_vs);
     for (int i = 0; i < mfem_vs.Size(); i++) {
       printf("%d ", mfem_vs[i]);
     }
     printf("\n");
     printf("=========\n");
     count++;
   }

   /// Add attributes based on reverse classification
   // Boundary faces
   int dim = mesh->Dimension();
   apf::MeshIterator* itr = pumi_mesh->begin(dim-1);
   apf::MeshEntity* ent ;
   int ent_cnt = 0;
   while ((ent = pumi_mesh->iterate(itr)))
   {
      apf::ModelEntity *me = pumi_mesh->toModel(ent);
      if (pumi_mesh->getModelType(me) == (dim-1))
      {
         //Get tag from model by  reverse classification
         int tag = pumi_mesh->getModelTag(me);
         (mesh->GetBdrElement(ent_cnt))->SetAttribute(tag);
         ent_cnt++;
      }
   }
   pumi_mesh->end(itr);  
   
   // Volume faces
   itr = pumi_mesh->begin(dim);
   ent_cnt = 0;
   while ((ent = pumi_mesh->iterate(itr)))
   {
       apf::ModelEntity *me = pumi_mesh->toModel(ent);
       int tag = pumi_mesh->getModelTag(me);
       mesh->SetAttribute(ent_cnt, tag);
       ent_cnt++;
   }
   pumi_mesh->end(itr);
   
   // Apply the attributes
   mesh->SetAttributes();
#else
   throw MachException("AbstractSolver::constructPumiMesh()\n"
                       "\tMFEM was not built with PUMI!\n"
                       "\trecompile MFEM with PUMI\n");
#endif // MFEM_USE_PUMI
}

void AbstractSolver::setInitialCondition(
    void (*u_init)(const Vector &, Vector &))
{
   // TODO: Need to verify that this is ok for scalar fields
   VectorFunctionCoefficient u0(num_state, u_init);
   u->ProjectCoefficient(u0);
   // DenseMatrix vals;
   // Vector uj;
   // for (int i = 0; i < fes->GetNE(); i++)
   // {
   //    const FiniteElement *fe = fes->GetFE(i);
   //    const IntegrationRule *ir = &(fe->GetNodes());
   //    ElementTransformation *T = fes->GetElementTransformation(i);
   //    u->GetVectorValues(*T, *ir, vals);
   //    for (int j = 0; j < ir->GetNPoints(); j++)
   //    {
   //       vals.GetColumnReference(j, uj);
   //       cout << "uj = " << uj(0) << ", " << uj(1) << ", " << uj(2) << ", " << uj(3) << endl;
   //    }
   // }
}

void AbstractSolver::setInitialCondition(
    double (*u_init)(const Vector &))
{
   FunctionCoefficient u0(u_init);
   u->ProjectCoefficient(u0);
}

void AbstractSolver::setInitialCondition(const Vector &uic)
{
   // TODO: Need to verify that this is ok for scalar fields
   VectorConstantCoefficient u0(uic);
   u->ProjectCoefficient(u0);
}

double AbstractSolver::calcInnerProduct(const GridFunType &x, const GridFunType &y)
{
   double loc_prod = 0.0;
   const FiniteElement *fe;
   ElementTransformation *T;
   DenseMatrix x_vals, y_vals;
   // calculate the L2 inner product for component index `entry`
   for (int i = 0; i < fes->GetNE(); i++)
   {
      fe = fes->GetFE(i);
      const IntegrationRule *ir = &(fe->GetNodes());
      T = fes->GetElementTransformation(i);
      x.GetVectorValues(*T, *ir, x_vals);
      y.GetVectorValues(*T, *ir, y_vals);
      for (int j = 0; j < ir->GetNPoints(); j++)
      {
         const IntegrationPoint &ip = ir->IntPoint(j);
         T->SetIntPoint(&ip);
         double node_prod = 0.0;
         for (int n = 0; n < num_state; ++n)
         {
            node_prod += x_vals(n,j)*y_vals(n,j);
         }
         loc_prod += ip.weight * T->Weight() * node_prod;
      }
   }
   double prod;
#ifdef MFEM_USE_MPI
   MPI_Allreduce(&loc_prod, &prod, 1, MPI_DOUBLE, MPI_SUM, comm);
#else
   prod = loc_prod;
#endif
   return prod;
}

double AbstractSolver::calcL2Error(double (*u_exact)(const Vector &))
{
   return calcL2Error(u.get(), u_exact);
}

double AbstractSolver::calcL2Error(
    void (*u_exact)(const Vector &, Vector &), int entry)
{
   return calcL2Error(u.get(), u_exact, entry);
}

double AbstractSolver::calcL2Error(GridFunType *field,
    double (*u_exact)(const Vector &))
{
   // TODO: need to generalize to parallel
   FunctionCoefficient exsol(u_exact);
   FiniteElementSpace *fe_space = field->FESpace();

   const char* name = fe_space->FEColl()->Name();

   double loc_norm = 0.0;
   const FiniteElement *fe;
   ElementTransformation *T;
   Vector shape;
   Array<int> vdofs;

   // sum up the L2 error over all states
   for (int i = 0; i < fe_space->GetNE(); i++)
   {
      fe = fe_space->GetFE(i);
      const IntegrationRule *ir;
      if (!strncmp(name, "SBP", 3) || !strncmp(name, "DSBP", 4))
      {        
         ir = &(fe->GetNodes());
      }
      else
      {
         int intorder = 2*fe->GetOrder() + 1;
         ir = &(IntRules.Get(fe->GetGeomType(), intorder));
      }
      int fdof = fe->GetDof();
      T = fe_space->GetElementTransformation(i);
      shape.SetSize(fdof);
      fes->GetElementVDofs(i, vdofs);
      for (int j = 0; j < ir->GetNPoints(); j++)
      {
         const IntegrationPoint &ip = ir->IntPoint(j);
         fe->CalcShape(ip, shape);


         double a = 0;
         for (int k = 0; k < fdof; k++)
            if (vdofs[k] >= 0)
            {
               a += (*field)(vdofs[k]) * shape(k);
            }
            else
            {
               a -= (*field)(-1-vdofs[k]) * shape(k);
            }
         T->SetIntPoint(&ip);
         a -= exsol.Eval(*T, ip);
         loc_norm += ip.weight * T->Weight() * a * a;
      }
   }

   double norm;
#ifdef MFEM_USE_MPI
   MPI_Allreduce(&loc_norm, &norm, 1, MPI_DOUBLE, MPI_SUM, comm);
#else
   norm = loc_norm;
#endif
   if (norm < 0.0) // This was copied from mfem...should not happen for us
   {
      return -sqrt(-norm);
   }
   return sqrt(norm);
}

double AbstractSolver::calcL2Error(GridFunType *field,
    void (*u_exact)(const Vector &, Vector &), int entry)
{
   // TODO: need to generalize to parallel
   VectorFunctionCoefficient exsol(num_state, u_exact);
   FiniteElementSpace *fe_space = field->FESpace();

   const char* name = fe_space->FEColl()->Name();

   double loc_norm = 0.0;
   const FiniteElement *fe;
   ElementTransformation *T;
   DenseMatrix vals, exact_vals;
   Vector loc_errs;

   if (entry < 0)
   {
      // sum up the L2 error over all states
      for (int i = 0; i < fe_space->GetNE(); i++)
      {
         fe = fe_space->GetFE(i);
         const IntegrationRule *ir;
         if (!strncmp(name, "SBP", 3) || !strncmp(name, "DSBP", 4))
         {        
            ir = &(fe->GetNodes());
         }
         else
         {
            int intorder = 2*fe->GetOrder() + 1;
            ir = &(IntRules.Get(fe->GetGeomType(), intorder));
         }
         T = fe_space->GetElementTransformation(i);
         field->GetVectorValues(*T, *ir, vals);
         exsol.Eval(exact_vals, *T, *ir);
         vals -= exact_vals;
         loc_errs.SetSize(vals.Width());
         vals.Norm2(loc_errs);
         for (int j = 0; j < ir->GetNPoints(); j++)
         {
            const IntegrationPoint &ip = ir->IntPoint(j);
            T->SetIntPoint(&ip);
            loc_norm += ip.weight * T->Weight() * (loc_errs(j) * loc_errs(j));
         }
      }
   }
   else
   {
      // calculate the L2 error for component index `entry`
      for (int i = 0; i < fe_space->GetNE(); i++)
      {
         fe = fe_space->GetFE(i);
         const IntegrationRule *ir;
         if (!strncmp(name, "SBP", 3) || !strncmp(name, "DSBP", 4))
         {        
            ir = &(fe->GetNodes());
         }
         else
         {
            int intorder = 2*fe->GetOrder() + 1;
            ir = &(IntRules.Get(fe->GetGeomType(), intorder));
         }
         T = fe_space->GetElementTransformation(i);
         field->GetVectorValues(*T, *ir, vals);
         exsol.Eval(exact_vals, *T, *ir);
         vals -= exact_vals;
         loc_errs.SetSize(vals.Width());
         vals.GetRow(entry, loc_errs);
         for (int j = 0; j < ir->GetNPoints(); j++)
         {
            const IntegrationPoint &ip = ir->IntPoint(j);
            T->SetIntPoint(&ip);
            loc_norm += ip.weight * T->Weight() * (loc_errs(j) * loc_errs(j));
         }
      }
   }
   double norm;
#ifdef MFEM_USE_MPI
   MPI_Allreduce(&loc_norm, &norm, 1, MPI_DOUBLE, MPI_SUM, comm);
#else
   norm = loc_norm;
#endif
   if (norm < 0.0) // This was copied from mfem...should not happen for us
   {
      return -sqrt(-norm);
   }
   return sqrt(norm);
}

double AbstractSolver::calcResidualNorm()
{
   GridFunType r(fes.get());
   double res_norm;
#ifdef MFEM_USE_MPI
   HypreParVector *U = u->GetTrueDofs();
   HypreParVector *R = r.GetTrueDofs();
   res->Mult(*U, *R);   
   double loc_norm = (*R)*(*R);
   MPI_Allreduce(&loc_norm, &res_norm, 1, MPI_DOUBLE, MPI_SUM, comm);
#else
   res->Mult(*u, r);
   res_norm = r*r;
#endif
   res_norm = sqrt(res_norm);
   return res_norm;
}

double AbstractSolver::calcStepSize(double cfl) const
{
   return options["time-dis"]["dt"].get<double>();
}

void AbstractSolver::printSolution(const std::string &file_name,
                                   int refine)
{
   // TODO: These mfem functions do not appear to be parallelized
   ofstream sol_ofs(file_name + ".vtk");
   sol_ofs.precision(14);
   // if (refine == -1)
   // {
   //    refine = options["space-dis"]["degree"].get<int>();
   // }
   mesh->PrintVTK(sol_ofs, 0);
   u->SaveVTK(sol_ofs, "Solution", 0);
   sol_ofs.close();
}

void AbstractSolver::printAdjoint(const std::string &file_name,
                                  int refine)
{
   // TODO: These mfem functions do not appear to be parallelized
   ofstream adj_ofs(file_name + ".vtk");
   adj_ofs.precision(14);
   if (refine == -1)
   {
      refine = options["space-dis"]["degree"].get<int>() + 1;
   }
   mesh->PrintVTK(adj_ofs, refine);
   adj->SaveVTK(adj_ofs, "Adjoint", refine);
   adj_ofs.close();
}

void AbstractSolver::printResidual(const std::string &file_name,
                                        int refine)
{
   GridFunType r(fes.get());
#ifdef MFEM_USE_MPI
   HypreParVector *U = u->GetTrueDofs();
   res->Mult(*U, r);
#else
   res->Mult(*u, r);
#endif
   // TODO: These mfem functions do not appear to be parallelized
   ofstream res_ofs(file_name + ".vtk");
   res_ofs.precision(14);
   if (refine == -1)
   {
      refine = options["space-dis"]["degree"].get<int>() + 1;
   }
   mesh->PrintVTK(res_ofs, refine);
   r.SaveVTK(res_ofs, "Residual", refine);
   res_ofs.close();
}

void AbstractSolver::printFields(const std::string &file_name,
                                 std::vector<GridFunType*> fields,
                                 std::vector<std::string> names,
                                 int refine)
{
   if (fields.size() != names.size())
   {
      throw MachException(
         "Must supply a name for each grid function to print!");
   }
   // TODO: These mfem functions do not appear to be parallelized
   ofstream sol_ofs(file_name + ".vtk");
   sol_ofs.precision(14);
   if (refine == -1)
   {
      refine = options["space-dis"]["degree"].get<int>() + 1;
   }
   mesh->PrintVTK(sol_ofs, refine);
   for (unsigned i = 0; i < fields.size(); ++i)
   {
      fields[i]->SaveVTK(sol_ofs, names[i], refine);
   }
   sol_ofs.close();
}

std::vector<GridFunType*> AbstractSolver::getFields()
{
<<<<<<< HEAD

#ifdef MFEM_USE_MPI
   double t1, t2;
   if (0==rank)
   {
      t1 = MPI_Wtime();
   }
#ifdef MFEM_USE_PETSC
   // Get the PetscSolver option
   *out << "Petsc solver with lu preconditioner.\n";
   double abstol = options["petscsolver"]["abstol"].get<double>();
   double reltol = options["petscsolver"]["reltol"].get<double>();
   int maxiter = options["petscsolver"]["maxiter"].get<int>();
   int ptl = options["petscsolver"]["printlevel"].get<int>();

   solver.reset(new mfem::PetscLinearSolver(fes->GetComm(), "solver_", 0));
   prec.reset(new mfem::PetscPreconditioner(fes->GetComm(), "prec_"));
   dynamic_cast<mfem::PetscLinearSolver *>(solver.get())->SetPreconditioner(*prec);

   dynamic_cast<mfem::PetscSolver *>(solver.get())->SetAbsTol(abstol);
   dynamic_cast<mfem::PetscSolver *>(solver.get())->SetRelTol(reltol);
   dynamic_cast<mfem::PetscSolver *>(solver.get())->SetMaxIter(maxiter);
   dynamic_cast<mfem::PetscSolver *>(solver.get())->SetPrintLevel(ptl);
   *out << "Petsc Solver set.\n";
   //Get the newton solver options
   double nabstol = options["newton"]["abstol"].get<double>();
   double nreltol = options["newton"]["reltol"].get<double>();
   int nmaxiter = options["newton"]["maxiter"].get<int>();
   int nptl = options["newton"]["printlevel"].get<int>();
   newton_solver.reset(new mfem::NewtonSolver(fes->GetComm()));
   newton_solver->iterative_mode = true;
   newton_solver->SetSolver(*solver);
   newton_solver->SetOperator(*res);
   newton_solver->SetAbsTol(nabstol);
   newton_solver->SetRelTol(nreltol);
   newton_solver->SetMaxIter(nmaxiter);
   newton_solver->SetPrintLevel(nptl);
   *out << "Newton solver is set.\n";
   // Solve the nonlinear problem with r.h.s at 0
   mfem::Vector b;
   mfem::Vector u_true;
   u->GetTrueDofs(u_true);
   newton_solver->Mult(b, u_true);
   MFEM_VERIFY(newton_solver->GetConverged(), "Newton solver did not converge.");
   u->SetFromTrueDofs(u_true);
#else
   // Hypre solver section
   *out << "HypreGMRES Solver with euclid preconditioner.\n";
   prec.reset(new HypreEuclid(fes->GetComm()));
   double reltol = options["lin-solver"]["reltol"].get<double>();
   int maxiter = options["lin-solver"]["maxiter"].get<int>();
   int ptl = options["lin-solver"]["printlevel"].get<int>();
   int fill = options["lin-solver"]["filllevel"].get<int>();
   HYPRE_EuclidSetLevel(dynamic_cast<HypreEuclid*>(prec.get())->GetPrec(), fill);
   solver.reset( new HypreGMRES(fes->GetComm()) );
   dynamic_cast<mfem::HypreGMRES*> (solver.get())->SetTol(reltol);
   dynamic_cast<mfem::HypreGMRES*> (solver.get())->SetMaxIter(maxiter);
   dynamic_cast<mfem::HypreGMRES*> (solver.get())->SetPrintLevel(ptl);
   dynamic_cast<mfem::HypreGMRES*> (solver.get())->SetPreconditioner(*dynamic_cast<HypreSolver*>(prec.get()));
   double nabstol = options["newton"]["abstol"].get<double>();
   double nreltol = options["newton"]["reltol"].get<double>();
   int nmaxiter = options["newton"]["maxiter"].get<int>();
   int nptl = options["newton"]["printlevel"].get<int>();
   if(options["newton"]["inexact"].get<bool>())
   {
      double eta = 1e-1;
      newton_solver.reset(new InexactNewton(fes->GetComm(), eta));
   }
   else
   {
      newton_solver.reset(new mfem::NewtonSolver(fes->GetComm()));
   }
   newton_solver->iterative_mode = true;
   newton_solver->SetSolver(*solver);
   newton_solver->SetOperator(*res);
   newton_solver->SetPrintLevel(nptl);
   newton_solver->SetRelTol(nreltol);
   newton_solver->SetAbsTol(nabstol);
   newton_solver->SetMaxIter(nmaxiter);

   // Solve the nonlinear problem with r.h.s at 0
   mfem::Vector b;
   //mfem::Vector u_true;
   HypreParVector *u_true = u->GetTrueDofs();
   //HypreParVector b(*u_true);
   //u->GetTrueDofs(u_true);
   newton_solver->Mult(b, *u_true);
   MFEM_VERIFY(newton_solver->GetConverged(), "Newton solver did not converge.");
   //u->SetFromTrueDofs(u_true);
   u->SetFromTrueDofs(*u_true);
#endif
   if (0==rank)
   {
      t2 = MPI_Wtime();
      *out << "Time for solving nonlinear system is " << (t2 - t1) << endl;
   }
#else
   solver.reset(new UMFPackSolver());
   dynamic_cast<UMFPackSolver*>(solver.get())->Control[UMFPACK_ORDERING] = UMFPACK_ORDERING_METIS;
   dynamic_cast<UMFPackSolver*>(solver.get())->SetPrintLevel(2);
   //Get the newton solver options
   double nabstol = options["newton"]["abstol"].get<double>();
   double nreltol = options["newton"]["reltol"].get<double>();
   int nmaxiter = options["newton"]["maxiter"].get<int>();
   int nptl = options["newton"]["printlevel"].get<int>();
   newton_solver.reset(new mfem::NewtonSolver());
   newton_solver->iterative_mode = true;
   newton_solver->SetSolver(*solver);
   newton_solver->SetOperator(*res);
   newton_solver->SetAbsTol(nabstol);
   newton_solver->SetRelTol(nreltol);
   newton_solver->SetMaxIter(nmaxiter);
   newton_solver->SetPrintLevel(nptl);
   std::cout << "Newton solver is set.\n";
   // Solve the nonlinear problem with r.h.s at 0
   mfem::Vector b;
   mfem::Vector u_true;
   u->GetTrueDofs(u_true);
   newton_solver->Mult(b, u_true);
   MFEM_VERIFY(newton_solver->GetConverged(), "Newton solver did not converge.");
   u->SetFromTrueDofs(u_true);
#endif // MFEM_USE_MPI
=======
   return {u.get()};
>>>>>>> 91437593
}

void AbstractSolver::solveForState()
{
   double t = 0.0;
   evolver->SetTime(t);
   ode_solver->Init(*evolver);

   // output the mesh and initial condition
   // TODO: need to swtich to vtk for SBP
   int precision = 8;
   {
      ofstream omesh("initial.mesh");
      omesh.precision(precision);
      mesh->Print(omesh);
      ofstream osol("initial-sol.gf");
      osol.precision(precision);
      u->Save(osol);
   }

   printSolution("init");

   double t_final = options["time-dis"]["t-final"].template get<double>();
   *out << "t_final is " << t_final << '\n';

   int ti = 0;
   bool done = false;
   initialHook();
   while (!done)
   {
      dt = calcStepSize();
      dt = min(dt, t_final - t);
      *out << "iter " << ti << ": time = " << t << ": dt = " << dt
              << " (" << round(100 * t / t_final) << "% complete)" << endl;
      iterationHook(ti, t, dt);
#ifdef MFEM_USE_MPI
      HypreParVector *U = u->GetTrueDofs();
      ode_solver->Step(*U, t, dt);
      *u = *U;
#else
      ode_solver->Step(*u, t, dt);
#endif
      ti++;
      done = (t >= t_final - 1e-14 * dt);
   }
   terminalHook(ti, t);

   // Save the final solution. This output can be viewed later using GLVis:
   // glvis -m unitGridTestMesh.msh -g adv-final.gf".
   {
      ofstream osol("final.gf");
      osol.precision(precision);
      u->Save(osol);
   }
   // write the solution to vtk file
   if (options["space-dis"]["basis-type"].template get<string>() == "csbp")
   {
      ofstream sol_ofs("final_cg.vtk");
      sol_ofs.precision(14);
      mesh->PrintVTK(sol_ofs, options["space-dis"]["degree"].template get<int>() + 1);
      u->SaveVTK(sol_ofs, "Solution", options["space-dis"]["degree"].template get<int>() + 1);
      sol_ofs.close();
      printSolution("final");
   }
   else if (options["space-dis"]["basis-type"].template get<string>() == "dsbp")
   {
      ofstream sol_ofs("final_dg.vtk");
      sol_ofs.precision(14);
      mesh->PrintVTK(sol_ofs, options["space-dis"]["degree"].template get<int>() + 1);
      u->SaveVTK(sol_ofs, "Solution", options["space-dis"]["degree"].template get<int>() + 1);
      sol_ofs.close();
      printSolution("final");
   }
   // TODO: These mfem functions do not appear to be parallelized
}

void AbstractSolver::solveForAdjoint(const std::string &fun)
{
   if (options["steady"].get<bool>() == true)
   {
      solveSteadyAdjoint(fun);
   }
   else 
   {
      solveUnsteadyAdjoint(fun);
   }
}

void AbstractSolver::addMassIntegrators(double alpha)
{
   const char* name = fes->FEColl()->Name();
   if (!strncmp(name, "SBP", 3) || !strncmp(name, "DSBP", 4))
   {
      mass->AddDomainIntegrator(new DiagMassIntegrator(num_state));
   }
   else
   {
      mass->AddDomainIntegrator(new MassIntegrator());
   }
}

void AbstractSolver::setEssentialBoundaries()
{
   auto &bcs = options["bcs"];

   if (bcs.find("essential") != bcs.end())
   {
      auto tmp = bcs["essential"].get<vector<int>>();
      ess_bdr.SetSize(tmp.size(), 0);
      ess_bdr.Assign(tmp.data());
   }
   /// otherwise mark all attributes as nonessential
   else
   {
      if (mesh->bdr_attributes) // some meshes may not have boundary attributes
      {
         ess_bdr.SetSize(mesh->bdr_attributes.Max());
         ess_bdr = 0;
      }
   }
   Array<int> ess_tdof_list;
   fes->GetEssentialTrueDofs(ess_bdr, ess_tdof_list);
   res->SetEssentialTrueDofs(ess_tdof_list);
}

// void AbstractSolver::solveSteady()
// {

// #ifdef MFEM_USE_MPI
//    double t1, t2;
//    if (0==rank)
//    {
//       t1 = MPI_Wtime();
//    }
// #ifdef MFEM_USE_PETSC
//    // Get the PetscSolver option
//    *out << "Petsc solver with lu preconditioner.\n";
//    double abstol = options["petscsolver"]["abstol"].get<double>();
//    double reltol = options["petscsolver"]["reltol"].get<double>();
//    int maxiter = options["petscsolver"]["maxiter"].get<int>();
//    int ptl = options["petscsolver"]["printlevel"].get<int>();

//    solver.reset(new mfem::PetscLinearSolver(fes->GetComm(), "solver_", 0));
//    prec.reset(new mfem::PetscPreconditioner(fes->GetComm(), "prec_"));
//    dynamic_cast<mfem::PetscLinearSolver *>(solver.get())->SetPreconditioner(*prec);

//    dynamic_cast<mfem::PetscSolver *>(solver.get())->SetAbsTol(abstol);
//    dynamic_cast<mfem::PetscSolver *>(solver.get())->SetRelTol(reltol);
//    dynamic_cast<mfem::PetscSolver *>(solver.get())->SetMaxIter(maxiter);
//    dynamic_cast<mfem::PetscSolver *>(solver.get())->SetPrintLevel(ptl);
//    *out << "Petsc Solver set.\n";
//    //Get the newton solver options
//    double nabstol = options["newton"]["abstol"].get<double>();
//    double nreltol = options["newton"]["reltol"].get<double>();
//    int nmaxiter = options["newton"]["maxiter"].get<int>();
//    int nptl = options["newton"]["printlevel"].get<int>();
//    newton_solver.reset(new mfem::NewtonSolver(fes->GetComm()));
//    newton_solver->iterative_mode = true;
//    newton_solver->SetSolver(*solver);
//    newton_solver->SetOperator(*res);
//    newton_solver->SetAbsTol(nabstol);
//    newton_solver->SetRelTol(nreltol);
//    newton_solver->SetMaxIter(nmaxiter);
//    newton_solver->SetPrintLevel(nptl);
//    *out << "Newton solver is set.\n";
//    // Solve the nonlinear problem with r.h.s at 0
//    mfem::Vector b;
//    mfem::Vector u_true;
//    u->GetTrueDofs(u_true);
//    newton_solver->Mult(b, u_true);
//    MFEM_VERIFY(newton_solver->GetConverged(), "Newton solver did not converge.");
//    u->SetFromTrueDofs(u_true);
// #else
//    // Hypre solver section
//    *out << "HypreGMRES Solver with euclid preconditioner.\n";
//    if (newton_solver == nullptr)
//       constructNewtonSolver();

//    // Solve the nonlinear problem with r.h.s at 0
//    mfem::Vector b;
//    //mfem::Vector u_true;
//    HypreParVector *u_true = u->GetTrueDofs();
//    //HypreParVector b(*u_true);
//    //u->GetTrueDofs(u_true);
//    newton_solver->Mult(b, *u_true);
//    MFEM_VERIFY(newton_solver->GetConverged(), "Newton solver did not converge.");
//    //u->SetFromTrueDofs(u_true);
//    u->SetFromTrueDofs(*u_true);
// #endif
//    if (0==rank)
//    {
//       t2 = MPI_Wtime();
//       *out << "Time for solving nonlinear system is " << (t2 - t1) << endl;
//    }
// #else
//    solver.reset(new UMFPackSolver());
//    dynamic_cast<UMFPackSolver*>(solver.get())->Control[UMFPACK_ORDERING] = UMFPACK_ORDERING_METIS;
//    dynamic_cast<UMFPackSolver*>(solver.get())->SetPrintLevel(2);
//    //Get the newton solver options
//    double nabstol = options["newton"]["abstol"].get<double>();
//    double nreltol = options["newton"]["reltol"].get<double>();
//    int nmaxiter = options["newton"]["maxiter"].get<int>();
//    int nptl = options["newton"]["printlevel"].get<int>();
//    newton_solver.reset(new mfem::NewtonSolver());
//    newton_solver->iterative_mode = true;
//    newton_solver->SetSolver(*solver);
//    newton_solver->SetOperator(*res);
//    newton_solver->SetAbsTol(nabstol);
//    newton_solver->SetRelTol(nreltol);
//    newton_solver->SetMaxIter(nmaxiter);
//    newton_solver->SetPrintLevel(nptl);
//    std::cout << "Newton solver is set.\n";
//    // Solve the nonlinear problem with r.h.s at 0
//    mfem::Vector b;
//    mfem::Vector u_true;
//    u->GetTrueDofs(u_true);
//    newton_solver->Mult(b, u_true);
//    MFEM_VERIFY(newton_solver->GetConverged(), "Newton solver did not converge.");
//    u->SetFromTrueDofs(u_true);
// #endif // MFEM_USE_MPI
// }

// void AbstractSolver::solveUnsteady()
// {
//    double t = 0.0;
//    evolver->SetTime(t);
//    ode_solver->Init(*evolver);

//    // output the mesh and initial condition
//    // TODO: need to swtich to vtk for SBP
//    int precision = 8;
//    {
//       ofstream omesh("initial.mesh");
//       omesh.precision(precision);
//       mesh->Print(omesh);
//       ofstream osol("initial-sol.gf");
//       osol.precision(precision);
//       u->Save(osol);
//    }

//    printSolution("init");

//    double t_final = options["time-dis"]["t-final"].template get<double>();
//    *out << "t_final is " << t_final << '\n';
//    double dt = options["time-dis"]["dt"].get<double>();
//    bool calc_dt = options["time-dis"]["const-cfl"].get<bool>();

//    int ti = 0;
//    bool done = false;
//    initialHook();
//    while (!done)
//    {
//       if (calc_dt)
//       {
//          dt = calcStepSize(options["time-dis"]["cfl"].template get<double>());
//       }
//       double dt_real = min(dt, t_final - t);
//       // if (ti % 10 == 0)
//       // {
//       //    *out << "iter " << ti << ": time = " << t << ": dt = " << dt_real
//       //         << " (" << round(100 * t / t_final) << "% complete)" << endl;
//       // }
//       *out << "iter " << ti << ": time = " << t << ": dt = " << dt_real
//               << " (" << round(100 * t / t_final) << "% complete)" << endl;
//       iterationHook(ti, t, dt_real);
// #ifdef MFEM_USE_MPI
//       HypreParVector *U = u->GetTrueDofs();
//       ode_solver->Step(*U, t, dt_real);
//       *u = *U;
// #else
//       ode_solver->Step(*u, t, dt_real);
// #endif
//       ti++;
//       done = (t >= t_final - 1e-8 * dt);
//       //std::cout << "t_final is " << t_final << ", done is " << done << std::endl;
//       /*       if (done || ti % vis_steps == 0)
//       {
//          cout << "time step: " << ti << ", time: " << t << endl;

//          if (visualization)
//          {
//             sout << "solution\n" << mesh << u << flush;
//          }

//          if (visit)
//          {
//             dc->SetCycle(ti);
//             dc->SetTime(t);
//             dc->Save();
//          }
//       } */
//    }
//    terminalHook(ti, t);

//    // Save the final solution. This output can be viewed later using GLVis:
//    // glvis -m unitGridTestMesh.msh -g adv-final.gf".
//    {
//       ofstream osol("final.gf");
//       osol.precision(precision);
//       u->Save(osol);
//    }
//    // write the solution to vtk file
//    if (options["space-dis"]["basis-type"].template get<string>() == "csbp")
//    {
//       ofstream sol_ofs("final_cg.vtk");
//       sol_ofs.precision(14);
//       mesh->PrintVTK(sol_ofs, options["space-dis"]["degree"].template get<int>() + 1);
//       u->SaveVTK(sol_ofs, "Solution", options["space-dis"]["degree"].template get<int>() + 1);
//       sol_ofs.close();
//       printSolution("final");
//    }
//    else if (options["space-dis"]["basis-type"].template get<string>() == "dsbp")
//    {
//       ofstream sol_ofs("final_dg.vtk");
//       sol_ofs.precision(14);
//       mesh->PrintVTK(sol_ofs, options["space-dis"]["degree"].template get<int>() + 1);
//       u->SaveVTK(sol_ofs, "Solution", options["space-dis"]["degree"].template get<int>() + 1);
//       sol_ofs.close();
//       printSolution("final");
//    }
//    // TODO: These mfem functions do not appear to be parallelized
// }

void AbstractSolver::solveSteadyAdjoint(const std::string &fun)
{
   double time_beg, time_end;
   if (0==rank)
   {
      time_beg = MPI_Wtime();
   }

   // Step 0: allocate the adjoint variable
   adj.reset(new GridFunType(fes.get()));

   // Step 1: get the right-hand side vector, dJdu, and make an appropriate
   // alias to it, the state, and the adjoint
   std::unique_ptr<GridFunType> dJdu(new GridFunType(fes.get()));
#ifdef MFEM_USE_MPI
   HypreParVector *state = u->GetTrueDofs();
   HypreParVector *dJ = dJdu->GetTrueDofs();
   HypreParVector *adjoint = adj->GetTrueDofs();
#else
   GridFunType *state = u.get();
   GridFunType *dJ = dJdu.get();
   GridFunType *adjoint = adj.get();
#endif
   output.at(fun).Mult(*state, *dJ);

   // Step 2: get the Jacobian and transpose it
   // TODO: need #define guards to handle serial case
   Operator *jac = &res->GetGradient(*state);
   //const HypreParMatrix *jac_trans = dynamic_cast<const HypreParMatrix *>(jac)->Transpose();
   const Operator *jac_trans = dynamic_cast<const HypreParMatrix*>(jac)->Transpose();
   MFEM_VERIFY(jac_trans, "Jacobian must be a HypreParMatrix!");

   // Step 3: Solve the adjoint problem
   *out << "Solving adjoint problem:\n"
        << "\tsolver: HypreGMRES\n"
        << "\tprec. : Euclid ILU" << endl;
   constructLinearSolver(options["adj-solver"]);
   solver->SetOperator(*jac_trans);
   solver->Mult(*dJ, *adjoint);

   // check that adjoint residual is small
   std::unique_ptr<GridFunType> adj_res(new GridFunType(fes.get()));
   double res_norm = 0;
#ifdef MFEM_USE_MPI
   HypreParVector *adj_res_true = adj_res->GetTrueDofs();
   jac_trans->Mult(*adjoint, *adj_res_true);
   *adj_res_true -= *dJ;
   double loc_norm = (*adj_res_true)*(*adj_res_true);
   MPI_Allreduce(&loc_norm, &res_norm, 1, MPI_DOUBLE, MPI_SUM, comm);
#else
   jac_trans.Mult(*adjoint, *adj_res);
   *adj_res -= *dJ;
   res_norm = (*adj_res)*(*adj_res);
#endif
   res_norm = sqrt(res_norm);
   *out << "Adjoint residual norm = " << res_norm << endl;

#ifdef MFEM_USE_MPI
   adj->SetFromTrueDofs(*adjoint);
#endif
   if (0==rank)
   {
      time_end = MPI_Wtime();
      *out << "Time for solving adjoint is " << (time_end - time_beg) << endl;
   }
}

void AbstractSolver::constructLinearSolver(nlohmann::json &_options)
{
   std::string prec_type = _options["pctype"].get<std::string>();
   std::string solver_type = _options["type"].get<std::string>();

   if (prec_type == "hypreeuclid")
   {
#ifdef MFEM_USE_MPI
      prec.reset(new HypreEuclid(fes->GetComm()));
      // TODO: need to add HYPRE_EuclidSetLevel to odl branch of mfem
      *out << "!!!!!!! Euclid Fill level is not set "
           << "(see AbstractSolver::constructLinearSolver() for details)" << endl;
      //int fill = options["lin-solver"]["filllevel"].get<int>();
      //HYPRE_EuclidSetLevel(dynamic_cast<HypreEuclid*>(prec.get())->GetPrec(), fill);
#else
      throw MachException("Hypre preconditioners require building MFEM with "
               "MPI!\n");
#endif
   }
   else if (prec_type == "hypreams")
   {
#ifdef MFEM_USE_MPI
      prec.reset(new HypreAMS(fes.get()));
      dynamic_cast<mfem::HypreAMS *>(prec.get())->SetPrintLevel(0);
      dynamic_cast<mfem::HypreAMS *>(prec.get())->SetSingularProblem();
#else
      throw MachException("Hypre preconditioners require building MFEM with "
               "MPI!\n");
#endif
   }
   else if (prec_type == "hypreboomeramg")
   {
#ifdef MFEM_USE_MPI
      prec.reset(new HypreBoomerAMG());
      dynamic_cast<mfem::HypreBoomerAMG *>(prec.get())->SetPrintLevel(0);
#else
      throw MachException("Hypre preconditioners require building MFEM with "
               "MPI!\n");
#endif
   }
   else
   {
      throw MachException("Unsupported preconditioner type!\n"
         "\tavilable options are: HypreEuclid, HypreAMS, HypreBoomerAMG.\n");
   }

   if (solver_type == "hypregmres")
   {
#ifdef MFEM_USE_MPI
      solver.reset(new HypreGMRES(fes->GetComm()));
#else
      throw MachException("Hypre solvers require building MFEM with MPI!\n");
#endif
   }
   else if (solver_type == "gmressolver")
   {
#ifdef MFEM_USE_MPI
      solver.reset(new GMRESSolver(fes->GetComm()));
#else
      solver.reset(new GMRESSolver());
#endif
   }
   else if (solver_type == "hyprepcg")
   {
#ifdef MFEM_USE_MPI
      solver.reset(new HyprePCG(fes->GetComm()));
#else
      throw MachException("Hypre solvers require building MFEM with MPI!\n");
#endif
   }
   else if (solver_type == "cgsolver")
   {
#ifdef MFEM_USE_MPI
      solver.reset(new CGSolver(fes->GetComm()));
#else
      solver.reset(new CGSolver());
#endif
   }
   else
   {
      throw MachException("Unsupported preconditioner type!\n"
               "\tavilable options are: HypreGMRES, GMRESSolver,\n"
               "\tHyprePCG, CGSolver");
   }

   setIterSolverOptions(_options);
}


void AbstractSolver::constructNewtonSolver()
{
   if (solver == nullptr)
      constructLinearSolver(options["lin-solver"]);

   double nabstol = options["newton"]["abstol"].get<double>();
   double nreltol = options["newton"]["reltol"].get<double>();
   int nmaxiter = options["newton"]["maxiter"].get<int>();
   int nptl = options["newton"]["printlevel"].get<int>();
   newton_solver.reset(new mfem::NewtonSolver(fes->GetComm()));
   //double eta = 1e-1;
   //newton_solver.reset(new InexactNewton(fes->GetComm(), eta));
   newton_solver->iterative_mode = true;
   newton_solver->SetSolver(*solver);
   newton_solver->SetOperator(*res);
   newton_solver->SetPrintLevel(nptl);
   newton_solver->SetRelTol(nreltol);
   newton_solver->SetAbsTol(nabstol);
   newton_solver->SetMaxIter(nmaxiter);
}

void AbstractSolver::setIterSolverOptions(nlohmann::json &_options)
{
   std::string solver_type = _options["type"].get<std::string>();

   double reltol = _options["reltol"].get<double>();
   int maxiter = _options["maxiter"].get<int>();
   int ptl = _options["printlevel"].get<int>();

   if (solver_type == "hypregmres")
   {
#ifndef MFEM_USE_MPI
      throw MachException("Hypre solvers require building MFEM with MPI!\n");
#endif
      dynamic_cast<mfem::HypreGMRES*> (solver.get())->SetTol(reltol);
      dynamic_cast<mfem::HypreGMRES*> (solver.get())->SetMaxIter(maxiter);
      dynamic_cast<mfem::HypreGMRES*> (solver.get())->SetPrintLevel(ptl);
      dynamic_cast<mfem::HypreGMRES*> (solver.get())->SetPreconditioner(
                                    *dynamic_cast<HypreSolver*>(prec.get()));

      /// set GMRES restart value
      int kdim = _options.value("kdim", -1);
      if (kdim != -1)
         dynamic_cast<mfem::HypreGMRES*> (solver.get())->SetKDim(kdim);
   }
   else if (solver_type == "gmressolver")
   {
      dynamic_cast<mfem::GMRESSolver*> (solver.get())->SetRelTol(reltol);
      dynamic_cast<mfem::GMRESSolver*> (solver.get())->SetMaxIter(maxiter);
      dynamic_cast<mfem::GMRESSolver*> (solver.get())->SetPrintLevel(ptl);
      dynamic_cast<mfem::GMRESSolver*> (solver.get())->SetPreconditioner(
                                    *dynamic_cast<mfem::Solver*>(prec.get()));
   }
   else if (solver_type == "hyprepcg")
   {
#ifndef MFEM_USE_MPI
      throw MachException("Hypre solvers require building MFEM with MPI!\n");
#endif
      dynamic_cast<mfem::HyprePCG*> (solver.get())->SetTol(reltol);
      dynamic_cast<mfem::HyprePCG*> (solver.get())->SetMaxIter(maxiter);
      dynamic_cast<mfem::HyprePCG*> (solver.get())->SetPrintLevel(ptl);
      dynamic_cast<mfem::HyprePCG*> (solver.get())->SetPreconditioner(
                                    *dynamic_cast<HypreSolver*>(prec.get()));
   }
   else if (solver_type == "cgsolver")
   {
      dynamic_cast<mfem::CGSolver*> (solver.get())->SetRelTol(reltol);
      dynamic_cast<mfem::CGSolver*> (solver.get())->SetMaxIter(maxiter);
      dynamic_cast<mfem::CGSolver*> (solver.get())->SetPrintLevel(ptl);
      dynamic_cast<mfem::CGSolver*> (solver.get())->SetPreconditioner(
                                    *dynamic_cast<mfem::Solver*>(prec.get()));
   }
   else
   {
      throw MachException("Unsupported preconditioner type!\n"
               "\tavilable options are: HypreGMRES, GMRESSolver,\n"
               "\tHyprePCG, CGSolver");
   }
}

void AbstractSolver::constructEvolver()
{
   evolver.reset(new MachEvolver(ess_bdr, nonlinear_mass.get(), mass.get(),
                                 res.get(), stiff.get(), load.get(), ent.get(),
                                 *out, 0.0,
                                 TimeDependentOperator::Type::IMPLICIT));
   if (newton_solver == nullptr)
      constructNewtonSolver();
   evolver->SetNewtonSolver(newton_solver.get());
   *out << "End of constructEvolver" << endl;
}

void AbstractSolver::solveUnsteadyAdjoint(const std::string &fun)
{
   throw MachException("AbstractSolver::solveUnsteadyAdjoint(fun)\n"
                       "\tnot implemented yet!");
}

double AbstractSolver::calcOutput(const std::string &fun)
{
   try
   {
      if (output.find(fun) == output.end())
      {
         cout << "Did not find " << fun << " in output map?" << endl;
      }
      return output.at(fun).GetEnergy(*u);
   }
   catch (const std::out_of_range &exception)
   {
      std::cerr << exception.what() << endl;
      return -1.0;
   }
}

void AbstractSolver::checkJacobian(
    void (*pert_fun)(const mfem::Vector &, mfem::Vector &))
{
   // initialize some variables
   const double delta = 1e-5;
   GridFunType u_plus(*u);
   GridFunType u_minus(*u);
   GridFunType pert_vec(fes.get());
   VectorFunctionCoefficient up(num_state, pert_fun);
   pert_vec.ProjectCoefficient(up);

   // perturb in the positive and negative pert_vec directions
   u_plus.Add(delta, pert_vec);
   u_minus.Add(-delta, pert_vec);

   // Get the product using a 2nd-order finite-difference approximation
   GridFunType res_plus(fes.get());
   GridFunType res_minus(fes.get());
#ifdef MFEM_USE_MPI 
   HypreParVector *u_p = u_plus.GetTrueDofs();
   HypreParVector *u_m = u_minus.GetTrueDofs();
   HypreParVector *res_p = res_plus.GetTrueDofs();
   HypreParVector *res_m = res_minus.GetTrueDofs();
#else 
   GridFunType *u_p = &u_plus;
   GridFunType *u_m = &u_minus;
   GridFunType *res_p = &res_plus;
   GridFunType *res_m = &res_minus;
#endif
   res->Mult(*u_p, *res_p);
   res->Mult(*u_m, *res_m);
#ifdef MFEM_USE_MPI
   res_plus.SetFromTrueDofs(*res_p);
   res_minus.SetFromTrueDofs(*res_m);
#endif
   // res_plus = 1/(2*delta)*(res_plus - res_minus)
   subtract(1/(2*delta), res_plus, res_minus, res_plus);

   // Get the product directly using Jacobian from GetGradient
   GridFunType jac_v(fes.get());
#ifdef MFEM_USE_MPI
   HypreParVector *u_true = u->GetTrueDofs();
   HypreParVector *pert = pert_vec.GetTrueDofs();
   HypreParVector *prod = jac_v.GetTrueDofs();
#else
   GridFunType *u_true = u.get();
   GridFunType *pert = &pert_vec;
   GridFunType *prod = &jac_v;
#endif
   mfem::Operator &jac = res->GetGradient(*u_true);
   jac.Mult(*pert, *prod);
#ifdef MFEM_USE_MPI 
   jac_v.SetFromTrueDofs(*prod);
#endif 

   // check the difference norm
   jac_v -= res_plus;
   double error = calcInnerProduct(jac_v, jac_v);
   *out << "The Jacobian product error norm is " << sqrt(error) << endl;
}

} // namespace mach<|MERGE_RESOLUTION|>--- conflicted
+++ resolved
@@ -157,15 +157,17 @@
    {
       ode_solver.reset(new ImplicitMidpointSolver);
    }
-<<<<<<< HEAD
    else if (options["time-dis"]["ode-solver"].get<string>() == "BACKWARD")
    {
       ode_solver.reset(new BackwardEulerSolver);
-=======
+   }
    else if (options["time-dis"]["ode-solver"].get<string>() == "RRK")
    {
       ode_solver.reset(new RRKImplicitMidpointSolver);
->>>>>>> 91437593
+   }
+   else if (options["time-dis"]["ode-solver"].template get<string>() == "PTC")
+   {
+      ode_solver.reset(new PseudoTransientSolver);
    }
    else
    {
@@ -718,7 +720,7 @@
    return sqrt(norm);
 }
 
-double AbstractSolver::calcResidualNorm()
+double AbstractSolver::calcResidualNorm() const
 {
    GridFunType r(fes.get());
    double res_norm;
@@ -736,9 +738,19 @@
    return res_norm;
 }
 
-double AbstractSolver::calcStepSize(double cfl) const
-{
-   return options["time-dis"]["dt"].get<double>();
+double AbstractSolver::calcStepSize(int iter, double t, double t_final,
+                                    double dt_old) const
+{
+   double dt = options["time-dis"]["dt"].get<double>();
+   dt = min(dt, t_final - t);
+   return dt;
+}
+
+bool AbstractSolver::iterationExit(int iter, double t, double t_final,
+                                   double dt)
+{
+   if (t >= t_final - 1e-14 * dt) return true;
+   return false;
 }
 
 void AbstractSolver::printSolution(const std::string &file_name,
@@ -820,206 +832,19 @@
 
 std::vector<GridFunType*> AbstractSolver::getFields()
 {
-<<<<<<< HEAD
-
-#ifdef MFEM_USE_MPI
-   double t1, t2;
-   if (0==rank)
-   {
-      t1 = MPI_Wtime();
-   }
-#ifdef MFEM_USE_PETSC
-   // Get the PetscSolver option
-   *out << "Petsc solver with lu preconditioner.\n";
-   double abstol = options["petscsolver"]["abstol"].get<double>();
-   double reltol = options["petscsolver"]["reltol"].get<double>();
-   int maxiter = options["petscsolver"]["maxiter"].get<int>();
-   int ptl = options["petscsolver"]["printlevel"].get<int>();
-
-   solver.reset(new mfem::PetscLinearSolver(fes->GetComm(), "solver_", 0));
-   prec.reset(new mfem::PetscPreconditioner(fes->GetComm(), "prec_"));
-   dynamic_cast<mfem::PetscLinearSolver *>(solver.get())->SetPreconditioner(*prec);
-
-   dynamic_cast<mfem::PetscSolver *>(solver.get())->SetAbsTol(abstol);
-   dynamic_cast<mfem::PetscSolver *>(solver.get())->SetRelTol(reltol);
-   dynamic_cast<mfem::PetscSolver *>(solver.get())->SetMaxIter(maxiter);
-   dynamic_cast<mfem::PetscSolver *>(solver.get())->SetPrintLevel(ptl);
-   *out << "Petsc Solver set.\n";
-   //Get the newton solver options
-   double nabstol = options["newton"]["abstol"].get<double>();
-   double nreltol = options["newton"]["reltol"].get<double>();
-   int nmaxiter = options["newton"]["maxiter"].get<int>();
-   int nptl = options["newton"]["printlevel"].get<int>();
-   newton_solver.reset(new mfem::NewtonSolver(fes->GetComm()));
-   newton_solver->iterative_mode = true;
-   newton_solver->SetSolver(*solver);
-   newton_solver->SetOperator(*res);
-   newton_solver->SetAbsTol(nabstol);
-   newton_solver->SetRelTol(nreltol);
-   newton_solver->SetMaxIter(nmaxiter);
-   newton_solver->SetPrintLevel(nptl);
-   *out << "Newton solver is set.\n";
-   // Solve the nonlinear problem with r.h.s at 0
-   mfem::Vector b;
-   mfem::Vector u_true;
-   u->GetTrueDofs(u_true);
-   newton_solver->Mult(b, u_true);
-   MFEM_VERIFY(newton_solver->GetConverged(), "Newton solver did not converge.");
-   u->SetFromTrueDofs(u_true);
-#else
-   // Hypre solver section
-   *out << "HypreGMRES Solver with euclid preconditioner.\n";
-   prec.reset(new HypreEuclid(fes->GetComm()));
-   double reltol = options["lin-solver"]["reltol"].get<double>();
-   int maxiter = options["lin-solver"]["maxiter"].get<int>();
-   int ptl = options["lin-solver"]["printlevel"].get<int>();
-   int fill = options["lin-solver"]["filllevel"].get<int>();
-   HYPRE_EuclidSetLevel(dynamic_cast<HypreEuclid*>(prec.get())->GetPrec(), fill);
-   solver.reset( new HypreGMRES(fes->GetComm()) );
-   dynamic_cast<mfem::HypreGMRES*> (solver.get())->SetTol(reltol);
-   dynamic_cast<mfem::HypreGMRES*> (solver.get())->SetMaxIter(maxiter);
-   dynamic_cast<mfem::HypreGMRES*> (solver.get())->SetPrintLevel(ptl);
-   dynamic_cast<mfem::HypreGMRES*> (solver.get())->SetPreconditioner(*dynamic_cast<HypreSolver*>(prec.get()));
-   double nabstol = options["newton"]["abstol"].get<double>();
-   double nreltol = options["newton"]["reltol"].get<double>();
-   int nmaxiter = options["newton"]["maxiter"].get<int>();
-   int nptl = options["newton"]["printlevel"].get<int>();
-   if(options["newton"]["inexact"].get<bool>())
-   {
-      double eta = 1e-1;
-      newton_solver.reset(new InexactNewton(fes->GetComm(), eta));
-   }
-   else
-   {
-      newton_solver.reset(new mfem::NewtonSolver(fes->GetComm()));
-   }
-   newton_solver->iterative_mode = true;
-   newton_solver->SetSolver(*solver);
-   newton_solver->SetOperator(*res);
-   newton_solver->SetPrintLevel(nptl);
-   newton_solver->SetRelTol(nreltol);
-   newton_solver->SetAbsTol(nabstol);
-   newton_solver->SetMaxIter(nmaxiter);
-
-   // Solve the nonlinear problem with r.h.s at 0
-   mfem::Vector b;
-   //mfem::Vector u_true;
-   HypreParVector *u_true = u->GetTrueDofs();
-   //HypreParVector b(*u_true);
-   //u->GetTrueDofs(u_true);
-   newton_solver->Mult(b, *u_true);
-   MFEM_VERIFY(newton_solver->GetConverged(), "Newton solver did not converge.");
-   //u->SetFromTrueDofs(u_true);
-   u->SetFromTrueDofs(*u_true);
-#endif
-   if (0==rank)
-   {
-      t2 = MPI_Wtime();
-      *out << "Time for solving nonlinear system is " << (t2 - t1) << endl;
-   }
-#else
-   solver.reset(new UMFPackSolver());
-   dynamic_cast<UMFPackSolver*>(solver.get())->Control[UMFPACK_ORDERING] = UMFPACK_ORDERING_METIS;
-   dynamic_cast<UMFPackSolver*>(solver.get())->SetPrintLevel(2);
-   //Get the newton solver options
-   double nabstol = options["newton"]["abstol"].get<double>();
-   double nreltol = options["newton"]["reltol"].get<double>();
-   int nmaxiter = options["newton"]["maxiter"].get<int>();
-   int nptl = options["newton"]["printlevel"].get<int>();
-   newton_solver.reset(new mfem::NewtonSolver());
-   newton_solver->iterative_mode = true;
-   newton_solver->SetSolver(*solver);
-   newton_solver->SetOperator(*res);
-   newton_solver->SetAbsTol(nabstol);
-   newton_solver->SetRelTol(nreltol);
-   newton_solver->SetMaxIter(nmaxiter);
-   newton_solver->SetPrintLevel(nptl);
-   std::cout << "Newton solver is set.\n";
-   // Solve the nonlinear problem with r.h.s at 0
-   mfem::Vector b;
-   mfem::Vector u_true;
-   u->GetTrueDofs(u_true);
-   newton_solver->Mult(b, u_true);
-   MFEM_VERIFY(newton_solver->GetConverged(), "Newton solver did not converge.");
-   u->SetFromTrueDofs(u_true);
-#endif // MFEM_USE_MPI
-=======
    return {u.get()};
->>>>>>> 91437593
 }
 
 void AbstractSolver::solveForState()
 {
-   double t = 0.0;
-   evolver->SetTime(t);
-   ode_solver->Init(*evolver);
-
-   // output the mesh and initial condition
-   // TODO: need to swtich to vtk for SBP
-   int precision = 8;
-   {
-      ofstream omesh("initial.mesh");
-      omesh.precision(precision);
-      mesh->Print(omesh);
-      ofstream osol("initial-sol.gf");
-      osol.precision(precision);
-      u->Save(osol);
-   }
-
-   printSolution("init");
-
-   double t_final = options["time-dis"]["t-final"].template get<double>();
-   *out << "t_final is " << t_final << '\n';
-
-   int ti = 0;
-   bool done = false;
-   initialHook();
-   while (!done)
-   {
-      dt = calcStepSize();
-      dt = min(dt, t_final - t);
-      *out << "iter " << ti << ": time = " << t << ": dt = " << dt
-              << " (" << round(100 * t / t_final) << "% complete)" << endl;
-      iterationHook(ti, t, dt);
-#ifdef MFEM_USE_MPI
-      HypreParVector *U = u->GetTrueDofs();
-      ode_solver->Step(*U, t, dt);
-      *u = *U;
-#else
-      ode_solver->Step(*u, t, dt);
-#endif
-      ti++;
-      done = (t >= t_final - 1e-14 * dt);
-   }
-   terminalHook(ti, t);
-
-   // Save the final solution. This output can be viewed later using GLVis:
-   // glvis -m unitGridTestMesh.msh -g adv-final.gf".
-   {
-      ofstream osol("final.gf");
-      osol.precision(precision);
-      u->Save(osol);
-   }
-   // write the solution to vtk file
-   if (options["space-dis"]["basis-type"].template get<string>() == "csbp")
-   {
-      ofstream sol_ofs("final_cg.vtk");
-      sol_ofs.precision(14);
-      mesh->PrintVTK(sol_ofs, options["space-dis"]["degree"].template get<int>() + 1);
-      u->SaveVTK(sol_ofs, "Solution", options["space-dis"]["degree"].template get<int>() + 1);
-      sol_ofs.close();
-      printSolution("final");
-   }
-   else if (options["space-dis"]["basis-type"].template get<string>() == "dsbp")
-   {
-      ofstream sol_ofs("final_dg.vtk");
-      sol_ofs.precision(14);
-      mesh->PrintVTK(sol_ofs, options["space-dis"]["degree"].template get<int>() + 1);
-      u->SaveVTK(sol_ofs, "Solution", options["space-dis"]["degree"].template get<int>() + 1);
-      sol_ofs.close();
-      printSolution("final");
-   }
-   // TODO: These mfem functions do not appear to be parallelized
+   if (options["steady"].get<bool>() == true)
+   {
+      solveSteady();
+   }
+   else 
+   {
+      solveUnsteady();
+   }
 }
 
 void AbstractSolver::solveForAdjoint(const std::string &fun)
@@ -1071,8 +896,12 @@
    res->SetEssentialTrueDofs(ess_tdof_list);
 }
 
-// void AbstractSolver::solveSteady()
-// {
+void AbstractSolver::solveSteady()
+{
+   cout << "AbstractSolver::solveSteady() is deprecated!!!!!!!!!!!!!!!!" << endl;
+   cout << "calling AbstractSolver::solveUnsteady() instead" << endl;
+   solveUnsteady();
+   return;
 
 // #ifdef MFEM_USE_MPI
 //    double t1, t2;
@@ -1166,108 +995,83 @@
 //    MFEM_VERIFY(newton_solver->GetConverged(), "Newton solver did not converge.");
 //    u->SetFromTrueDofs(u_true);
 // #endif // MFEM_USE_MPI
-// }
-
-// void AbstractSolver::solveUnsteady()
-// {
-//    double t = 0.0;
-//    evolver->SetTime(t);
-//    ode_solver->Init(*evolver);
-
-//    // output the mesh and initial condition
-//    // TODO: need to swtich to vtk for SBP
-//    int precision = 8;
-//    {
-//       ofstream omesh("initial.mesh");
-//       omesh.precision(precision);
-//       mesh->Print(omesh);
-//       ofstream osol("initial-sol.gf");
-//       osol.precision(precision);
-//       u->Save(osol);
-//    }
-
-//    printSolution("init");
-
-//    double t_final = options["time-dis"]["t-final"].template get<double>();
-//    *out << "t_final is " << t_final << '\n';
-//    double dt = options["time-dis"]["dt"].get<double>();
-//    bool calc_dt = options["time-dis"]["const-cfl"].get<bool>();
-
-//    int ti = 0;
-//    bool done = false;
-//    initialHook();
-//    while (!done)
-//    {
-//       if (calc_dt)
-//       {
-//          dt = calcStepSize(options["time-dis"]["cfl"].template get<double>());
-//       }
-//       double dt_real = min(dt, t_final - t);
-//       // if (ti % 10 == 0)
-//       // {
-//       //    *out << "iter " << ti << ": time = " << t << ": dt = " << dt_real
-//       //         << " (" << round(100 * t / t_final) << "% complete)" << endl;
-//       // }
-//       *out << "iter " << ti << ": time = " << t << ": dt = " << dt_real
-//               << " (" << round(100 * t / t_final) << "% complete)" << endl;
-//       iterationHook(ti, t, dt_real);
-// #ifdef MFEM_USE_MPI
-//       HypreParVector *U = u->GetTrueDofs();
-//       ode_solver->Step(*U, t, dt_real);
-//       *u = *U;
-// #else
-//       ode_solver->Step(*u, t, dt_real);
-// #endif
-//       ti++;
-//       done = (t >= t_final - 1e-8 * dt);
-//       //std::cout << "t_final is " << t_final << ", done is " << done << std::endl;
-//       /*       if (done || ti % vis_steps == 0)
-//       {
-//          cout << "time step: " << ti << ", time: " << t << endl;
-
-//          if (visualization)
-//          {
-//             sout << "solution\n" << mesh << u << flush;
-//          }
-
-//          if (visit)
-//          {
-//             dc->SetCycle(ti);
-//             dc->SetTime(t);
-//             dc->Save();
-//          }
-//       } */
-//    }
-//    terminalHook(ti, t);
-
-//    // Save the final solution. This output can be viewed later using GLVis:
-//    // glvis -m unitGridTestMesh.msh -g adv-final.gf".
-//    {
-//       ofstream osol("final.gf");
-//       osol.precision(precision);
-//       u->Save(osol);
-//    }
-//    // write the solution to vtk file
-//    if (options["space-dis"]["basis-type"].template get<string>() == "csbp")
-//    {
-//       ofstream sol_ofs("final_cg.vtk");
-//       sol_ofs.precision(14);
-//       mesh->PrintVTK(sol_ofs, options["space-dis"]["degree"].template get<int>() + 1);
-//       u->SaveVTK(sol_ofs, "Solution", options["space-dis"]["degree"].template get<int>() + 1);
-//       sol_ofs.close();
-//       printSolution("final");
-//    }
-//    else if (options["space-dis"]["basis-type"].template get<string>() == "dsbp")
-//    {
-//       ofstream sol_ofs("final_dg.vtk");
-//       sol_ofs.precision(14);
-//       mesh->PrintVTK(sol_ofs, options["space-dis"]["degree"].template get<int>() + 1);
-//       u->SaveVTK(sol_ofs, "Solution", options["space-dis"]["degree"].template get<int>() + 1);
-//       sol_ofs.close();
-//       printSolution("final");
-//    }
-//    // TODO: These mfem functions do not appear to be parallelized
-// }
+}
+
+void AbstractSolver::solveUnsteady()
+{
+   double t = 0.0;
+   evolver->SetTime(t);
+   ode_solver->Init(*evolver);
+
+   // output the mesh and initial condition
+   // TODO: need to swtich to vtk for SBP
+   int precision = 8;
+   {
+      ofstream omesh("initial.mesh");
+      omesh.precision(precision);
+      mesh->Print(omesh);
+      ofstream osol("initial-sol.gf");
+      osol.precision(precision);
+      u->Save(osol);
+   }
+
+   printSolution("init");
+
+   double t_final = options["time-dis"]["t-final"].template get<double>();
+   *out << "t_final is " << t_final << '\n';
+   double dt = options["time-dis"]["dt"].get<double>();
+   bool calc_dt = options["time-dis"]["const-cfl"].get<bool>();
+
+   int ti = 0;
+   bool done = false;
+   initialHook();
+   for (ti = 0; ti < options["time-dis"]["max-iter"].get<int>(); ++ti)
+   {
+      dt = calcStepSize(ti, t, t_final, dt);
+      *out << "iter " << ti << ": time = " << t << ": dt = " << dt;
+      if (!options["time-dis"]["steady"].get<bool>())
+         *out << " (" << round(100 * t / t_final) << "% complete)";
+      *out << endl;
+      iterationHook(ti, t, dt);
+#ifdef MFEM_USE_MPI
+      HypreParVector *U = u->GetTrueDofs();
+      ode_solver->Step(*U, t, dt);
+      *u = *U;
+#else
+      ode_solver->Step(*u, t, dt);
+#endif
+      if (iterationExit(ti, t, t_final, dt)) break;
+   }
+   terminalHook(ti, t);
+
+   // Save the final solution. This output can be viewed later using GLVis:
+   // glvis -m unitGridTestMesh.msh -g adv-final.gf".
+   {
+      ofstream osol("final.gf");
+      osol.precision(precision);
+      u->Save(osol);
+   }
+   // write the solution to vtk file
+   if (options["space-dis"]["basis-type"].template get<string>() == "csbp")
+   {
+      ofstream sol_ofs("final_cg.vtk");
+      sol_ofs.precision(14);
+      mesh->PrintVTK(sol_ofs, options["space-dis"]["degree"].template get<int>() + 1);
+      u->SaveVTK(sol_ofs, "Solution", options["space-dis"]["degree"].template get<int>() + 1);
+      sol_ofs.close();
+      printSolution("final");
+   }
+   else if (options["space-dis"]["basis-type"].template get<string>() == "dsbp")
+   {
+      ofstream sol_ofs("final_dg.vtk");
+      sol_ofs.precision(14);
+      mesh->PrintVTK(sol_ofs, options["space-dis"]["degree"].template get<int>() + 1);
+      u->SaveVTK(sol_ofs, "Solution", options["space-dis"]["degree"].template get<int>() + 1);
+      sol_ofs.close();
+      printSolution("final");
+   }
+   // TODO: These mfem functions do not appear to be parallelized
+}
 
 void AbstractSolver::solveSteadyAdjoint(const std::string &fun)
 {
