--- conflicted
+++ resolved
@@ -4,19 +4,95 @@
 #include "mfem.hpp"
 #include "nlohmann/json.hpp"
 
-<<<<<<< HEAD
 #include "finite_element_state.hpp"
-#include "mach_integrator.hpp"
-
-namespace mach
-=======
+#include "miso_input.hpp"
 #include "miso_integrator.hpp"
 
-using namespace mfem;
-
 namespace miso
->>>>>>> 37fcab9f
-{
+{
+class StateCoefficient;
+class VectorStateCoefficient;
+
+class BoundaryNormalIntegrator : public mfem::NonlinearFormIntegrator
+{
+public:
+   BoundaryNormalIntegrator(mfem::Coefficient &kappa) : kappa(kappa) { }
+
+   double GetFaceEnergy(const mfem::FiniteElement &el1,
+                        const mfem::FiniteElement &el2,
+                        mfem::FaceElementTransformations &trans,
+                        const mfem::Vector &elfun) override;
+
+   void AssembleFaceVector(const mfem::FiniteElement &el1,
+                           const mfem::FiniteElement &el2,
+                           mfem::FaceElementTransformations &trans,
+                           const mfem::Vector &elfun,
+                           mfem::Vector &elfun_bar) override;
+
+private:
+   mfem::Coefficient &kappa;
+
+#ifndef MFEM_THREAD_SAFE
+   mfem::DenseMatrix dshape1;
+   mfem::Vector dshape1dn;
+#endif
+
+   friend class BoundaryNormalIntegratorMeshSens;
+};
+
+class BoundaryNormalIntegratorMeshSens : public mfem::LinearFormIntegrator
+{
+public:
+   void AssembleRHSElementVect(const mfem::FiniteElement &el,
+                               mfem::ElementTransformation &trans,
+                               mfem::Vector &mesh_coords_bar) override;
+
+   /// \param[in] state - the state to use when evaluating df/dX
+   /// \param[in] integ - reference to primal integrator
+   BoundaryNormalIntegratorMeshSens(mfem::GridFunction &state,
+                                    BoundaryNormalIntegrator &integ)
+    : state(state), integ(integ)
+   { }
+
+private:
+   /// the state to use when evaluating df/dX
+   mfem::GridFunction &state;
+   /// reference to primal integrator
+   BoundaryNormalIntegrator &integ;
+#ifndef MFEM_THREAD_SAFE
+   mfem::DenseMatrix PointMat_bar;
+   mfem::Array<int> vdofs;
+   mfem::Vector elfun;
+#endif
+};
+
+inline void addBdrSensitivityIntegrator(
+    BoundaryNormalIntegrator &primal_integ,
+    std::map<std::string, FiniteElementState> &fields,
+    std::map<std::string, mfem::ParLinearForm> &output_sens,
+    std::map<std::string, mfem::ParNonlinearForm> &output_scalar_sens,
+    mfem::Array<int> *attr_marker,
+    std::string state_name)
+{
+   auto &mesh_fes = fields.at("mesh_coords").space();
+   output_sens.emplace("mesh_coords", &mesh_fes);
+
+   if (attr_marker == nullptr)
+   {
+      output_sens.at("mesh_coords")
+          .AddBoundaryIntegrator(new BoundaryNormalIntegratorMeshSens(
+              fields.at(state_name).gridFunc(), primal_integ));
+   }
+   else
+   {
+      output_sens.at("mesh_coords")
+          .AddBoundaryIntegrator(
+              new BoundaryNormalIntegratorMeshSens(
+                  fields.at(state_name).gridFunc(), primal_integ),
+              *attr_marker);
+   }
+}
+
 class VolumeIntegrator : public mfem::NonlinearFormIntegrator
 {
 public:
@@ -24,121 +100,782 @@
                            mfem::ElementTransformation &trans,
                            const mfem::Vector &elfun) override;
 
-   VolumeIntegrator(mfem::Coefficient *rho = nullptr) : rho(rho) { }
+   void AssembleElementVector(const mfem::FiniteElement &el,
+                              mfem::ElementTransformation &trans,
+                              const mfem::Vector &elfun,
+                              mfem::Vector &elfun_bar) override
+   {
+      elfun_bar.SetSize(elfun.Size());
+      elfun_bar = 0.0;
+   }
+
+   VolumeIntegrator(mfem::Coefficient **rho = nullptr) : rho(rho) { }
 
 private:
    /// Optional density coefficient to get mass
-   mfem::Coefficient *rho;
-};
-
-class StateIntegrator : public mfem::NonlinearFormIntegrator
+   mfem::Coefficient **rho;
+
+   friend class VolumeIntegratorMeshSens;
+   friend class VolumeIntegratorFillFactorSens;
+};
+
+class VolumeIntegratorMeshSens : public mfem::LinearFormIntegrator
+{
+public:
+   /// \param[in] state - the state grid function
+   /// \param[in] integ - reference to primal integrator that holds inputs for
+   /// integrator
+   VolumeIntegratorMeshSens(mfem::GridFunction &state, VolumeIntegrator &integ)
+    : state(state), integ(integ)
+   { }
+
+   /// \brief - assemble an element's contribution to dJdX
+   /// \param[in] mesh_el - the finite element that describes the mesh element
+   /// \param[in] mesh_trans - the transformation between reference and physical
+   /// space
+   /// \param[out] mesh_coords_bar - dJdX for the element
+   void AssembleRHSElementVect(const mfem::FiniteElement &mesh_el,
+                               mfem::ElementTransformation &mesh_trans,
+                               mfem::Vector &mesh_coords_bar) override;
+
+private:
+   /// State GridFunction, needed to get integration order for each element
+   mfem::GridFunction &state;
+   /// reference to primal integrator
+   VolumeIntegrator &integ;
+
+#ifndef MFEM_THREAD_SAFE
+   mfem::DenseMatrix PointMat_bar;
+#endif
+};
+
+class VolumeIntegratorFillFactorSens : public mfem::NonlinearFormIntegrator
 {
 public:
    double GetElementEnergy(const mfem::FiniteElement &el,
                            mfem::ElementTransformation &trans,
                            const mfem::Vector &elfun) override;
 
-private:
-#ifndef MFEM_THREAD_SAFE
-   mfem::Vector shape;
-#endif
-};
-
-class MagnitudeCurlStateIntegrator : public mfem::NonlinearFormIntegrator
+   /// \param[in] adjoint - the adjoint to use when evaluating d(psi^T R)/dX
+   /// \param[in] integ - reference to primal integrator
+   VolumeIntegratorFillFactorSens(VolumeIntegrator &integ) : integ(integ) { }
+
+private:
+   /// reference to primal integrator
+   VolumeIntegrator &integ;
+};
+
+inline void addDomainSensitivityIntegrator(
+    VolumeIntegrator &primal_integ,
+    std::map<std::string, FiniteElementState> &fields,
+    std::map<std::string, mfem::ParLinearForm> &output_sens,
+    std::map<std::string, mfem::ParNonlinearForm> &output_scalar_sens,
+    mfem::Array<int> *attr_marker,
+    std::string state_name)
+{
+   auto &mesh_fes = fields.at("mesh_coords").space();
+   output_sens.emplace("mesh_coords", &mesh_fes);
+
+   auto &state_fes = fields.at("state").space();
+   output_scalar_sens.emplace("fill_factor", &state_fes);
+
+   if (attr_marker == nullptr)
+   {
+      output_sens.at("mesh_coords")
+          .AddDomainIntegrator(new VolumeIntegratorMeshSens(
+              fields.at(state_name).gridFunc(), primal_integ));
+
+      output_scalar_sens.at("fill_factor")
+          .AddDomainIntegrator(
+              new VolumeIntegratorFillFactorSens(primal_integ));
+   }
+   else
+   {
+      output_sens.at("mesh_coords")
+          .AddDomainIntegrator(
+              new VolumeIntegratorMeshSens(fields.at(state_name).gridFunc(),
+                                           primal_integ),
+              *attr_marker);
+
+      output_scalar_sens.at("fill_factor")
+          .AddDomainIntegrator(new VolumeIntegratorFillFactorSens(primal_integ),
+                               *attr_marker);
+   }
+}
+
+class StateIntegrator : public mfem::NonlinearFormIntegrator
 {
 public:
    double GetElementEnergy(const mfem::FiniteElement &el,
                            mfem::ElementTransformation &trans,
                            const mfem::Vector &elfun) override;
 
-private:
-#ifndef MFEM_THREAD_SAFE
-   mfem::DenseMatrix curlshape;
-   mfem::DenseMatrix curlshape_dFt;
-#endif
-};
-
-class IEAggregateIntegratorNumerator : public mfem::NonlinearFormIntegrator
-{
-public:
-   friend void setOptions(IEAggregateIntegratorNumerator &integ,
-                          const nlohmann::json &options);
-
-   IEAggregateIntegratorNumerator(const double rho) : rho(rho) { }
-
+   void AssembleElementVector(const mfem::FiniteElement &el,
+                              mfem::ElementTransformation &trans,
+                              const mfem::Vector &elfun,
+                              mfem::Vector &elfun_bar) override;
+
+private:
+#ifndef MFEM_THREAD_SAFE
+   mfem::Vector shape;
+#endif
+
+   friend class StateIntegratorMeshSens;
+};
+
+class StateIntegratorMeshSens : public mfem::LinearFormIntegrator
+{
+public:
+   /// \param[in] state - the state grid function
+   /// \param[in] integ - reference to primal integrator that holds inputs for
+   /// integrator
+   StateIntegratorMeshSens(mfem::GridFunction &state, StateIntegrator &integ)
+    : state(state), integ(integ)
+   { }
+
+   /// \brief - assemble an element's contribution to dJdX
+   /// \param[in] mesh_el - the finite element that describes the mesh element
+   /// \param[in] mesh_trans - the transformation between reference and physical
+   /// space
+   /// \param[out] mesh_coords_bar - dJdX for the element
+   void AssembleRHSElementVect(const mfem::FiniteElement &mesh_el,
+                               mfem::ElementTransformation &mesh_trans,
+                               mfem::Vector &mesh_coords_bar) override;
+
+private:
+   /// State GridFunction, needed to get integration order for each element
+   mfem::GridFunction &state;
+   /// reference to primal integrator
+   StateIntegrator &integ;
+
+#ifndef MFEM_THREAD_SAFE
+   mfem::Array<int> vdofs;
+   mfem::Vector elfun;
+   mfem::DenseMatrix PointMat_bar;
+#endif
+};
+
+inline void addDomainSensitivityIntegrator(
+    StateIntegrator &primal_integ,
+    std::map<std::string, FiniteElementState> &fields,
+    std::map<std::string, mfem::ParLinearForm> &output_sens,
+    std::map<std::string, mfem::ParNonlinearForm> &output_scalar_sens,
+    mfem::Array<int> *attr_marker,
+    std::string state_name)
+{
+   auto &mesh_fes = fields.at("mesh_coords").space();
+   output_sens.emplace("mesh_coords", &mesh_fes);
+
+   if (attr_marker == nullptr)
+   {
+      output_sens.at("mesh_coords")
+          .AddDomainIntegrator(new StateIntegratorMeshSens(
+              fields.at(state_name).gridFunc(), primal_integ));
+   }
+   else
+   {
+      output_sens.at("mesh_coords")
+          .AddDomainIntegrator(
+              new StateIntegratorMeshSens(fields.at(state_name).gridFunc(),
+                                          primal_integ),
+              *attr_marker);
+   }
+}
+
+class MagnitudeCurlStateIntegrator : public mfem::NonlinearFormIntegrator
+{
+public:
    double GetElementEnergy(const mfem::FiniteElement &el,
                            mfem::ElementTransformation &trans,
                            const mfem::Vector &elfun) override;
 
-private:
-   /// aggregation parameter rho
-   double rho;
-#ifndef MFEM_THREAD_SAFE
-   mfem::Vector shape;
-#endif
-};
-
-class IEAggregateIntegratorDenominator : public mfem::NonlinearFormIntegrator
-{
-public:
-   friend void setOptions(IEAggregateIntegratorDenominator &integ,
+   void AssembleElementVector(const mfem::FiniteElement &el,
+                              mfem::ElementTransformation &trans,
+                              const mfem::Vector &elfun,
+                              mfem::Vector &elfun_bar) override;
+
+private:
+#ifndef MFEM_THREAD_SAFE
+   mfem::DenseMatrix curlshape;
+   mfem::DenseMatrix curlshape_dFt;
+#endif
+
+   friend class MagnitudeCurlStateIntegratorMeshSens;
+};
+
+class MagnitudeCurlStateIntegratorMeshSens : public mfem::LinearFormIntegrator
+{
+public:
+   /// \param[in] integ - reference to primal integrator that holds inputs for
+   /// integrator
+   MagnitudeCurlStateIntegratorMeshSens(mfem::GridFunction &state,
+                                        MagnitudeCurlStateIntegrator &integ)
+    : state(state), integ(integ)
+   { }
+
+   /// \brief - assemble an element's contribution to dJdX
+   /// \param[in] el - the finite element that describes the mesh element
+   /// \param[in] trans - the transformation between reference and physical
+   /// space
+   /// \param[out] mesh_coords_bar - dJdX for the element
+   void AssembleRHSElementVect(const mfem::FiniteElement &el,
+                               mfem::ElementTransformation &trans,
+                               mfem::Vector &mesh_coords_bar) override;
+
+private:
+   /// state vector for evaluating integrator
+   mfem::GridFunction &state;
+   /// reference to primal integrator
+   MagnitudeCurlStateIntegrator &integ;
+
+#ifndef MFEM_THREAD_SAFE
+   mfem::DenseMatrix curlshape_dFt_bar;
+   mfem::DenseMatrix PointMat_bar;
+   mfem::Array<int> vdofs;
+   mfem::Vector elfun;
+#endif
+};
+
+inline void addDomainSensitivityIntegrator(
+    MagnitudeCurlStateIntegrator &primal_integ,
+    std::map<std::string, FiniteElementState> &fields,
+    std::map<std::string, mfem::ParLinearForm> &output_sens,
+    std::map<std::string, mfem::ParNonlinearForm> &output_scalar_sens,
+    mfem::Array<int> *attr_marker,
+    std::string state_name)
+{
+   auto &mesh_fes = fields.at("mesh_coords").space();
+   output_sens.emplace("mesh_coords", &mesh_fes);
+
+   if (attr_marker == nullptr)
+   {
+      output_sens.at("mesh_coords")
+          .AddDomainIntegrator(new MagnitudeCurlStateIntegratorMeshSens(
+              fields.at(state_name).gridFunc(), primal_integ));
+   }
+   else
+   {
+      output_sens.at("mesh_coords")
+          .AddDomainIntegrator(
+              new MagnitudeCurlStateIntegratorMeshSens(
+                  fields.at(state_name).gridFunc(), primal_integ),
+              *attr_marker);
+   }
+}
+
+class IEAggregateIntegratorNumerator : public mfem::NonlinearFormIntegrator
+{
+public:
+   friend void setOptions(IEAggregateIntegratorNumerator &integ,
                           const nlohmann::json &options);
 
-   IEAggregateIntegratorDenominator(const double rho) : rho(rho) { }
+   friend void setInputs(IEAggregateIntegratorNumerator &integ,
+                         const MISOInputs &inputs);
+
+   IEAggregateIntegratorNumerator(const double rho) : rho(rho) { }
 
    double GetElementEnergy(const mfem::FiniteElement &el,
                            mfem::ElementTransformation &trans,
                            const mfem::Vector &elfun) override;
 
+   void AssembleElementVector(const mfem::FiniteElement &el,
+                              mfem::ElementTransformation &trans,
+                              const mfem::Vector &elfun,
+                              mfem::Vector &elfun_bar) override;
+
 private:
    /// aggregation parameter rho
    double rho;
+   /// true max value - used to improve numerical conditioning
+   double true_max = 1.0;
 #ifndef MFEM_THREAD_SAFE
    mfem::Vector shape;
 #endif
-};
-
-class IECurlMagnitudeAggregateIntegratorNumerator
- : public mfem::NonlinearFormIntegrator
-{
-public:
-   friend void setOptions(IECurlMagnitudeAggregateIntegratorNumerator &integ,
+   friend class IEAggregateIntegratorNumeratorMeshSens;
+};
+
+class IEAggregateIntegratorNumeratorMeshSens : public mfem::LinearFormIntegrator
+{
+public:
+   /// \brief - Compute forces/torques based on the virtual work method
+   /// \param[in] state - the state vector to evaluate force at
+   /// \param[in] integ - reference to primal integrator that holds inputs for
+   /// integrators
+   IEAggregateIntegratorNumeratorMeshSens(mfem::GridFunction &state,
+                                          IEAggregateIntegratorNumerator &integ)
+    : state(state), integ(integ)
+   { }
+
+   /// \brief - assemble an element's contribution to dJdX
+   /// \param[in] el - the finite element that describes the mesh element
+   /// \param[in] trans - the transformation between reference and physical
+   /// space
+   /// \param[out] mesh_coords_bar - dJdX for the element
+   void AssembleRHSElementVect(const mfem::FiniteElement &el,
+                               mfem::ElementTransformation &trans,
+                               mfem::Vector &mesh_coords_bar) override;
+
+private:
+   /// state vector for evaluating integrator
+   mfem::GridFunction &state;
+   /// reference to primal integrator
+   IEAggregateIntegratorNumerator &integ;
+
+#ifndef MFEM_THREAD_SAFE
+   mfem::DenseMatrix PointMat_bar;
+   mfem::Array<int> vdofs;
+   mfem::Vector elfun;
+#endif
+};
+
+inline void addDomainSensitivityIntegrator(
+    IEAggregateIntegratorNumerator &primal_integ,
+    std::map<std::string, FiniteElementState> &fields,
+    std::map<std::string, mfem::ParLinearForm> &output_sens,
+    std::map<std::string, mfem::ParNonlinearForm> &output_scalar_sens,
+    mfem::Array<int> *attr_marker,
+    std::string state_name)
+{
+   auto &mesh_fes = fields.at("mesh_coords").space();
+   output_sens.emplace("mesh_coords", &mesh_fes);
+
+   if (attr_marker == nullptr)
+   {
+      output_sens.at("mesh_coords")
+          .AddDomainIntegrator(new IEAggregateIntegratorNumeratorMeshSens(
+              fields.at(state_name).gridFunc(), primal_integ));
+   }
+   else
+   {
+      output_sens.at("mesh_coords")
+          .AddDomainIntegrator(
+              new IEAggregateIntegratorNumeratorMeshSens(
+                  fields.at(state_name).gridFunc(), primal_integ),
+              *attr_marker);
+   }
+}
+
+class IEAggregateIntegratorDenominator : public mfem::NonlinearFormIntegrator
+{
+public:
+   friend void setOptions(IEAggregateIntegratorDenominator &integ,
                           const nlohmann::json &options);
 
-   IECurlMagnitudeAggregateIntegratorNumerator(const double rho) : rho(rho) { }
+   friend void setInputs(IEAggregateIntegratorDenominator &integ,
+                         const MISOInputs &inputs);
+
+   IEAggregateIntegratorDenominator(const double rho) : rho(rho) { }
 
    double GetElementEnergy(const mfem::FiniteElement &el,
                            mfem::ElementTransformation &trans,
                            const mfem::Vector &elfun) override;
 
+   void AssembleElementVector(const mfem::FiniteElement &el,
+                              mfem::ElementTransformation &trans,
+                              const mfem::Vector &elfun,
+                              mfem::Vector &elfun_bar) override;
+
 private:
    /// aggregation parameter rho
    double rho;
-#ifndef MFEM_THREAD_SAFE
-   mfem::DenseMatrix curlshape, curlshape_dFt;
-#endif
-};
-
-class IECurlMagnitudeAggregateIntegratorDenominator
+   /// true max value - used to improve numerical conditioning
+   double true_max = 1.0;
+#ifndef MFEM_THREAD_SAFE
+   mfem::Vector shape;
+#endif
+   friend class IEAggregateIntegratorDenominatorMeshSens;
+};
+
+class IEAggregateIntegratorDenominatorMeshSens
+ : public mfem::LinearFormIntegrator
+{
+public:
+   /// \brief - Compute forces/torques based on the virtual work method
+   /// \param[in] state - the state vector to evaluate force at
+   /// \param[in] integ - reference to primal integrator that holds inputs for
+   /// integrators
+   IEAggregateIntegratorDenominatorMeshSens(
+       mfem::GridFunction &state,
+       IEAggregateIntegratorDenominator &integ)
+    : state(state), integ(integ)
+   { }
+
+   /// \brief - assemble an element's contribution to dJdX
+   /// \param[in] el - the finite element that describes the mesh element
+   /// \param[in] trans - the transformation between reference and physical
+   /// space
+   /// \param[out] mesh_coords_bar - dJdX for the element
+   void AssembleRHSElementVect(const mfem::FiniteElement &el,
+                               mfem::ElementTransformation &trans,
+                               mfem::Vector &mesh_coords_bar) override;
+
+private:
+   /// state vector for evaluating integrator
+   mfem::GridFunction &state;
+   /// reference to primal integrator
+   IEAggregateIntegratorDenominator &integ;
+
+#ifndef MFEM_THREAD_SAFE
+   mfem::DenseMatrix PointMat_bar;
+   mfem::Array<int> vdofs;
+   mfem::Vector elfun;
+#endif
+};
+
+inline void addDomainSensitivityIntegrator(
+    IEAggregateIntegratorDenominator &primal_integ,
+    std::map<std::string, FiniteElementState> &fields,
+    std::map<std::string, mfem::ParLinearForm> &output_sens,
+    std::map<std::string, mfem::ParNonlinearForm> &output_scalar_sens,
+    mfem::Array<int> *attr_marker,
+    std::string state_name)
+{
+   auto &mesh_fes = fields.at("mesh_coords").space();
+   output_sens.emplace("mesh_coords", &mesh_fes);
+
+   if (attr_marker == nullptr)
+   {
+      output_sens.at("mesh_coords")
+          .AddDomainIntegrator(new IEAggregateIntegratorDenominatorMeshSens(
+              fields.at(state_name).gridFunc(), primal_integ));
+   }
+   else
+   {
+      output_sens.at("mesh_coords")
+          .AddDomainIntegrator(
+              new IEAggregateIntegratorDenominatorMeshSens(
+                  fields.at(state_name).gridFunc(), primal_integ),
+              *attr_marker);
+   }
+}
+
+class IECurlMagnitudeAggregateIntegratorNumerator
  : public mfem::NonlinearFormIntegrator
 {
 public:
-   friend void setOptions(IECurlMagnitudeAggregateIntegratorDenominator &integ,
+   friend void setOptions(IECurlMagnitudeAggregateIntegratorNumerator &integ,
                           const nlohmann::json &options);
 
-   IECurlMagnitudeAggregateIntegratorDenominator(const double rho)
-    : rho(rho) { }
+   IECurlMagnitudeAggregateIntegratorNumerator(double rho,
+                                               double actual_max = 1.0)
+    : rho(rho), actual_max(actual_max)
+   { }
 
    double GetElementEnergy(const mfem::FiniteElement &el,
                            mfem::ElementTransformation &trans,
                            const mfem::Vector &elfun) override;
 
+   void AssembleElementVector(const mfem::FiniteElement &el,
+                              mfem::ElementTransformation &trans,
+                              const mfem::Vector &elfun,
+                              mfem::Vector &elfun_bar) override;
+
 private:
    /// aggregation parameter rho
    double rho;
+   /// actual maximum from the data, makes the calculation more stable
+   double actual_max;
 #ifndef MFEM_THREAD_SAFE
    mfem::DenseMatrix curlshape, curlshape_dFt;
 #endif
+   friend class IECurlMagnitudeAggregateIntegratorNumeratorMeshSens;
+};
+
+class IECurlMagnitudeAggregateIntegratorNumeratorMeshSens
+ : public mfem::LinearFormIntegrator
+{
+public:
+   /// \brief - Compute forces/torques based on the virtual work method
+   /// \param[in] state - the state vector to evaluate force at
+   /// \param[in] integ - reference to primal integrator that holds inputs for
+   /// integrators
+   IECurlMagnitudeAggregateIntegratorNumeratorMeshSens(
+       mfem::GridFunction &state,
+       IECurlMagnitudeAggregateIntegratorNumerator &integ)
+    : state(state), integ(integ)
+   { }
+
+   /// \brief - assemble an element's contribution to dJdX
+   /// \param[in] el - the finite element that describes the mesh element
+   /// \param[in] trans - the transformation between reference and physical
+   /// space
+   /// \param[out] mesh_coords_bar - dJdX for the element
+   void AssembleRHSElementVect(const mfem::FiniteElement &el,
+                               mfem::ElementTransformation &trans,
+                               mfem::Vector &mesh_coords_bar) override;
+
+private:
+   /// state vector for evaluating integrator
+   mfem::GridFunction &state;
+   /// reference to primal integrator
+   IECurlMagnitudeAggregateIntegratorNumerator &integ;
+
+#ifndef MFEM_THREAD_SAFE
+   mfem::DenseMatrix curlshape_dFt_bar;
+   mfem::DenseMatrix PointMat_bar;
+   mfem::Array<int> vdofs;
+   mfem::Vector elfun;
+#endif
+};
+
+inline void addDomainSensitivityIntegrator(
+    IECurlMagnitudeAggregateIntegratorNumerator &primal_integ,
+    std::map<std::string, FiniteElementState> &fields,
+    std::map<std::string, mfem::ParLinearForm> &output_sens,
+    std::map<std::string, mfem::ParNonlinearForm> &output_scalar_sens,
+    mfem::Array<int> *attr_marker,
+    std::string state_name)
+{
+   auto &mesh_fes = fields.at("mesh_coords").space();
+   output_sens.emplace("mesh_coords", &mesh_fes);
+
+   if (attr_marker == nullptr)
+   {
+      output_sens.at("mesh_coords")
+          .AddDomainIntegrator(
+              new IECurlMagnitudeAggregateIntegratorNumeratorMeshSens(
+                  fields.at(state_name).gridFunc(), primal_integ));
+   }
+   else
+   {
+      output_sens.at("mesh_coords")
+          .AddDomainIntegrator(
+              new IECurlMagnitudeAggregateIntegratorNumeratorMeshSens(
+                  fields.at(state_name).gridFunc(), primal_integ),
+              *attr_marker);
+   }
+}
+
+class IECurlMagnitudeAggregateIntegratorDenominator
+ : public mfem::NonlinearFormIntegrator
+{
+public:
+   friend void setOptions(IECurlMagnitudeAggregateIntegratorDenominator &integ,
+                          const nlohmann::json &options);
+
+   IECurlMagnitudeAggregateIntegratorDenominator(const double rho,
+                                                 double actual_max = 1.0)
+    : rho(rho), actual_max(actual_max)
+   { }
+
+   double GetElementEnergy(const mfem::FiniteElement &el,
+                           mfem::ElementTransformation &trans,
+                           const mfem::Vector &elfun) override;
+
+   void AssembleElementVector(const mfem::FiniteElement &el,
+                              mfem::ElementTransformation &trans,
+                              const mfem::Vector &elfun,
+                              mfem::Vector &elfun_bar) override;
+
+private:
+   /// aggregation parameter rho
+   double rho;
+   /// actual maximum from the data, makes the calculation more stable
+   double actual_max;
+#ifndef MFEM_THREAD_SAFE
+   mfem::DenseMatrix curlshape, curlshape_dFt;
+#endif
+   friend class IECurlMagnitudeAggregateIntegratorDenominatorMeshSens;
+};
+
+class IECurlMagnitudeAggregateIntegratorDenominatorMeshSens
+ : public mfem::LinearFormIntegrator
+{
+public:
+   /// \brief - Compute forces/torques based on the virtual work method
+   /// \param[in] state - the state vector to evaluate force at
+   /// \param[in] integ - reference to primal integrator that holds inputs for
+   /// integrators
+   IECurlMagnitudeAggregateIntegratorDenominatorMeshSens(
+       mfem::GridFunction &state,
+       IECurlMagnitudeAggregateIntegratorDenominator &integ)
+    : state(state), integ(integ)
+   { }
+
+   /// \brief - assemble an element's contribution to dJdX
+   /// \param[in] el - the finite element that describes the mesh element
+   /// \param[in] trans - the transformation between reference and physical
+   /// space
+   /// \param[out] mesh_coords_bar - dJdX for the element
+   void AssembleRHSElementVect(const mfem::FiniteElement &el,
+                               mfem::ElementTransformation &trans,
+                               mfem::Vector &mesh_coords_bar) override;
+
+private:
+   /// state vector for evaluating force
+   mfem::GridFunction &state;
+   /// reference to primal integrator
+   IECurlMagnitudeAggregateIntegratorDenominator &integ;
+
+#ifndef MFEM_THREAD_SAFE
+   mfem::DenseMatrix curlshape_dFt_bar;
+   mfem::DenseMatrix PointMat_bar;
+   mfem::Array<int> vdofs;
+   mfem::Vector elfun;
+#endif
+};
+
+inline void addDomainSensitivityIntegrator(
+    IECurlMagnitudeAggregateIntegratorDenominator &primal_integ,
+    std::map<std::string, FiniteElementState> &fields,
+    std::map<std::string, mfem::ParLinearForm> &output_sens,
+    std::map<std::string, mfem::ParNonlinearForm> &output_scalar_sens,
+    mfem::Array<int> *attr_marker,
+    std::string state_name)
+{
+   auto &mesh_fes = fields.at("mesh_coords").space();
+   output_sens.emplace("mesh_coords", &mesh_fes);
+
+   if (attr_marker == nullptr)
+   {
+      output_sens.at("mesh_coords")
+          .AddDomainIntegrator(
+              new IECurlMagnitudeAggregateIntegratorDenominatorMeshSens(
+                  fields.at(state_name).gridFunc(), primal_integ));
+   }
+   else
+   {
+      output_sens.at("mesh_coords")
+          .AddDomainIntegrator(
+              new IECurlMagnitudeAggregateIntegratorDenominatorMeshSens(
+                  fields.at(state_name).gridFunc(), primal_integ),
+              *attr_marker);
+   }
+}
+
+// New induced exponential numerator integrator for demagnetization proximity
+// constraint
+class IEAggregateDemagIntegratorNumerator : public mfem::NonlinearFormIntegrator
+{
+public:
+   friend void setOptions(IEAggregateDemagIntegratorNumerator &integ,
+                          const nlohmann::json &options);
+
+   friend void setInputs(IEAggregateDemagIntegratorNumerator &integ,
+                         const MISOInputs &inputs);
+
+   IEAggregateDemagIntegratorNumerator(
+       const double rho,
+       StateCoefficient &B_knee,
+       VectorStateCoefficient &mag_coeff,
+       mfem::GridFunction *temperature_field = nullptr,
+       mfem::GridFunction *flux_density_field = nullptr,
+       std::string state_name = "state")
+    : rho(rho),
+      B_knee(B_knee),
+      mag_coeff(mag_coeff),
+      temperature_field(temperature_field),
+      flux_density_field(flux_density_field),
+      _state_name(std::move(state_name))
+   { }
+
+   double GetElementEnergy(const mfem::FiniteElement &el,
+                           mfem::ElementTransformation &trans,
+                           const mfem::Vector &elfun) override;
+
+   void AssembleElementVector(const mfem::FiniteElement &el,
+                              mfem::ElementTransformation &trans,
+                              const mfem::Vector &elfun,
+                              mfem::Vector &elfun_bar) override;
+
+   const std::string &state_name() { return _state_name; }
+
+private:
+   /// aggregation parameter rho
+   double rho;
+   /// flux density at the knee point
+   StateCoefficient &B_knee;
+   /// magnetization in the permanent magnets
+   VectorStateCoefficient &mag_coeff;
+   // Fields being used
+   mfem::GridFunction *temperature_field;   // temperature field
+   mfem::GridFunction *flux_density_field;  // flux density field
+   /// name of state integrating over - needed for mesh sens
+   /// TODO: Determine how to handle state name, seeing as demagnetization is
+   /// not a state or field per se
+   std::string _state_name;
+   /// true max value - used to improve numerical conditioning
+   /// NOTE: This value is not necessarily known for demagnetization, but it
+   /// should be on the order of 1
+   double true_max = 1.0;
+#ifndef MFEM_THREAD_SAFE
+   mfem::Array<int> vdofs;
+   mfem::Vector temp_shape;
+   mfem::Vector temp_elfun;
+   mfem::Vector B_shape;
+   mfem::Vector B_elfun;
+#endif
+   /// TODO: If needed, 1) create and implement mesh sens class and 2)
+   /// addDomainSensitivityIntegrator
+   // friend class IEAggregateIntegratorDemagNumeratorMeshSens;
+};
+
+// New induced exponential denominator integrator for demagnetization proximity
+// constraint
+class IEAggregateDemagIntegratorDenominator
+ : public mfem::NonlinearFormIntegrator
+{
+public:
+   friend void setOptions(IEAggregateDemagIntegratorDenominator &integ,
+                          const nlohmann::json &options);
+
+   friend void setInputs(IEAggregateDemagIntegratorDenominator &integ,
+                         const MISOInputs &inputs);
+
+   IEAggregateDemagIntegratorDenominator(
+       const double rho,
+       StateCoefficient &B_knee,
+       VectorStateCoefficient &mag_coeff,
+       mfem::GridFunction *temperature_field = nullptr,
+       mfem::GridFunction *flux_density_field = nullptr,
+       std::string state_name = "state")
+    : rho(rho),
+      B_knee(B_knee),
+      mag_coeff(mag_coeff),
+      temperature_field(temperature_field),
+      flux_density_field(flux_density_field),
+      _state_name(std::move(state_name))
+   { }
+
+   double GetElementEnergy(const mfem::FiniteElement &el,
+                           mfem::ElementTransformation &trans,
+                           const mfem::Vector &elfun) override;
+
+   void AssembleElementVector(const mfem::FiniteElement &el,
+                              mfem::ElementTransformation &trans,
+                              const mfem::Vector &elfun,
+                              mfem::Vector &elfun_bar) override;
+
+   const std::string &state_name() { return _state_name; }
+
+private:
+   /// aggregation parameter rho
+   double rho;
+   // flux density at the knee point
+   StateCoefficient &B_knee;
+   /// magnetization in the permanent magnets
+   VectorStateCoefficient &mag_coeff;
+   // Fields being used
+   mfem::GridFunction *temperature_field;   // temperature field
+   mfem::GridFunction *flux_density_field;  // flux density field
+   /// name of state integrating over - needed for mesh sens
+   /// TODO: Determine how to handle state name, seeing as demagnetization is
+   /// not a state or field per se
+   std::string _state_name;
+   /// true max value - used to improve numerical conditioning
+   /// NOTE: This value is not necessarily known for demagnetization, but it
+   /// should be on the order of 1
+   double true_max = 1.0;
+#ifndef MFEM_THREAD_SAFE
+   mfem::Array<int> vdofs;
+   mfem::Vector temp_shape;
+   mfem::Vector temp_elfun;
+   mfem::Vector B_shape;
+   mfem::Vector B_elfun;
+#endif
+   /// TODO: If needed, 1) create and implement mesh sens class and 2)
+   /// addDomainSensitivityIntegrator
+   // friend class IEAggregateIntegratorDemagDenominatorMeshSens;
 };
 
 class DiffusionIntegratorMeshSens final : public mfem::LinearFormIntegrator
@@ -461,6 +1198,98 @@
    rev_sens.at("mesh_coords").AddDomainIntegrator(sens_integ);
 }
 
+class DomainLFIntegrator final : public mfem::DomainLFIntegrator
+{
+public:
+   DomainLFIntegrator(mfem::Coefficient &Q, double alpha = 1.0)
+    : mfem::DomainLFIntegrator(Q, 2, -2), F(Q), alpha(alpha)
+   { }
+
+   inline void AssembleRHSElementVect(const mfem::FiniteElement &el,
+                                      mfem::ElementTransformation &trans,
+                                      mfem::Vector &elvect) override
+   {
+      mfem::DomainLFIntegrator::AssembleRHSElementVect(el, trans, elvect);
+      if (alpha != 1.0)
+      {
+         elvect *= alpha;
+      }
+   }
+
+private:
+   /// coefficient for linear form
+   mfem::Coefficient &F;
+   /// scaling term if the linear form has a negative sign in the residual
+   const double alpha;
+   /// class that implements mesh sensitivities for
+   /// DomainLFIntegrator
+   friend class DomainLFIntegratorMeshRevSens;
+};
+
+class DomainLFIntegratorMeshRevSens final : public mfem::LinearFormIntegrator
+{
+public:
+   /// \param[in] adjoint - the adjoint to use when evaluating d(psi^T R)/dX
+   /// \param[in] integ - reference to primal integrator
+   DomainLFIntegratorMeshRevSens(mfem::GridFunction &adjoint,
+                                 miso::DomainLFIntegrator &integ)
+    : adjoint(adjoint), integ(integ)
+   { }
+
+   /// \brief - assemble an element's contribution to d(psi^T f)/dX
+   /// \param[in] el - the finite element that describes the mesh element
+   /// \param[in] trans - the transformation between reference and physical
+   /// space
+   /// \param[out] mesh_coords_bar - d(psi^T f)/dX for the element
+   /// \note the LinearForm that assembles this integrator's FiniteElementSpace
+   /// MUST be the mesh's nodal finite element space
+   void AssembleRHSElementVect(const mfem::FiniteElement &el,
+                               mfem::ElementTransformation &trans,
+                               mfem::Vector &mesh_coords_bar) override;
+
+private:
+   /// the adjoint to use when evaluating d(psi^T R)/dX
+   mfem::GridFunction &adjoint;
+   /// reference to primal integrator
+   miso::DomainLFIntegrator &integ;
+
+#ifndef MFEM_THREAD_SAFE
+   mfem::Vector shape, shape_bar;
+   mfem::DenseMatrix PointMat_bar;
+   mfem::Array<int> vdofs;
+   mfem::Vector psi;
+#endif
+};
+
+inline void addDomainSensitivityIntegrator(
+    miso::DomainLFIntegrator &primal_integ,
+    std::map<std::string, FiniteElementState> &fields,
+    std::map<std::string, mfem::ParLinearForm> &rev_sens,
+    std::map<std::string, mfem::ParNonlinearForm> &rev_scalar_sens,
+    std::map<std::string, mfem::ParLinearForm> &fwd_sens,
+    std::map<std::string, mfem::ParNonlinearForm> &fwd_scalar_sens,
+    mfem::Array<int> *attr_marker,
+    std::string adjoint_name)
+{
+   auto &mesh_fes = fields.at("mesh_coords").space();
+   rev_sens.emplace("mesh_coords", &mesh_fes);
+
+   if (attr_marker == nullptr)
+   {
+      rev_sens.at("mesh_coords")
+          .AddDomainIntegrator(new DomainLFIntegratorMeshRevSens(
+              fields.at(adjoint_name).gridFunc(), primal_integ));
+   }
+   else
+   {
+      rev_sens.at("mesh_coords")
+          .AddDomainIntegrator(
+              new DomainLFIntegratorMeshRevSens(
+                  fields.at(adjoint_name).gridFunc(), primal_integ),
+              *attr_marker);
+   }
+}
+
 /** Not yet differentiated, class only needed if magnets are on the boundary
     and not normal to boundary
 class VectorFEBoundaryTangentLFIntegrator final
@@ -507,7 +1336,8 @@
    /// \param[in] trans - the transformation between reference and physical
 space
    /// \param[out] mesh_coords_bar - d(psi^T f)/dX for the element
-   /// \note the LinearForm that assembles this integrator's FiniteElementSpace
+   /// \note the LinearForm that assembles this integrator's
+FiniteElementSpace
    ///       MUST be the mesh's nodal finite element space
    void AssembleRHSElementVect(const mfem::FiniteElement &el,
                                mfem::ElementTransformation &trans,
