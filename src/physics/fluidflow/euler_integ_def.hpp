--- conflicted
+++ resolved
@@ -567,11 +567,7 @@
    this->stack.new_recording();
    // create container for active double flux output
    std::vector<adouble> flux_a(q.Size());
-<<<<<<< HEAD
-   mach::calcFarFieldFlux2<adouble, dim, entvar>(dir_a.data(),
-=======
    miso::calcFarFieldFlux<adouble, dim, entvar>(dir_a.data(),
->>>>>>> 37fcab9f
                                                 qfs_a.data(),
                                                 q_a.data(),
                                                 work_vec_a.data(),
@@ -600,11 +596,7 @@
    this->stack.new_recording();
    // create container for active double flux output
    std::vector<adouble> flux_a(q.Size());
-<<<<<<< HEAD
-   mach::calcFarFieldFlux2<adouble, dim, entvar>(dir_a.data(),
-=======
    miso::calcFarFieldFlux<adouble, dim, entvar>(dir_a.data(),
->>>>>>> 37fcab9f
                                                 qfs_a.data(),
                                                 q_a.data(),
                                                 work_vec_a.data(),
@@ -972,7 +964,6 @@
    return entropy<double, dim, entvar>(u.GetData());
 }
 
-<<<<<<< HEAD
 template <int dim, bool entvar>
 double BoundaryEntropy<dim, entvar>::calcBndryFun(const mfem::Vector &x,
                                                   const mfem::Vector &dir,
@@ -1003,9 +994,6 @@
    return dot<double, dim>(dir.GetData(), q.GetData()+1) - w * flux_vec;
 }
 
-}  // namespace mach
-=======
 }  // namespace miso
->>>>>>> 37fcab9f
 
 #endif