--- conflicted
+++ resolved
@@ -461,21 +461,11 @@
 {
    if (entvar)
    {
-<<<<<<< HEAD
-      // calcIsmailRoeFaceFluxUsingEntVars<double, dim>(
-      //     dir.GetData(), qL.GetData(), qR.GetData(), flux.GetData());
-=======
->>>>>>> 6602444c
       calcIsmailRoeFaceFluxWithDissUsingEntVars<double, dim>(
           dir.GetData(), qL.GetData(), qR.GetData(), flux.GetData());
    }
    else 
    {
-<<<<<<< HEAD
-      // calcIsmailRoeFaceFlux<double, dim>(dir.GetData(), qL.GetData(),
-      //                                    qR.GetData(), flux.GetData());
-=======
->>>>>>> 6602444c
       calcIsmailRoeFaceFluxWithDiss<double, dim>(dir.GetData(), qL.GetData(),
                                          qR.GetData(), flux.GetData());
    }
@@ -543,27 +533,13 @@
    std::vector<adouble> flux_a(qL.Size());
    if (entvar)
    {
-<<<<<<< HEAD
-      // mach::calcIsmailRoeFaceFluxUsingEntVars<adouble, dim>(
-      //     dir_a.data(), qL_a.data(), qR_a.data(), flux_a.data());
+      mach::calcIsmailRoeFaceFluxWithDissUsingEntVars<adouble, dim>(
+          dir_a.data(), qL_a.data(), qR_a.data(), flux_a.data());
+   }
+   else
+   {
       mach::calcIsmailRoeFaceFluxWithDiss<adouble, dim>(dir_a.data(), qL_a.data(),
                                                 qR_a.data(), flux_a.data());
-   }
-   else
-   {
-      // mach::calcIsmailRoeFaceFlux<adouble, dim>(dir_a.data(), qL_a.data(),
-      //                                           qR_a.data(), flux_a.data());
-      mach::calcIsmailRoeFaceFluxWithDissUsingEntVars<adouble, dim>(
-          dir_a.data(), qL_a.data(), qR_a.data(), flux_a.data());
-=======
-      mach::calcIsmailRoeFaceFluxWithDissUsingEntVars<adouble, dim>(
-          dir_a.data(), qL_a.data(), qR_a.data(), flux_a.data());
-   }
-   else
-   {
-      mach::calcIsmailRoeFaceFluxWithDiss<adouble, dim>(dir_a.data(), qL_a.data(),
-                                                qR_a.data(), flux_a.data());
->>>>>>> 6602444c
    }
    // set the independent and dependent variables
    this->stack.independent(dir_a.data(), dir.Size());
