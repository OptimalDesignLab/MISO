#include <memory>

#include "sbp_fe.hpp"
#include "euler.hpp"
//#include "euler_fluxes.hpp"
#include "euler_integ.hpp"

using namespace mfem;
using namespace std;

namespace mach
{

template <int dim, bool entvar>
EulerSolver<dim, entvar>::EulerSolver(const string &opt_file_name,
                              unique_ptr<mfem::Mesh> smesh)
    : AbstractSolver(opt_file_name, move(smesh))
{
   // define free-stream parameters; may or may not be used, depending on case
   mach_fs = options["flow-param"]["mach"].template get<double>();
   aoa_fs = options["flow-param"]["aoa"].template get<double>()*M_PI/180;
   iroll = options["flow-param"]["roll-axis"].template get<int>();
   ipitch = options["flow-param"]["pitch-axis"].template get<int>();
   
   if (iroll == ipitch)
   {
      throw MachException("iroll and ipitch must be distinct dimensions!");
   }
   if ( (iroll < 0) || (iroll > 2) )
   {
      throw MachException("iroll axis must be between 0 and 2!");
   }
   if ( (ipitch < 0) || (ipitch > 2) )
   {
      throw MachException("ipitch axis must be between 0 and 2!");
   }
}

template <int dim, bool entvar>
void EulerSolver<dim, entvar>::addVolumeIntegrators(double alpha)
{
   // TODO: if statement when using entropy variables as state variables

   // TODO: should decide between one-point and two-point fluxes using options
   res->AddDomainIntegrator(
<<<<<<< HEAD
       new IsmailRoeIntegrator<dim, true>(diff_stack, alpha));
=======
       new IsmailRoeIntegrator<dim, entvar>(diff_stack, alpha));
>>>>>>> 6602444c
   //res->AddDomainIntegrator(new EulerIntegrator<dim>(diff_stack, alpha));

   // add the LPS stabilization
   double lps_coeff = options["space-dis"]["lps-coeff"].template get<double>();
   res->AddDomainIntegrator(
<<<<<<< HEAD
       new EntStableLPSIntegrator<dim, true>(diff_stack, alpha, lps_coeff));
=======
       new EntStableLPSIntegrator<dim, entvar>(diff_stack, alpha, lps_coeff));
>>>>>>> 6602444c
}

template <int dim, bool entvar>
void EulerSolver<dim, entvar>::addBoundaryIntegrators(double alpha)
{
   auto &bcs = options["bcs"];
   int idx = 0;
   if (bcs.find("vortex") != bcs.end())
   { // isentropic vortex BC
      if (dim != 2)
      {
         throw MachException("EulerSolver::addBoundaryIntegrators(alpha)\n"
                             "\tisentropic vortex BC must use 2D mesh!");
      }
      vector<int> tmp = bcs["vortex"].template get<vector<int>>();
      bndry_marker[idx].SetSize(tmp.size(), 0);
      bndry_marker[idx].Assign(tmp.data());
      res->AddBdrFaceIntegrator(
<<<<<<< HEAD
          new IsentropicVortexBC<dim, true>(diff_stack, fec.get(), alpha),
=======
          new IsentropicVortexBC<dim, entvar>(diff_stack, fec.get(), alpha),
>>>>>>> 6602444c
          bndry_marker[idx]);
      idx++;
   }
   if (bcs.find("slip-wall") != bcs.end())
   { // slip-wall boundary condition
      vector<int> tmp = bcs["slip-wall"].template get<vector<int>>();
      bndry_marker[idx].SetSize(tmp.size(), 0);
      bndry_marker[idx].Assign(tmp.data());
      res->AddBdrFaceIntegrator(
<<<<<<< HEAD
             new SlipWallBC<dim, true>(diff_stack, fec.get(), alpha),
=======
             new SlipWallBC<dim, entvar>(diff_stack, fec.get(), alpha),
>>>>>>> 6602444c
             bndry_marker[idx]);
      idx++;
   }
   if (bcs.find("far-field") != bcs.end())
   { 
      // far-field boundary conditions
      vector<int> tmp = bcs["far-field"].template get<vector<int>>();
      mfem::Vector qfar(dim+2);
      getFreeStreamState(qfar);
      bndry_marker[idx].SetSize(tmp.size(), 0);
      bndry_marker[idx].Assign(tmp.data());
      res->AddBdrFaceIntegrator(
<<<<<<< HEAD
          new FarFieldBC<dim, true>(diff_stack, fec.get(), qfar, alpha),
=======
          new FarFieldBC<dim, entvar>(diff_stack, fec.get(), qfar, alpha),
>>>>>>> 6602444c
          bndry_marker[idx]);
      idx++;
   }
}

template <int dim, bool entvar>
void EulerSolver<dim, entvar>::addInterfaceIntegrators(double alpha)
{
   // add the integrators based on if discretization is continuous or discrete
   if (options["space-dis"]["basis-type"].template get<string>() == "dsbp")
   {
      res->AddInteriorFaceIntegrator(
<<<<<<< HEAD
          new InterfaceIntegrator<dim, true>(diff_stack, fec.get(), alpha));
=======
          new InterfaceIntegrator<dim, entvar>(diff_stack, fec.get(), alpha));
>>>>>>> 6602444c
   }
}

template <int dim, bool entvar>
void EulerSolver<dim, entvar>::addOutputs()
{
   auto &fun = options["outputs"];
   int idx = 0;
   if (fun.find("drag") != fun.end())
   { 
      // drag on the specified boundaries
      vector<int> tmp = fun["drag"].template get<vector<int>>();
      output_bndry_marker[idx].SetSize(tmp.size(), 0);
      output_bndry_marker[idx].Assign(tmp.data());
      output.emplace("drag", fes.get());
      mfem::Vector drag_dir(dim);
      drag_dir = 0.0;
      if (dim == 1)
      {
         drag_dir(0) = 1.0;
      }
      else 
      {
         drag_dir(iroll) = cos(aoa_fs);
         drag_dir(ipitch) = sin(aoa_fs);
      }
      output.at("drag").AddBdrFaceIntegrator(
          new PressureForce<dim>(diff_stack, fec.get(), drag_dir),
          output_bndry_marker[idx]);
      idx++;
   }
   if (fun.find("lift") != fun.end())
   { 
      // lift on the specified boundaries
      vector<int> tmp = fun["lift"].template get<vector<int>>();
      output_bndry_marker[idx].SetSize(tmp.size(), 0);
      output_bndry_marker[idx].Assign(tmp.data());
      output.emplace("lift", fes.get());
      mfem::Vector lift_dir(dim);
      lift_dir = 0.0;
      if (dim == 1)
      {
         lift_dir(0) = 0.0;
      }
      else
      {
         lift_dir(iroll) = -sin(aoa_fs);
         lift_dir(ipitch) = cos(aoa_fs);
      }
      output.at("lift").AddBdrFaceIntegrator(
          new PressureForce<dim>(diff_stack, fec.get(), lift_dir),
          output_bndry_marker[idx]);
      idx++;
   }
}

template <int dim, bool entvar>
double EulerSolver<dim, entvar>::calcStepSize(double cfl) const
{
   double (*calcSpect)(const double *dir, const double *q);
   calcSpect = calcSpectralRadius<double, dim>;
   double dt_local = 1e100;
   Vector xi(dim);
   Vector dxij(dim);
   Vector ui, dxidx;
   DenseMatrix uk;
   DenseMatrix adjJt(dim);
   for (int k = 0; k < fes->GetNE(); k++)
   {
      // get the element, its transformation, and the state values on element
      const FiniteElement *fe = fes->GetFE(k);
      const IntegrationRule *ir = &(fe->GetNodes());
      ElementTransformation *trans = fes->GetElementTransformation(k);
      u->GetVectorValues(*trans, *ir, uk);
      for (int i = 0; i < fe->GetDof(); ++i)
      {
         trans->SetIntPoint(&fe->GetNodes().IntPoint(i));
         trans->Transform(fe->GetNodes().IntPoint(i), xi);
         CalcAdjugateTranspose(trans->Jacobian(), adjJt);
         uk.GetColumnReference(i, ui);
         for (int j = 0; j < fe->GetDof(); ++j)
         {
            if (j == i)
               continue;
            trans->Transform(fe->GetNodes().IntPoint(j), dxij);
            dxij -= xi;
            double dx = dxij.Norml2();
            dt_local = min(dt_local, cfl * dx * dx / calcSpect(dxij, ui)); // extra dx is to normalize dxij
         }
      }
   }
   double dt_min;
#ifdef MFEM_USE_MPI
   MPI_Allreduce(&dt_local, &dt_min, 1, MPI_DOUBLE, MPI_MIN, comm);
#else
   dt_min = dt_local;
#endif
   return dt_min;
}

template <int dim, bool entvar>
void EulerSolver<dim, entvar>::getFreeStreamState(mfem::Vector &q_ref) 
{
   q_ref = 0.0;
   q_ref(0) = 1.0;
   if (dim == 1)
   {
      q_ref(1) = q_ref(0)*mach_fs; // ignore angle of attack
   }
   else
   {
      q_ref(iroll+1) = q_ref(0)*mach_fs*cos(aoa_fs);
      q_ref(ipitch+1) = q_ref(0)*mach_fs*sin(aoa_fs);
   }
   q_ref(dim+1) = 1/(euler::gamma*euler::gami) + 0.5*mach_fs*mach_fs;
}

// explicit instantiation
template class EulerSolver<1, true>;
template class EulerSolver<1, false>;
template class EulerSolver<2, true>;
template class EulerSolver<2, false>;
template class EulerSolver<3, true>;
template class EulerSolver<3, false>;

} // namespace mach<|MERGE_RESOLUTION|>--- conflicted
+++ resolved
@@ -43,21 +43,13 @@
 
    // TODO: should decide between one-point and two-point fluxes using options
    res->AddDomainIntegrator(
-<<<<<<< HEAD
-       new IsmailRoeIntegrator<dim, true>(diff_stack, alpha));
-=======
        new IsmailRoeIntegrator<dim, entvar>(diff_stack, alpha));
->>>>>>> 6602444c
    //res->AddDomainIntegrator(new EulerIntegrator<dim>(diff_stack, alpha));
 
    // add the LPS stabilization
    double lps_coeff = options["space-dis"]["lps-coeff"].template get<double>();
    res->AddDomainIntegrator(
-<<<<<<< HEAD
-       new EntStableLPSIntegrator<dim, true>(diff_stack, alpha, lps_coeff));
-=======
        new EntStableLPSIntegrator<dim, entvar>(diff_stack, alpha, lps_coeff));
->>>>>>> 6602444c
 }
 
 template <int dim, bool entvar>
@@ -76,11 +68,7 @@
       bndry_marker[idx].SetSize(tmp.size(), 0);
       bndry_marker[idx].Assign(tmp.data());
       res->AddBdrFaceIntegrator(
-<<<<<<< HEAD
-          new IsentropicVortexBC<dim, true>(diff_stack, fec.get(), alpha),
-=======
           new IsentropicVortexBC<dim, entvar>(diff_stack, fec.get(), alpha),
->>>>>>> 6602444c
           bndry_marker[idx]);
       idx++;
    }
@@ -90,11 +78,7 @@
       bndry_marker[idx].SetSize(tmp.size(), 0);
       bndry_marker[idx].Assign(tmp.data());
       res->AddBdrFaceIntegrator(
-<<<<<<< HEAD
-             new SlipWallBC<dim, true>(diff_stack, fec.get(), alpha),
-=======
              new SlipWallBC<dim, entvar>(diff_stack, fec.get(), alpha),
->>>>>>> 6602444c
              bndry_marker[idx]);
       idx++;
    }
@@ -107,11 +91,7 @@
       bndry_marker[idx].SetSize(tmp.size(), 0);
       bndry_marker[idx].Assign(tmp.data());
       res->AddBdrFaceIntegrator(
-<<<<<<< HEAD
-          new FarFieldBC<dim, true>(diff_stack, fec.get(), qfar, alpha),
-=======
           new FarFieldBC<dim, entvar>(diff_stack, fec.get(), qfar, alpha),
->>>>>>> 6602444c
           bndry_marker[idx]);
       idx++;
    }
@@ -124,11 +104,7 @@
    if (options["space-dis"]["basis-type"].template get<string>() == "dsbp")
    {
       res->AddInteriorFaceIntegrator(
-<<<<<<< HEAD
-          new InterfaceIntegrator<dim, true>(diff_stack, fec.get(), alpha));
-=======
           new InterfaceIntegrator<dim, entvar>(diff_stack, fec.get(), alpha));
->>>>>>> 6602444c
    }
 }
 
