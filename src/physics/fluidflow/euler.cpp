--- conflicted
+++ resolved
@@ -271,10 +271,7 @@
    VectorFunctionCoefficient exsol(num_state, u_exact);
    DenseMatrix vals, exact_vals;
    Vector u_j, exsol_j;
-<<<<<<< HEAD
    fes->GetProlongationMatrix()->Mult(*uc, *u);
-=======
->>>>>>> 5b9569e5
    double loc_norm = 0.0;
    for (int i = 0; i < fes->GetNE(); i++)
    {
@@ -304,10 +301,6 @@
    }
    return sqrt(norm);
 }
-<<<<<<< HEAD
-=======
-
->>>>>>> 5b9569e5
 // explicit instantiation
 template class EulerSolver<1, true>;
 template class EulerSolver<1, false>;
