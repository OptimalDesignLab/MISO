--- conflicted
+++ resolved
@@ -400,17 +400,10 @@
    // This lambda function computes the error at a node
    // Beware: this is not particularly efficient, given the conditionals
    // Also **NOT thread safe!**
-<<<<<<< HEAD
    Vector qdiscrete(dim + 2);
    Vector qexact(dim + 2);  // define here to avoid reallocation
-   auto node_error = [&](const Vector &discrete,
-                         const Vector &exact) -> double {
-=======
-   Vector qdiscrete(dim + 2),
-       qexact(dim + 2);  // define here to avoid reallocation
    auto node_error = [&](const Vector &discrete, const Vector &exact) -> double
    {
->>>>>>> dba232e9
       if (entvar)
       {
          calcConservativeVars<double, dim>(discrete.GetData(),
