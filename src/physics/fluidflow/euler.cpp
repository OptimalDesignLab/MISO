#include <memory>

#include "sbp_fe.hpp"
#include "euler.hpp"
//#include "euler_fluxes.hpp"
#include "euler_integ.hpp"

using namespace mfem;
using namespace std;


namespace mach
{

template <int dim, bool entvar>
EulerSolver<dim, entvar>::EulerSolver(const string &opt_file_name,
                              unique_ptr<mfem::Mesh> smesh)
    : AbstractSolver(opt_file_name, move(smesh))
{
   if (entvar)
   {
      *out << "The state variables are the entropy variables." << endl;
   }
   else
   {
      *out << "The state variables are the conservative variables." << endl;
   }
   // define free-stream parameters; may or may not be used, depending on case
   mach_fs = options["flow-param"]["mach"].template get<double>();
   aoa_fs = options["flow-param"]["aoa"].template get<double>()*M_PI/180;
   iroll = options["flow-param"]["roll-axis"].template get<int>();
   ipitch = options["flow-param"]["pitch-axis"].template get<int>();
   
   if (iroll == ipitch)
   {
      throw MachException("iroll and ipitch must be distinct dimensions!");
   }
   if ( (iroll < 0) || (iroll > 2) )
   {
      throw MachException("iroll axis must be between 0 and 2!");
   }
   if ( (ipitch < 0) || (ipitch > 2) )
   {
      throw MachException("ipitch axis must be between 0 and 2!");
   }
}

template <int dim, bool entvar>
void EulerSolver<dim, entvar>::addVolumeIntegrators(double alpha)
{
   // TODO: if statement when using entropy variables as state variables

   // TODO: should decide between one-point and two-point fluxes using options
   res->AddDomainIntegrator(
       new IsmailRoeIntegrator<dim, entvar>(diff_stack, alpha));
   //res->AddDomainIntegrator(new EulerIntegrator<dim>(diff_stack, alpha));

   // add the LPS stabilization
   double lps_coeff = options["space-dis"]["lps-coeff"].template get<double>();
   res->AddDomainIntegrator(
       new EntStableLPSIntegrator<dim, entvar>(diff_stack, alpha, lps_coeff));
}

template <int dim, bool entvar>
void EulerSolver<dim, entvar>::addBoundaryIntegrators(double alpha)
{
   auto &bcs = options["bcs"];
   int idx = 0;
   if (bcs.find("vortex") != bcs.end())
   { // isentropic vortex BC
      if (dim != 2)
      {
         throw MachException("EulerSolver::addBoundaryIntegrators(alpha)\n"
                             "\tisentropic vortex BC must use 2D mesh!");
      }
      vector<int> tmp = bcs["vortex"].template get<vector<int>>();
      bndry_marker[idx].SetSize(tmp.size(), 0);
      bndry_marker[idx].Assign(tmp.data());
      res->AddBdrFaceIntegrator(
          new IsentropicVortexBC<dim, entvar>(diff_stack, fec.get(), alpha),
          bndry_marker[idx]);
      idx++;
   }
   if (bcs.find("slip-wall") != bcs.end())
   { // slip-wall boundary condition
      vector<int> tmp = bcs["slip-wall"].template get<vector<int>>();
      bndry_marker[idx].SetSize(tmp.size(), 0);
      bndry_marker[idx].Assign(tmp.data());
      res->AddBdrFaceIntegrator(
             new SlipWallBC<dim, entvar>(diff_stack, fec.get(), alpha),
             bndry_marker[idx]);
      idx++;
   }
   if (bcs.find("far-field") != bcs.end())
   { 
      // far-field boundary conditions
      vector<int> tmp = bcs["far-field"].template get<vector<int>>();
      mfem::Vector qfar(dim+2);
      getFreeStreamState(qfar);
      bndry_marker[idx].SetSize(tmp.size(), 0);
      bndry_marker[idx].Assign(tmp.data());
      res->AddBdrFaceIntegrator(
          new FarFieldBC<dim, entvar>(diff_stack, fec.get(), qfar, alpha),
          bndry_marker[idx]);
      idx++;
   }
}

template <int dim, bool entvar>
void EulerSolver<dim, entvar>::addInterfaceIntegrators(double alpha)
{
   // add the integrators based on if discretization is continuous or discrete
   if (options["space-dis"]["basis-type"].template get<string>() == "dsbp")
   {
      res->AddInteriorFaceIntegrator(
          new InterfaceIntegrator<dim, entvar>(diff_stack, fec.get(), alpha));
   }
}

template <int dim, bool entvar>
void EulerSolver<dim, entvar>::addMassIntegrator(double alpha)
{
   double dt = options["time-dis"]["dt"].template get<double>();
   mass_integ.reset(new MassIntegrator<dim,entvar>(diff_stack, *u, dt, alpha));
   nonlinear_mass->AddDomainIntegrator(mass_integ.get());
}

template <int dim, bool entvar>
void EulerSolver<dim, entvar>::addOutputs()
{
   auto &fun = options["outputs"];
   int idx = 0;
   if (fun.find("drag") != fun.end())
   { 
      // drag on the specified boundaries
      vector<int> tmp = fun["drag"].template get<vector<int>>();
      output_bndry_marker[idx].SetSize(tmp.size(), 0);
      output_bndry_marker[idx].Assign(tmp.data());
      output.emplace("drag", fes.get());
      mfem::Vector drag_dir(dim);
      drag_dir = 0.0;
      if (dim == 1)
      {
         drag_dir(0) = 1.0;
      }
      else 
      {
         drag_dir(iroll) = cos(aoa_fs);
         drag_dir(ipitch) = sin(aoa_fs);
      }
      output.at("drag").AddBdrFaceIntegrator(
          new PressureForce<dim, entvar>(diff_stack, fec.get(), drag_dir),
          output_bndry_marker[idx]);
      idx++;
   }
   if (fun.find("lift") != fun.end())
   { 
      // lift on the specified boundaries
      vector<int> tmp = fun["lift"].template get<vector<int>>();
      output_bndry_marker[idx].SetSize(tmp.size(), 0);
      output_bndry_marker[idx].Assign(tmp.data());
      output.emplace("lift", fes.get());
      mfem::Vector lift_dir(dim);
      lift_dir = 0.0;
      if (dim == 1)
      {
         lift_dir(0) = 0.0;
      }
      else
      {
         lift_dir(iroll) = -sin(aoa_fs);
         lift_dir(ipitch) = cos(aoa_fs);
      }
      output.at("lift").AddBdrFaceIntegrator(
          new PressureForce<dim, entvar>(diff_stack, fec.get(), lift_dir),
          output_bndry_marker[idx]);
      idx++;
   }
   if (fun.find("entropy") != fun.end())
   {
      // integral of entropy over the entire volume domain
      output.emplace("entropy", fes.get());
      output.at("entropy").AddDomainIntegrator(
         new EntropyIntegrator<dim, entvar>(diff_stack));
   }
}

template <int dim, bool entvar>
double EulerSolver<dim, entvar>::calcStepSize(double cfl) const
{
   double (*calcSpect)(const double *dir, const double *q);
   calcSpect = calcSpectralRadius<double, dim>;
   double dt_local = 1e100;
   Vector xi(dim);
   Vector dxij(dim);
   Vector ui, dxidx;
   DenseMatrix uk;
   DenseMatrix adjJt(dim);
   for (int k = 0; k < fes->GetNE(); k++)
   {
      // get the element, its transformation, and the state values on element
      const FiniteElement *fe = fes->GetFE(k);
      const IntegrationRule *ir = &(fe->GetNodes());
      ElementTransformation *trans = fes->GetElementTransformation(k);
      u->GetVectorValues(*trans, *ir, uk);
      for (int i = 0; i < fe->GetDof(); ++i)
      {
         trans->SetIntPoint(&fe->GetNodes().IntPoint(i));
         trans->Transform(fe->GetNodes().IntPoint(i), xi);
         CalcAdjugateTranspose(trans->Jacobian(), adjJt);
         uk.GetColumnReference(i, ui);
         for (int j = 0; j < fe->GetDof(); ++j)
         {
            if (j == i)
               continue;
            trans->Transform(fe->GetNodes().IntPoint(j), dxij);
            dxij -= xi;
            double dx = dxij.Norml2();
            dt_local = min(dt_local, cfl * dx * dx / calcSpect(dxij, ui)); // extra dx is to normalize dxij
         }
      }
   }
   double dt_min;
#ifdef MFEM_USE_MPI
   MPI_Allreduce(&dt_local, &dt_min, 1, MPI_DOUBLE, MPI_MIN, comm);
#else
   dt_min = dt_local;
#endif
   return dt_min;
}

template <int dim, bool entvar>
void EulerSolver<dim, entvar>::getFreeStreamState(mfem::Vector &q_ref) 
{
   q_ref = 0.0;
   q_ref(0) = 1.0;
   if (dim == 1)
   {
      q_ref(1) = q_ref(0)*mach_fs; // ignore angle of attack
   }
   else
   {
      q_ref(iroll+1) = q_ref(0)*mach_fs*cos(aoa_fs);
      q_ref(ipitch+1) = q_ref(0)*mach_fs*sin(aoa_fs);
   }
   q_ref(dim+1) = 1/(euler::gamma*euler::gami) + 0.5*mach_fs*mach_fs;
}

template <int dim, bool entvar>
double EulerSolver<dim, entvar>::calcConservativeVarsL2Error(
   void (*u_exact)(const mfem::Vector &, mfem::Vector &), int entry)
{
   // This lambda function computes the error at a node
   // Beware: this is not particularly efficient, given the conditionals
   // Also **NOT thread safe!**
   Vector qdiscrete(dim+2), qexact(dim+2); // define here to avoid reallocation
   auto node_error = [&](const Vector &discrete, const Vector &exact) -> double
   {
      if (entvar)
      {
         calcConservativeVars<double, dim>(discrete.GetData(),
                                           qdiscrete.GetData());
         calcConservativeVars<double, dim>(exact.GetData(), qexact.GetData());
      }
      else
      {
         qdiscrete = discrete;
         qexact = exact;
      }
      double err = 0.0;
      if (entry < 0)
      {
         for (int i = 0; i < dim+2; ++i)
         {
            double dq = qdiscrete(i) - qexact(i);
            err += dq*dq;
         }
      }
      else
      {
         err = qdiscrete(entry) - qexact(entry);
         err = err*err;  
      }
      return err;
   };

   VectorFunctionCoefficient exsol(num_state, u_exact);
   DenseMatrix vals, exact_vals;
   Vector u_j, exsol_j;
   fes->GetProlongationMatrix()->Mult(*uc, *u);
   double loc_norm = 0.0;
   for (int i = 0; i < fes->GetNE(); i++)
   {
      const FiniteElement *fe = fes->GetFE(i);
      const IntegrationRule *ir = &(fe->GetNodes());
      ElementTransformation *T = fes->GetElementTransformation(i);
      u->GetVectorValues(*T, *ir, vals);
      exsol.Eval(exact_vals, *T, *ir);
      for (int j = 0; j < ir->GetNPoints(); j++)
      {
         const IntegrationPoint &ip = ir->IntPoint(j);
         T->SetIntPoint(&ip);
         vals.GetColumnReference(j, u_j);
         exact_vals.GetColumnReference(j, exsol_j);
         loc_norm += ip.weight * T->Weight() * node_error(u_j, exsol_j);
      }
   }
   double norm;
#ifdef MFEM_USE_MPI
   MPI_Allreduce(&loc_norm, &norm, 1, MPI_DOUBLE, MPI_SUM, comm);
#else
   norm = loc_norm;
#endif
   if (norm < 0.0) // This was copied from mfem...should not happen for us
   {
      return -sqrt(-norm);
   }
   return sqrt(norm);
}
<<<<<<< HEAD
=======

template <int dim, bool entvar>
void EulerSolver<dim, entvar>::updateNonlinearMass(int ti, double dt, double alpha)
{

   if(0 == ti)
   {
      mass_integ.reset(new MassIntegrator<dim, entvar>(diff_stack, *u, dt, alpha));
      nonlinear_mass->AddDomainIntegrator(mass_integ.get()); 
   }
   dynamic_cast<mach::NonlinearMassIntegrator<MassIntegrator<dim,entvar>>*>
               (mass_integ.get())->updateDeltat(dt);
   
}

>>>>>>> 37d6148c
// explicit instantiation
template class EulerSolver<1, true>;
template class EulerSolver<1, false>;
template class EulerSolver<2, true>;
template class EulerSolver<2, false>;
template class EulerSolver<3, true>;
template class EulerSolver<3, false>;

} // namespace mach<|MERGE_RESOLUTION|>--- conflicted
+++ resolved
@@ -317,8 +317,6 @@
    }
    return sqrt(norm);
 }
-<<<<<<< HEAD
-=======
 
 template <int dim, bool entvar>
 void EulerSolver<dim, entvar>::updateNonlinearMass(int ti, double dt, double alpha)
@@ -334,7 +332,6 @@
    
 }
 
->>>>>>> 37d6148c
 // explicit instantiation
 template class EulerSolver<1, true>;
 template class EulerSolver<1, false>;
