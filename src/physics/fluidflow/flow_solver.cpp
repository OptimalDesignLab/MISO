--- conflicted
+++ resolved
@@ -115,11 +115,7 @@
    return precond;
 }
 
-<<<<<<< HEAD
-void FlowSolver::initialHook(const Vector &state)
-=======
 void FlowSolver::derivedPDEinitialHook()
->>>>>>> ce13b0f5
 {
    // AbstractSolver2::initialHook(state);
    if (options["time-dis"]["steady"].template get<bool>())
