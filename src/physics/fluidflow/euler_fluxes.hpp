--- conflicted
+++ resolved
@@ -1244,29 +1244,6 @@
    {
       flux[i + 1] += dir[i] * press;
    }
-<<<<<<< HEAD
-   flux[dim + 1] += press * U;
-
-   // add the penalty on the far-field condition
-   xdouble q_ave[dim + 2];
-   xdouble w[dim + 2];
-   xdouble wbnd[dim + 2];
-   xdouble w_diff[dim + 2];
-   xdouble dqdw_vec[dim + 2];
-   calcEntropyVars<xdouble, dim, false>(q, w);  // convert to entropy vars
-   calcEntropyVars<xdouble, dim, false>(qbnd, wbnd);
-   for (int i = 0; i < dim + 2; i++)
-   {
-      q_ave[i] = 0.5 * (q[i] + qbnd[i]);
-      w_diff[i] = w[i] - wbnd[i];
-   }
-   xdouble lambda = calcSpectralRadius<xdouble, dim>(dir, q_ave);
-   calcdQdWProduct<xdouble, dim>(q_ave, w_diff, dqdw_vec);
-   for (int i = 0; i < dim + 2; i++)
-   {
-      flux[i] = flux[i] + lambda * dqdw_vec[i];
-   }
-=======
    xdouble press_bnd = pressure<xdouble, dim>(qbnd);
    //flux[dim + 1] += press * U;
    flux[dim + 1] += 0.5*U*(press + press_bnd) + 0.5*fabs(U)*(press - press_bnd);
@@ -1290,7 +1267,6 @@
    // {
    //    flux[i] = flux[i] + lambda * dqdw_vec[i];
    // }
->>>>>>> 1d3d1123
 }
 
 // calculate InviscidMMSExact solution
