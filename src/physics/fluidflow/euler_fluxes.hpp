/// Functions related to Euler equations

#ifndef MACH_EULER_FLUXES
#define MACH_EULER_FLUXES

#include <algorithm> // std::max

#include "adept.h"

#include "utils.hpp"

using adept::adouble;

namespace mach
{

/// For constants related to the Euler equations
namespace euler
{
/// gas constant
const double R = 287;
/// heat capcity ratio for air
const double gamma = 1.4;
/// ratio minus one
const double gami = gamma - 1.0;
} // namespace euler

/// Pressure based on the ideal gas law equation of state
/// \param[in] q - the conservative variables
/// \tparam xdouble - either double or adouble
/// \tparam dim - number of physical dimensions
template <typename xdouble, int dim>
inline xdouble pressure(const xdouble *q)
{
   return euler::gami * (q[dim + 1] - 0.5 * dot<xdouble, dim>(q + 1, q + 1) / q[0]);
}

/// Euler flux function in a given (scaled) direction
/// \param[in] dir - direction in which the flux is desired
/// \param[in] q - conservative variables
/// \param[out] flux - fluxes in the direction `dir`
/// \tparam xdouble - typically `double` or `adept::adouble`
/// \tparam dim - number of spatial dimensions (1, 2, or 3)
template <typename xdouble, int dim>
void calcEulerFlux(const xdouble *dir, const xdouble *q, xdouble *flux)
{
   xdouble press = pressure<xdouble, dim>(q);
   xdouble U = dot<xdouble, dim>(q + 1, dir);
   flux[0] = U;
   U /= q[0];
   for (int i = 0; i < dim; ++i)
   {
      flux[i + 1] = q[i + 1] * U + dir[i] * press;
   }
   flux[dim + 1] = (q[dim + 1] + press) * U;
}

/// Log-average function used in the Ismail-Roe flux function
/// \param[in] aL - nominal left state variable to average
/// \param[in] aR - nominal right state variable to average
/// \returns the logarithmic average of `aL` and `aR`.
/// \tparam xdouble - typically `double` or `adept::adouble`
template <typename xdouble>
xdouble logavg(const xdouble &aL, const xdouble &aR)
{
   xdouble xi = aL / aR;
   xdouble f = (xi - 1) / (xi + 1);
   xdouble u = f * f;
   double eps = 1.0e-3;
   xdouble F;
   if (u < eps)
   {
      F = 1.0 + u * (1. / 3. + u * (1. / 5. + u * (1. / 7. + u / 9.)));
   }
   else
   {
      F = (log(xi) / 2.0) / f;
   }
   return (aL + aR) / (2.0 * F);
}

/// Ismail-Roe two-point (dyadic) entropy conservative flux function
/// \param[in] di - physical coordinate direction in which flux is wanted
/// \param[in] qL - conservative variables at "left" state
/// \param[in] qR - conservative variables at "right" state
/// \param[out] flux - fluxes in the direction `di`
/// \tparam xdouble - typically `double` or `adept::adouble`
/// \tparam dim - number of spatial dimensions (1, 2, or 3)
template <typename xdouble, int dim>
void calcIsmailRoeFlux(int di, const xdouble *qL, const xdouble *qR,
                       xdouble *flux)
{
   xdouble pL = pressure<xdouble, dim>(qL);
   xdouble pR = pressure<xdouble, dim>(qR);
   xdouble zL[dim + 2];
   xdouble zR[dim + 2];
   zL[0] = sqrt(qL[0] / pL);
   zR[0] = sqrt(qR[0] / pR);
   for (int i = 0; i < dim; ++i)
   {
      zL[i + 1] = zL[0] * qL[i + 1] / qL[0];
      zR[i + 1] = zR[0] * qR[i + 1] / qR[0];
   }
   zL[dim + 1] = sqrt(qL[0] * pL);
   zR[dim + 1] = sqrt(qR[0] * pR);

   xdouble rho_hat = 0.5 * (zL[0] + zR[0]) * logavg(zL[dim + 1], zR[dim + 1]);
   xdouble U = (zL[di + 1] + zR[di + 1]) / (zL[0] + zR[0]);
   xdouble p1_hat = (zL[dim + 1] + zR[dim + 1]) / (zL[0] + zR[0]);
   xdouble p2_hat = ((euler::gamma + 1.0) * logavg(zL[dim + 1], zR[dim + 1]) /
                         logavg(zL[0], zR[0]) +
                     (euler::gami) * (zL[dim + 1] + zR[dim + 1]) / (zL[0] + zR[0])) /
                    (2.0 * euler::gamma);
   xdouble h_hat = euler::gamma * p2_hat / (rho_hat * euler::gami);

   flux[0] = rho_hat * U;
   for (int i = 0; i < dim; ++i)
   {
      flux[i + 1] = (zL[i + 1] + zR[i + 1]) / (zL[0] + zR[0]); // u_hat
      h_hat += 0.5 * flux[i + 1] * flux[i + 1];
      flux[i + 1] *= rho_hat * U;
   }
   flux[di + 1] += p1_hat;
   flux[dim + 1] = rho_hat * h_hat * U;
}

/// Ismail-Roe flux function evaluated using entropy variables
/// \param[in] di - physical coordinate direction in which flux is wanted
/// \param[in] wL - entropy variables at "left" state
/// \param[in] wR - entropy variables at "right" state
/// \param[out] flux - fluxes in the direction `di`
/// \tparam xdouble - typically `double` or `adept::adouble`
/// \tparam dim - number of spatial dimensions (1, 2, or 3)
template <typename xdouble, int dim>
void calcIsmailRoeFluxUsingEntVars(int di, const xdouble *wL, const xdouble *wR,
                                   xdouble *flux)
{
   xdouble zL[dim + 2];
   xdouble zR[dim + 2];
   zL[0] = sqrt(-wL[dim+1]);
   zR[0] = sqrt(-wR[dim+1]);
   xdouble sL = 0.0;
   xdouble sR = 0.0;
   for (int i = 0; i < dim; ++i)
   {      
      zL[i + 1] = -wL[i + 1] * zL[0] / wL[dim + 1];
      sL += wL[i + 1]*wL[i + 1];
      zR[i + 1] = -wR[i + 1] * zR[0] / wR[dim + 1];
      sR += wR[i + 1]*wR[i + 1];
   }
   sL = euler::gamma + euler::gami*(0.5*sL/wL[dim+1] - wL[0]); // physical ent.
   zL[dim + 1] = pow(-exp(-sL)/wL[dim+1], 1.0/euler::gami)/zL[0];
   sR = euler::gamma + euler::gami*(0.5*sR/wR[dim+1] - wR[0]); // physical ent.
   zR[dim + 1] = pow(-exp(-sR)/wR[dim+1], 1.0/euler::gami)/zR[0];

   xdouble rho_hat = 0.5 * (zL[0] + zR[0]) * logavg(zL[dim + 1], zR[dim + 1]);
   xdouble U = (zL[di + 1] + zR[di + 1])/(zL[0] + zR[0]);
   xdouble p1_hat = (zL[dim + 1] + zR[dim + 1]) / (zL[0] + zR[0]);
   xdouble p2_hat = ((euler::gamma + 1.0) * logavg(zL[dim + 1], zR[dim + 1]) /
                         logavg(zL[0], zR[0]) +
                     (euler::gami) * (zL[dim + 1] + zR[dim + 1]) / (zL[0] + zR[0])) /
                    (2.0 * euler::gamma);
   xdouble h_hat = euler::gamma * p2_hat / (rho_hat * euler::gami);

   flux[0] = rho_hat * U;
   for (int i = 0; i < dim; ++i)
   {
      flux[i + 1] = (zL[i + 1] + zR[i + 1]) / (zL[0] + zR[0]); // u_hat
      h_hat += 0.5 * flux[i + 1] * flux[i + 1];
      flux[i + 1] *= rho_hat * U;
   }
   flux[di + 1] += p1_hat;
   flux[dim + 1] = rho_hat * h_hat * U;
}

/// Ismail-Roe entropy conservative flux function in direction `dir`
/// \param[in] dir - vector direction in which flux is wanted
/// \param[in] qL - conservative variables at "left" state
/// \param[in] qR - conservative variables at "right" state
/// \param[out] flux - fluxes in the direction `dir`
/// \tparam xdouble - typically `double` or `adept::adouble`
/// \tparam dim - number of spatial dimensions (1, 2, or 3)
template <typename xdouble, int dim>
void calcIsmailRoeFaceFlux(const xdouble *dir, const xdouble *qL,
                           const xdouble *qR, xdouble *flux)
{
   xdouble pL = pressure<xdouble, dim>(qL);
   xdouble pR = pressure<xdouble, dim>(qR);
   xdouble zL[dim + 2];
   xdouble zR[dim + 2];
   zL[0] = sqrt(qL[0] / pL);
   zR[0] = sqrt(qR[0] / pR);
   for (int i = 0; i < dim; ++i)
   {
      zL[i + 1] = zL[0] * qL[i + 1] / qL[0];
      zR[i + 1] = zR[0] * qR[i + 1] / qR[0];
   }
   zL[dim + 1] = sqrt(qL[0] * pL);
   zR[dim + 1] = sqrt(qR[0] * pR);

   xdouble rho_hat = 0.5 * (zL[0] + zR[0]) * logavg(zL[dim + 1], zR[dim + 1]);

   xdouble U = 0.0;
   for (int i = 0; i < dim; ++i)
   {
      U += (zL[0] * qL[i + 1] / qL[0] + zR[0] * qR[i + 1] / qR[0]) *
           dir[i] / (zL[0] + zR[0]);
   }
   xdouble p1_hat = (zL[dim + 1] + zR[dim + 1]) / (zL[0] + zR[0]);
   xdouble p2_hat = ((euler::gamma + 1.0) * logavg(zL[dim + 1], zR[dim + 1]) /
                         logavg(zL[0], zR[0]) +
                     (euler::gami) * (zL[dim + 1] + zR[dim + 1]) / (zL[0] + zR[0])) /
                    (2.0 * euler::gamma);
   xdouble h_hat = euler::gamma * p2_hat / (rho_hat * euler::gami);

   flux[0] = rho_hat * U;
   for (int i = 0; i < dim; ++i)
   {
      flux[i + 1] = (zL[i + 1] + zR[i + 1]) / (zL[0] + zR[0]); // u_hat
      h_hat += 0.5 * flux[i + 1] * flux[i + 1];
      flux[i + 1] *= rho_hat * U;
      flux[i + 1] += p1_hat * dir[i];
   }
   flux[dim + 1] = rho_hat * h_hat * U;
}

/// Ismail-Roe entropy conservative flux function in direction `dir`
/// \param[in] dir - vector direction in which flux is wanted
/// \param[in] qL - entropy variables at "left" state
/// \param[in] qR - entropy variables at "right" state
/// \param[out] flux - fluxes in the direction `dir`
/// \tparam xdouble - typically `double` or `adept::adouble`
/// \tparam dim - number of spatial dimensions (1, 2, or 3)
template <typename xdouble, int dim>
void calcIsmailRoeFaceFluxUsingEntVars(const xdouble *dir, const xdouble *wL,
                                       const xdouble *wR, xdouble *flux)
{
   xdouble zL[dim + 2];
   xdouble zR[dim + 2];
   zL[0] = sqrt(-wL[dim+1]);
   zR[0] = sqrt(-wR[dim+1]);
   xdouble sL = 0.0;
   xdouble sR = 0.0;
   for (int i = 0; i < dim; ++i)
   {      
      zL[i + 1] = -wL[i + 1] * zL[0] / wL[dim + 1];
      sL += wL[i + 1]*wL[i + 1];
      zR[i + 1] = -wR[i + 1] * zR[0] / wR[dim + 1];
      sR += wR[i + 1]*wR[i + 1];
   }
   sL = euler::gamma + euler::gami*(0.5*sL/wL[dim+1] - wL[0]); // physical ent.
   zL[dim + 1] = pow(-exp(-sL)/wL[dim+1], 1.0/euler::gami)/zL[0];
   sR = euler::gamma + euler::gami*(0.5*sR/wR[dim+1] - wR[0]); // physical ent.
   zR[dim + 1] = pow(-exp(-sR)/wR[dim+1], 1.0/euler::gami)/zR[0];

   xdouble rho_hat = 0.5 * (zL[0] + zR[0]) * logavg(zL[dim + 1], zR[dim + 1]);
   xdouble U = 0.0;
   for (int i = 0; i < dim; ++i)
   {
      U += (zL[i + 1] + zR[i + 1]) * dir[i] /(zL[0] + zR[0]);
   }
   xdouble p1_hat = (zL[dim + 1] + zR[dim + 1]) / (zL[0] + zR[0]);
   xdouble p2_hat = ((euler::gamma + 1.0) * logavg(zL[dim + 1], zR[dim + 1]) /
                         logavg(zL[0], zR[0]) +
                     (euler::gami) * (zL[dim + 1] + zR[dim + 1]) / (zL[0] + zR[0])) /
                    (2.0 * euler::gamma);
   xdouble h_hat = euler::gamma * p2_hat / (rho_hat * euler::gami);

   flux[0] = rho_hat * U;
   for (int i = 0; i < dim; ++i)
   {
      flux[i + 1] = (zL[i + 1] + zR[i + 1]) / (zL[0] + zR[0]); // u_hat
      h_hat += 0.5 * flux[i + 1] * flux[i + 1];
      flux[i + 1] *= rho_hat * U;
      flux[i + 1] += p1_hat * dir[i];
   }
   flux[dim + 1] = rho_hat * h_hat * U;
}

/// The spectral radius of the flux Jacobian in the direction `dir`
/// \param[in] dir - desired direction of flux Jacobian
/// \param[in] q - conservative variables used to evaluate Jacobian
/// \returns absolute value of the largest eigenvalue of the Jacobian
/// \tparam xdouble - typically `double` or `adept::adouble`
/// \tparam dim - number of spatial dimensions (1, 2, or 3)
template <typename xdouble, int dim>
xdouble calcSpectralRadius(const xdouble *dir, const xdouble *q)
{
   xdouble press = pressure<xdouble, dim>(q);
   xdouble sndsp = sqrt(euler::gamma * press / q[0]);
   // U = u*dir[0] + v*dir[1] + ...
   xdouble U = dot<xdouble, dim>(q + 1, dir) / q[0];
   xdouble dir_norm = sqrt(dot<xdouble, dim>(dir, dir));
   return fabs(U) + sndsp * dir_norm;
}

/// Convert conservative variables `q` to entropy variables `w`
/// \param[in] q - conservative variables that we want to convert from
/// \param[out] w - entropy variables we want to convert to
/// \tparam xdouble - typically `double` or `adept::adouble`
/// \tparam dim - number of spatial dimensions (1, 2, or 3)
template <typename xdouble, int dim>
void calcEntropyVars(const xdouble *q, xdouble *w)
{
   xdouble u[dim];
   for (int i = 0; i < dim; ++i)
   {
      u[i] = q[i + 1] / q[0];
   }
   xdouble p = pressure<xdouble, dim>(q);
   xdouble s = log(p / pow(q[0], euler::gamma));
   xdouble fac = 1.0 / p;
   w[0] = (euler::gamma - s) / euler::gami - 0.5 * dot<xdouble, dim>(u, u) * fac * q[0];
   for (int i = 0; i < dim; ++i)
   {
      w[i + 1] = q[i + 1] * fac;
   }
   w[dim + 1] = -q[0] * fac;
}

/// Convert entropy variables `w` to conservative variables `q`
/// \param[in] w - entropy variables we want to convert from
/// \param[out] q - conservative variables that we want to convert to
/// \tparam xdouble - typically `double` or `adept::adouble`
/// \tparam dim - number of spatial dimensions (1, 2, or 3)
template <typename xdouble, int dim>
void calcConservativeVars(const xdouble *w, xdouble *q)
{
   xdouble u[dim];
   xdouble Vel2 = 0.0;
   for (int i = 0; i < dim; ++i)
   {
      u[i] = -w[i + 1] / w[dim + 1];
      Vel2 += u[i]*u[i];
   }
   xdouble s = euler::gamma + euler::gami*(0.5*Vel2*w[dim+1] - w[0]);
   q[0] = pow(-exp(-s)/w[dim+1], 1.0/euler::gami);
   for (int i = 0; i < dim; ++i)
   {
      q[i + 1] = q[0]*u[i];
   }
   xdouble p = -q[0]/w[dim+1];
   q[dim+1] = p/euler::gami + 0.5*q[0]*Vel2;  
}

// TODO: How should we return matrices, particularly when they will be differentiated?
template <typename xdouble, int dim>
void calcdQdWProduct(const xdouble *q, const xdouble *vec, xdouble *dqdw_vec)
{
   xdouble p = pressure<xdouble, dim>(q);
   xdouble rho_inv = 1.0 / q[0];
   xdouble h = (q[dim + 1] + p) * rho_inv;  // scaled version of h
   xdouble a2 = euler::gamma * p * rho_inv; // square of speed of sound

   // first row of dq/dw times vec
   dqdw_vec[0] = 0.0;
   for (int i = 0; i < dim + 2; ++i)
   {
      dqdw_vec[0] += q[i] * vec[i];
   }

   // second through dim-1 rows of dq/dw times vec
   for (int j = 0; j < dim; ++j)
   {
      dqdw_vec[j + 1] = 0.0;
      xdouble u = q[j + 1] * rho_inv;
      for (int i = 0; i < dim + 2; ++i)
      {
         dqdw_vec[j + 1] += u * q[i] * vec[i];
      }
      dqdw_vec[j + 1] += p * vec[j + 1];
      dqdw_vec[j + 1] += p * u * vec[dim + 1];
   }

   // dim-th row of dq/dw times vec
   dqdw_vec[dim + 1] = q[dim + 1] * vec[0];
   for (int i = 0; i < dim; ++i)
   {
      dqdw_vec[dim + 1] += q[i + 1] * h * vec[i + 1];
   }
   dqdw_vec[dim + 1] += (q[0] * h * h - a2 * p / euler::gami) * vec[dim + 1];
}

/// Applies the matrix `dQ/dW` to `vec`, and scales by the avg. spectral radius
/// \param[in] adjJ - the adjugate of the mapping Jacobian
/// \param[in] q - cons. variable at which `dQ/dW` and radius are to be evaluated
/// \param[in] vec - the vector being multiplied
/// \param[out] mat_vec - the result of the operation
/// \warning adjJ must be supplied transposed from its `mfem` storage format,
/// so we can use pointer arithmetic to access its rows.
template <typename xdouble, int dim>
void applyLPSScaling(const xdouble *adjJ, const xdouble *q, const xdouble *vec,
                     xdouble *mat_vec)
{
   // first, get the average spectral radii
   xdouble spect = 0.0;
   for (int i = 0; i < dim; ++i)
   {
      spect += calcSpectralRadius<xdouble, dim>(adjJ + i * dim, q);
   }
   spect /= static_cast<xdouble>(dim);
   calcdQdWProduct<xdouble, dim>(q, vec, mat_vec);
   for (int i = 0; i < dim + 2; ++i)
   {
      mat_vec[i] *= spect;
   }
}

/// Applies the matrix `dQ/dW` to `vec`, and scales by the avg. spectral radius
/// \param[in] adjJ - the adjugate of the mapping Jacobian
/// \param[in] w - ent. variables at which `dQ/dW` and radius are to be evaluated
/// \param[in] vec - the vector being multiplied
/// \param[out] mat_vec - the result of the operation
/// \warning adjJ must be supplied transposed from its `mfem` storage format,
/// so we can use pointer arithmetic to access its rows.
/// \todo This converts w to conservative variables, which is inefficient
template <typename xdouble, int dim>
void applyLPSScalingUsingEntVars(const xdouble *adjJ, const xdouble *w,
                                 const xdouble *vec, xdouble *mat_vec)
{
   xdouble q[dim+2];
   calcConservativeVars<xdouble, dim>(w, q);
   applyLPSScaling<xdouble, dim>(adjJ, q, vec, mat_vec);
}

/// Boundary flux that uses characteristics to determine which state to use
/// \param[in] dir - direction in which the flux is desired
/// \param[in] qbnd - boundary values of the conservative variables
/// \param[in] q - interior domain values of the conservative variables
/// \param[in] work - a work vector of size `dim+2`
/// \param[out] flux - fluxes in the direction `dir`
/// \tparam xdouble - typically `double` or `adept::adouble`
/// \tparam dim - number of spatial dimensions (1, 2, or 3)
/// \note the "flux Jacobian" is computed using `qbnd`, so the boundary values
/// define what is inflow and what is outflow.
template <typename xdouble, int dim>
void calcBoundaryFlux(const xdouble *dir, const xdouble *qbnd, const xdouble *q,
                      xdouble *work, xdouble *flux)
{
   using adept::max;
   using std::max;

   // Define some constants
   const xdouble sat_Vn = 0.0; // 0.025
   const xdouble sat_Vl = 0.0; // 0.025

   // Define some constants used to construct the "Jacobian"
   const xdouble dA = sqrt(dot<xdouble, dim>(dir, dir));
   const xdouble fac = 1.0 / qbnd[0];
   const xdouble phi = 0.5 * dot<xdouble, dim>(qbnd + 1, qbnd + 1) * fac * fac;
   const xdouble H = euler::gamma * qbnd[dim + 1] * fac - euler::gami * phi;
   const xdouble a = sqrt(euler::gami * (H - phi));
   const xdouble Un = dot<xdouble, dim>(qbnd + 1, dir) * fac;
   xdouble lambda1 = Un + dA * a;
   xdouble lambda2 = Un - dA * a;
   xdouble lambda3 = Un;
   const xdouble rhoA = fabs(Un) + dA * a;
   lambda1 = 0.5 * (max(fabs(lambda1), sat_Vn * rhoA) - lambda1);
   lambda2 = 0.5 * (max(fabs(lambda2), sat_Vn * rhoA) - lambda2);
   lambda3 = 0.5 * (max(fabs(lambda3), sat_Vl * rhoA) - lambda3);

   xdouble *dq = work;
   for (int i = 0; i < dim + 2; ++i)
   {
      dq[i] = q[i] - qbnd[i];
   }
   calcEulerFlux<xdouble, dim>(dir, q, flux);

   // diagonal matrix multiply; note that flux was initialized by calcEulerFlux
   for (int i = 0; i < dim + 2; ++i)
   {
      flux[i] += lambda3 * dq[i];
   }

   // some scalars needed for E1*dq, E2*dq, E3*dq, and E4*dq
   xdouble tmp1 = 0.5 * (lambda1 + lambda2) - lambda3;
   xdouble E1dq_fac = tmp1 * euler::gami / (a * a);
   xdouble E2dq_fac = tmp1 / (dA * dA);
   xdouble E34dq_fac = 0.5 * (lambda1 - lambda2) / (dA * a);

   // get E1*dq + E4*dq and add to flux
   xdouble Edq = phi * dq[0] + dq[dim + 1] - dot<xdouble, dim>(qbnd + 1, dq + 1) * fac;
   flux[0] += E1dq_fac * Edq;
   for (int i = 0; i < dim; ++i)
   {
      flux[i + 1] += Edq * (E1dq_fac * qbnd[i + 1] * fac + euler::gami * E34dq_fac * dir[i]);
   }
   flux[dim + 1] += Edq * (E1dq_fac * H + euler::gami * E34dq_fac * Un);

   // get E2*dq + E3*dq and add to flux
   Edq = -Un * dq[0] + dot<xdouble, dim>(dir, dq + 1);
   flux[0] += E34dq_fac * Edq;
   for (int i = 0; i < dim; ++i)
   {
      flux[i + 1] += Edq * (E2dq_fac * dir[i] + E34dq_fac * qbnd[i + 1] * fac);
   }
   flux[dim + 1] += Edq * (E2dq_fac * Un + E34dq_fac * H);
}

/// Boundary flux that uses characteristics to determine which state to use
/// \param[in] dir - direction in which the flux is desired
/// \param[in] qbnd - boundary values of the **conservative** variables
/// \param[in] q - interior domain values of the state variables
/// \param[in] work - a work vector of size `dim+2`
/// \param[out] flux - fluxes in the direction `dir`
/// \tparam xdouble - typically `double` or `adept::adouble`
/// \tparam dim - number of spatial dimensions (1, 2, or 3)
/// \tparam entvar - if true, `q` is entropy var; otherwise, `q` is conservative
/// \note the "flux Jacobian" is computed using `qbnd`, so the boundary values
/// define what is inflow and what is outflow.
template <typename xdouble, int dim, bool entvar = false>
void calcFarFieldFlux(const xdouble *dir, const xdouble *qbnd, const xdouble *q,
                      xdouble *work, xdouble *flux)
{
   if (entvar)
   {
      xdouble qcons[dim+1];
      calcConservativeVars<xdouble, dim>(q, qcons);
      calcBoundaryFlux<xdouble, dim>(dir, qbnd, qcons, work, flux);
   }
   else
   {
      calcBoundaryFlux<xdouble, dim>(dir, qbnd, q, work, flux);
   }
}

/// Isentropic vortex exact state as a function of position
/// \param[in] x - location at which the exact state is desired
/// \param[out] qbnd - vortex conservative variable at `x`
/// \tparam xdouble - typically `double` or `adept::adouble`
/// \note  I reversed the flow direction to be clockwise, so the problem and
/// mesh are consistent with the LPS paper (that is, because the triangles are
/// subdivided from the quads using the opposite diagonal)
template <typename xdouble>
void calcIsentropicVortexState(const xdouble *x, xdouble *qbnd)
{
   double ri = 1.0;
   double Mai = 0.5; //0.95
   double rhoi = 2.0;
   double prsi = 1.0 / euler::gamma;
   xdouble rinv = ri / sqrt(x[0] * x[0] + x[1] * x[1]);
   xdouble rho = rhoi * pow(1.0 + 0.5 * euler::gami * Mai * Mai * (1.0 - rinv * rinv),
                            1.0 / euler::gami);
   xdouble Ma = sqrt((2.0 / euler::gami) * ((pow(rhoi / rho, euler::gami)) *
                                                (1.0 + 0.5 * euler::gami * Mai * Mai) -
                                            1.0));
   xdouble theta;
   if (x[0] > 1e-15)
   {
      theta = atan(x[1] / x[0]);
   }
   else
   {
      theta = M_PI / 2.0;
   }
   xdouble press = prsi * pow((1.0 + 0.5 * euler::gami * Mai * Mai) /
                                  (1.0 + 0.5 * euler::gami * Ma * Ma),
                              euler::gamma / euler::gami);
   xdouble a = sqrt(euler::gamma * press / rho);

   qbnd[0] = rho;
   qbnd[1] = rho * a * Ma * sin(theta);
   qbnd[2] = -rho * a * Ma * cos(theta);
   qbnd[3] = press / euler::gami + 0.5 * rho * a * a * Ma * Ma;
}

/// A wrapper for `calcBoundaryFlux` in the case of the isentropic vortex
/// \param[in] x - location at which the boundary flux is desired
/// \param[in] dir - desired (scaled) direction of the flux
/// \param[in] q - state variable on the interior of the boundary
/// \param[out] flux - the boundary flux in the direction `dir`
/// \tparam xdouble - typically `double` or `adept::adouble`
/// \tparam entvar - if true, `q` is entropy var; otherwise, `q` is conservative
template <typename xdouble, bool entvar = false>
void calcIsentropicVortexFlux(const xdouble *x, const xdouble *dir,
                              const xdouble *q, xdouble *flux)
{
   xdouble qbnd[4];
   xdouble work[4];
   calcIsentropicVortexState<xdouble>(x, qbnd);
   if (entvar)
   {
      xdouble qcons[4];
      calcConservativeVars<xdouble, 2>(q, qcons);
      calcBoundaryFlux<xdouble, 2>(dir, qbnd, qcons, work, flux);
   }
   else {
      calcBoundaryFlux<xdouble, 2>(dir, qbnd, q, work, flux);
   }
}

/// removes the component of momentum normal to the wall from `q`
/// \param[in] dir - vector perpendicular to the wall (does not need to be unit)
/// \param[in] q - the state whose momentum is being projected
/// \param[in] qbnd - the state with the normal component removed
/// \tparam xdouble - typically `double` or `adept::adouble`
/// \tparam dim - number of spatial dimensions (1, 2, or 3)
template <typename xdouble, int dim>
void projectStateOntoWall(const xdouble *dir, const xdouble *q, xdouble *qbnd)
{
   xdouble nrm[dim];
   xdouble fac = 1.0 / sqrt(dot<xdouble, dim>(dir, dir));
   xdouble Unrm = 0.0;
   for (int i = 0; i < dim; ++i)
   {
      nrm[i] = dir[i] * fac;
      Unrm += nrm[i] * q[i + 1];
   }
   qbnd[0] = q[0];
   qbnd[dim + 1] = q[dim + 1];
   for (int i = 0; i < dim; ++i)
   {
      qbnd[i + 1] = q[i + 1] - nrm[i] * Unrm;
   }
}

/// computes an adjoint consistent slip wall boundary condition
/// \param[in] x - not used
/// \param[in] dir - desired (scaled) normal vector to the wall
/// \param[in] q - conservative state variable on the boundary
/// \param[out] flux - the boundary flux in the direction `dir`
/// \tparam xdouble - typically `double` or `adept::adouble`
/// \tparam dim - number of spatial dimensions (1, 2, or 3)
/// \tparam entvar - if true, `q` = ent. vars; otherwise, `q` = conserv. vars
template <typename xdouble, int dim, bool entvar = false>
void calcSlipWallFlux(const xdouble *x, const xdouble *dir, const xdouble *q,
                      xdouble *flux)
{
#if 0
   xdouble qbnd[dim+2];
   projectStateOntoWall<xdouble,dim>(dir, q, qbnd);
   calcEulerFlux<xdouble,dim>(dir, qbnd, flux);
   //calcIsentropicVortexFlux<xdouble>(x, dir, q, flux);
#endif
   xdouble press;
   if (entvar)
   {
      xdouble Vel2 = dot<xdouble, dim>(q+1, q+1);
      xdouble s = euler::gamma + euler::gami*(0.5*Vel2/q[dim+1] - q[0]);
      press = -pow(-exp(-s)/q[dim+1], 1.0/euler::gami)/q[dim+1];
   }
   else
   {
      press = pressure<xdouble, dim>(q);
   }
   flux[0] = 0.0;
   for (int i = 0; i < dim; ++i)
   {
      flux[i + 1] = dir[i] * press;
   }
   flux[dim + 1] = 0.0;
}
/// Compute the Jacobian of the mapping `convert` w.r.t. `u`
/// \param[in] q - conservative variables that are to be converted
/// \param[out] dwdu - Jacobian of entropy variables w.r.t. `u`
template <int dim>
void convertVarsJac(const mfem::Vector &q, adept::Stack &stack, 
                        mfem::DenseMatrix &dwdu)
{
   // vector of active input variables
   std::vector<adouble> q_a(q.Size());
   // initialize adouble inputs
   adept::set_values(q_a.data(), q.Size(), q.GetData());
   // start recording
   stack.new_recording();
   // create vector of active output variables
   std::vector<adouble> w_a(q.Size());
   // run algorithm
   calcEntropyVars<adouble, dim>(q_a.data(), w_a.data());
   // identify independent and dependent variables
   stack.independent(q_a.data(), q.Size());
   stack.dependent(w_a.data(), q.Size());
   // compute and store jacobian in dwdu
   stack.jacobian(dwdu.GetData());
}

// computes an adjoint consistent slip wall boundary condition
/// \param[in] x - not used
/// \param[in] dir - desired (scaled) normal vector to the wall
/// \param[in] q - conservative state variable on the boundary
/// \param[out] flux - the boundary flux in the direction `dir`
/// \tparam xdouble - typically `double` or `adept::adouble`
/// \tparam dim - number of spatial dimensions (1, 2, or 3)
template <int dim>
void calcFluxJacState(const mfem::Vector &x, const mfem::Vector &dir,
                      const double jac, const mfem::Vector &q, const mfem::DenseMatrix &Dw,
                      const mfem::Vector &q_ref, const mfem::Vector &work_vec,
                      adept::Stack &stack, mfem::DenseMatrix &flux_jac)
{
   int Dw_size = Dw.Height() * Dw.Width();
   // create containers for active double objects for each input
   std::vector<adouble> q_a(q.Size());
   std::vector<adouble> dir_a(dir.Size());
   std::vector<adouble> x_a(x.Size());
   std::vector<adouble> Dw_a(Dw_size);
   std::vector<adouble> q_ref_a(q_ref.Size());
   std::vector<adouble> work_vec_a(work_vec.Size());
   // initialize active double containers with data from inputs
   adept::set_values(q_a.data(), q.Size(), q.GetData());
   adept::set_values(dir_a.data(), dir.Size(), dir.GetData());
   adept::set_values(x_a.data(), x.Size(), x.GetData());
   adept::set_values(Dw_a.data(), Dw_size, Dw.GetData());
   adept::set_values(q_ref_a.data(), q_ref.Size(), q_ref.GetData());
   // start new stack recording
   stack.new_recording();
   // create container for active double flux output
   std::vector<adouble> flux_a(q.Size());
   mach::calcBoundaryFlux<adouble, dim>(dir_a.data(), q_ref_a.data(), q_a.data(),
                                        work_vec_a.data(), flux_a.data());
   stack.independent(q_a.data(), q.Size());
   stack.dependent(flux_a.data(), q.Size());
   stack.jacobian(flux_jac.GetData());
}

<<<<<<< HEAD
/// Ismail-Roe entropy conservative flux function in direction `dir` with dissipation
=======
/// Ismail-Roe flux function in direction `dir` with Lax-Friedichs dissipation
>>>>>>> 6602444c
/// \param[in] dir - vector direction in which flux is wanted
/// \param[in] qL - conservative variables at "left" state
/// \param[in] qR - conservative variables at "right" state
/// \param[out] flux - fluxes in the direction `dir`
/// \tparam xdouble - typically `double` or `adept::adouble`
/// \tparam dim - number of spatial dimensions (1, 2, or 3)
template <typename xdouble, int dim>
void calcIsmailRoeFaceFluxWithDiss(const xdouble *dir, const xdouble *qL,
<<<<<<< HEAD
                           const xdouble *qR, xdouble *flux)
=======
                                   const xdouble *qR, xdouble *flux)
>>>>>>> 6602444c
{
   xdouble pL = pressure<xdouble, dim>(qL);
   xdouble pR = pressure<xdouble, dim>(qR);
   xdouble zL[dim + 2];
   xdouble zR[dim + 2];
   zL[0] = sqrt(qL[0] / pL);
   zR[0] = sqrt(qR[0] / pR);
   for (int i = 0; i < dim; ++i)
   {
      zL[i + 1] = zL[0] * qL[i + 1] / qL[0];
      zR[i + 1] = zR[0] * qR[i + 1] / qR[0];
   }
   zL[dim + 1] = sqrt(qL[0] * pL);
   zR[dim + 1] = sqrt(qR[0] * pR);

   xdouble rho_hat = 0.5 * (zL[0] + zR[0]) * logavg(zL[dim + 1], zR[dim + 1]);

   xdouble U = 0.0;
   for (int i = 0; i < dim; ++i)
   {
      U += (zL[0] * qL[i + 1] / qL[0] + zR[0] * qR[i + 1] / qR[0]) *
           dir[i] / (zL[0] + zR[0]);
   }
   xdouble p1_hat = (zL[dim + 1] + zR[dim + 1]) / (zL[0] + zR[0]);
   xdouble p2_hat = ((euler::gamma + 1.0) * logavg(zL[dim + 1], zR[dim + 1]) /
                         logavg(zL[0], zR[0]) +
                     (euler::gami) * (zL[dim + 1] + zR[dim + 1]) / (zL[0] + zR[0])) /
                    (2.0 * euler::gamma);
   xdouble h_hat = euler::gamma * p2_hat / (rho_hat * euler::gami);

   flux[0] = rho_hat * U;
   for (int i = 0; i < dim; ++i)
   {
      flux[i + 1] = (zL[i + 1] + zR[i + 1]) / (zL[0] + zR[0]); // u_hat
      h_hat += 0.5 * flux[i + 1] * flux[i + 1];
      flux[i + 1] *= rho_hat * U;
      flux[i + 1] += p1_hat * dir[i];
   }
   flux[dim + 1] = rho_hat * h_hat * U;

   // add the dissipation
   xdouble q_ave[dim+2];
   xdouble wL[dim+2], wR[dim+2], w_diff[dim+2];
   xdouble dqdw_vec[dim+2];
   calcEntropyVars<xdouble, dim>(qL, wL); //first convert to entropy vars
   calcEntropyVars<xdouble, dim>(qR, wR);
   for (int i = 0; i < dim+2; i++)
   {
      q_ave[i] = 0.5 * (qL[i] + qR[i]);
      w_diff[i] = wL[i] - wR[i];
   }
   xdouble lambda  = calcSpectralRadius<xdouble, dim>(dir, q_ave);

   calcdQdWProduct<xdouble, dim>(q_ave, w_diff, dqdw_vec);
   for (int i = 0; i < dim+2; i++)
   {
      flux[i] = flux[i] + lambda * dqdw_vec[i];
   }
}

<<<<<<< HEAD
/// Ismail-Roe entropy conservative flux function in direction `dir`
/// with dissipation 
=======
/// Ismail-Roe flux function in direction `dir` with Lax-Friedichs dissipation
>>>>>>> 6602444c
/// \param[in] dir - vector direction in which flux is wanted
/// \param[in] qL - entropy variables at "left" state
/// \param[in] qR - entropy variables at "right" state
/// \param[out] flux - fluxes in the direction `dir`
/// \tparam xdouble - typically `double` or `adept::adouble`
/// \tparam dim - number of spatial dimensions (1, 2, or 3)
template <typename xdouble, int dim>
void calcIsmailRoeFaceFluxWithDissUsingEntVars(const xdouble *dir,
                                               const xdouble *wL,
                                               const xdouble *wR, xdouble *flux)
{
   xdouble zL[dim + 2];
   xdouble zR[dim + 2];
   zL[0] = sqrt(-wL[dim+1]);
   zR[0] = sqrt(-wR[dim+1]);
   xdouble sL = 0.0;
   xdouble sR = 0.0;
   for (int i = 0; i < dim; ++i)
   {      
      zL[i + 1] = -wL[i + 1] * zL[0] / wL[dim + 1];
      sL += wL[i + 1]*wL[i + 1];
      zR[i + 1] = -wR[i + 1] * zR[0] / wR[dim + 1];
      sR += wR[i + 1]*wR[i + 1];
   }
   sL = euler::gamma + euler::gami*(0.5*sL/wL[dim+1] - wL[0]); // physical ent.
   zL[dim + 1] = pow(-exp(-sL)/wL[dim+1], 1.0/euler::gami)/zL[0];
   sR = euler::gamma + euler::gami*(0.5*sR/wR[dim+1] - wR[0]); // physical ent.
   zR[dim + 1] = pow(-exp(-sR)/wR[dim+1], 1.0/euler::gami)/zR[0];

   xdouble rho_hat = 0.5 * (zL[0] + zR[0]) * logavg(zL[dim + 1], zR[dim + 1]);
<<<<<<< HEAD
   xdouble U;
=======
   xdouble U = 0.0;
>>>>>>> 6602444c
   for (int i = 0; i < dim; ++i)
   {
      U += (zL[i + 1] + zR[i + 1]) * dir[i] /(zL[0] + zR[0]);
   }
   xdouble p1_hat = (zL[dim + 1] + zR[dim + 1]) / (zL[0] + zR[0]);
   xdouble p2_hat = ((euler::gamma + 1.0) * logavg(zL[dim + 1], zR[dim + 1]) /
                         logavg(zL[0], zR[0]) +
                     (euler::gami) * (zL[dim + 1] + zR[dim + 1]) / (zL[0] + zR[0])) /
                    (2.0 * euler::gamma);
   xdouble h_hat = euler::gamma * p2_hat / (rho_hat * euler::gami);

   flux[0] = rho_hat * U;
   for (int i = 0; i < dim; ++i)
   {
      flux[i + 1] = (zL[i + 1] + zR[i + 1]) / (zL[0] + zR[0]); // u_hat
      h_hat += 0.5 * flux[i + 1] * flux[i + 1];
      flux[i + 1] *= rho_hat * U;
      flux[i + 1] += p1_hat * dir[i];
   }
   flux[dim + 1] = rho_hat * h_hat * U;

   // add the dissipation
   xdouble w_ave[dim+2], w_diff[dim+2];
   xdouble q_ave[dim+2];
   xdouble dqdw_vec[dim+2];
   for (int i = 0; i < dim+2; i++)
   {
      w_ave[i] = 0.5 * (wL[i] + wR[i]);
      w_diff[i] = wL[i] - wR[i];
   }
   calcConservativeVars<xdouble, dim>(w_ave, q_ave);
   xdouble lambda = calcSpectralRadius<xdouble, dim>(dir, q_ave);
   calcdQdWProduct<xdouble, dim>(q_ave, w_diff, dqdw_vec);
   for (int i = 0; i < dim+2; i++)
   {
      flux[i] = flux[i] + lambda * dqdw_vec[i];
   }
}
<<<<<<< HEAD
=======

>>>>>>> 6602444c
} // namespace mach

#endif<|MERGE_RESOLUTION|>--- conflicted
+++ resolved
@@ -712,11 +712,7 @@
    stack.jacobian(flux_jac.GetData());
 }
 
-<<<<<<< HEAD
-/// Ismail-Roe entropy conservative flux function in direction `dir` with dissipation
-=======
 /// Ismail-Roe flux function in direction `dir` with Lax-Friedichs dissipation
->>>>>>> 6602444c
 /// \param[in] dir - vector direction in which flux is wanted
 /// \param[in] qL - conservative variables at "left" state
 /// \param[in] qR - conservative variables at "right" state
@@ -725,11 +721,7 @@
 /// \tparam dim - number of spatial dimensions (1, 2, or 3)
 template <typename xdouble, int dim>
 void calcIsmailRoeFaceFluxWithDiss(const xdouble *dir, const xdouble *qL,
-<<<<<<< HEAD
-                           const xdouble *qR, xdouble *flux)
-=======
                                    const xdouble *qR, xdouble *flux)
->>>>>>> 6602444c
 {
    xdouble pL = pressure<xdouble, dim>(qL);
    xdouble pR = pressure<xdouble, dim>(qR);
@@ -790,12 +782,7 @@
    }
 }
 
-<<<<<<< HEAD
-/// Ismail-Roe entropy conservative flux function in direction `dir`
-/// with dissipation 
-=======
 /// Ismail-Roe flux function in direction `dir` with Lax-Friedichs dissipation
->>>>>>> 6602444c
 /// \param[in] dir - vector direction in which flux is wanted
 /// \param[in] qL - entropy variables at "left" state
 /// \param[in] qR - entropy variables at "right" state
@@ -826,11 +813,7 @@
    zR[dim + 1] = pow(-exp(-sR)/wR[dim+1], 1.0/euler::gami)/zR[0];
 
    xdouble rho_hat = 0.5 * (zL[0] + zR[0]) * logavg(zL[dim + 1], zR[dim + 1]);
-<<<<<<< HEAD
-   xdouble U;
-=======
    xdouble U = 0.0;
->>>>>>> 6602444c
    for (int i = 0; i < dim; ++i)
    {
       U += (zL[i + 1] + zR[i + 1]) * dir[i] /(zL[0] + zR[0]);
@@ -869,10 +852,6 @@
       flux[i] = flux[i] + lambda * dqdw_vec[i];
    }
 }
-<<<<<<< HEAD
-=======
-
->>>>>>> 6602444c
 } // namespace mach
 
 #endif