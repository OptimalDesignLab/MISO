#ifndef FLOW_RESIDUAL
#define FLOW_RESIDUAL

#include "mfem.hpp"
#include "nlohmann/json.hpp"
#include "adept.h"

#include "mach_input.hpp"
#include "mach_nonlinearform.hpp"
#include "mach_output.hpp"
#include "functional_output.hpp"

namespace mach
{
/// Class for flow equations that follows the MachResidual API
/// \tparam dim - number of spatial dimensions (1, 2, or 3)
/// \tparam entvar - if true, the entropy variables are used in the integrators
/// \note We do not use friend functions with this class because it is
/// templated, which would require a large number of forward declaration.
/// Instead we define member functions needed by the MachResidual interface,
/// and then use these in non-friend functions.
template <int dim, bool entvar = false>
class FlowResidual final
{
public:
   /// Constructor for flow equations
   FlowResidual(const nlohmann::json &options,
                mfem::ParFiniteElementSpace &fespace,
                adept::Stack &diff_stack,
<<<<<<< HEAD
                std::map<std::string, FiniteElementState> &fields);
=======
                std::ostream &outstream = std::cout);

   /// Returns the MPI communicator associated with the underlying space
   friend MPI_Comm getMPIComm(const FlowResidual &residual)
   {
      return residual.fes.GetComm();
   }
>>>>>>> 92d809c0

   /// Returns the number of equations/unknowns in the flow system
   int getSize_() const;

   /// Set inputs in the given flow residual object
   /// \param[in] inputs - defines values and fields being set
   void setInputs_(const MachInputs &inputs);

   /// Set options in the given flow residual object
   /// \param[in] options - object containing the options
   void setOptions_(const nlohmann::json &options);

   /// Evaluate the fully-discrete flow residual equations
   /// \param[in] inputs - defines values and fields needed for the evaluation
   /// \param[out] res_vec - where the resulting residual is stored
   /// \note The behavior of evaluate can be changed depending on whether the
   /// residual is used in an explicit or implicit time integration.  This
   /// behavior is controlled by setting `options["implicit"]` to true and
   /// passing this to `setOptions`.
   void evaluate_(const MachInputs &inputs, mfem::Vector &res_vec);

   /// Returns the Jacobian of the fully-discrete flow residual equations
   /// \param[in] inputs - defines values and fields needed for the Jacobian
   /// \param[out] wrt - variable that we want to differentiate with respect to
   /// \returns a reference to an mfem Operator that defines the Jacobian
   /// \note The behavior of getJacobian can be changed depending on whether
   /// the residual is used in an explicit or implicit time integration.  This
   /// behavior is controlled by setting `options["implicit"]` to true and
   /// passing this to `setOptions`.
   mfem::Operator &getJacobian_(const MachInputs &inputs,
                                const std::string &wrt);

   /// Returns the total integrated entropy over the domain
   /// \param[in] inputs - defines values and fields needed for the entropy
   /// \returns the total entropy over the domain
   /// \note The entropy depends only on the state, but the residual helps
   /// distinguish if conservative or entropy-variables are used for the state.
   double calcEntropy_(const MachInputs &inputs);

   /// Evaluate the residual weighted by the entropy variables
   /// \param[in] inputs - the variables needed to evaluate the entropy
   /// \return the product `w^T res`
   /// \note `w` and `res` are evaluated at `state + dt*state_dot` and time
   /// `t+dt`
   /// \note optional, but must be implemented for relaxation RK
   double calcEntropyChange_(const MachInputs &inputs);

   /// Return mass matrix for the flow equations
   /// \param[in] options - options (not presently used)
   /// \return pointer to mass matrix for the flow equations
   /// \note Constructs the mass form and matrix, and the returned pointer is
   /// owned by the residual
   mfem::Operator *getMassMatrix_(const nlohmann::json &options);

   /// Return a preconditioner for the flow residual's state Jacobian
   /// \param[in] options - options specific to the preconditioner
   /// \return pointer to preconditioner for the state Jacobian
   /// \note Constructs the preconditioner, and the returned pointer is owned
   /// by the residual
   mfem::Solver *getPreconditioner_(const nlohmann::json &options);

   /// Returns the minimum time step for a given state and CFL number
   /// \param[in] cfl - the target maximum allowable CFL number
   /// \param[in] state - the state which defines the velocity field
   double minCFLTimeStep(double cfl, const mfem::ParGridFunction &state);

   /// Returns the L2 error between the discrete and exact conservative vars.
   /// \param[in] u_exact - function that defines the exact **state**
   /// \param[in] entry - if >= 0, the L2 error of state `entry` is returned
   /// \returns L2 error
   /// \note The solution given by `u_exact` is for the state, conservative or
   /// entropy variables.  **Do not give the exact solution for the conservative
   /// variables if using entropy variables**.   The conversion to conservative
   /// variables is done by this function.
   double calcConservativeVarsL2Error(const mfem::ParGridFunction &state,
                                      void (*u_exact)(const mfem::Vector &,
                                                      mfem::Vector &),
                                      int entry);

   /// Returns an output capable of evaluting `fun`
   /// \param[in] fun - the name of the output to be constructed
   /// \param[in] options - used to define the output
   /// \returns a `MachOutput`, which is **not** owned by residual
   MachOutput constructOutput(const std::string &fun,
                              const nlohmann::json &options);

   /// Set the given vector to the free-stream *conservative* variables
   /// \param[out] qfar - used to hold the free-stream state upon return
   /// \note Helper function that wraps getFreeStreamQ and provides relevant
   /// constants
   void getFreeStreamState(mfem::Vector &qfar);

   bool isViscous() const { return viscous; }
   double getViscosity() const { return mu; }
   double getMach() const { return mach_fs; }
   double getAoA() const { return aoa_fs; }
   double getReynolds() const { return re_fs; }
   double getPrandtl() const { return pr_fs; }
   int getIRoll() const { return iroll; }
   int getIPitch() const { return ipitch; }

private:
   /// print object
   std::ostream &out;
   /// if true, viscous terms are included in the residual
   bool viscous;
   /// nondimensional viscosity (if mu is negative, we use Sutherland's)
   double mu;
   /// free-stream Mach number
   double mach_fs;
   /// free-stream angle of attack
   double aoa_fs;
   /// free-stream Reynolds number
   double re_fs;
   /// free-stream Prandtl number
   double pr_fs;
   /// index of dimension corresponding to nose to tail axis
   int iroll;
   /// index of "vertical" dimension in body frame
   int ipitch;
   /// if true, the states passed in are assumed to be the entropy variables
   bool state_is_entvar = false;
   /// Determines if the residual is for explicit or implicit time-marching
   bool is_implicit;
   /// Finite-element space associated with inputs to the residual
   mfem::ParFiniteElementSpace &fes;
   /// stack used for algorithmic differentiation
   adept::Stack &stack;
   /// TBD
   // std::map<std::string, FiniteElementState> fields;
   /// Defines the nonlinear form used to compute the residual and its Jacobian
   mach::MachNonlinearForm res;
   /// Bilinear form for the mass-matrix operator (make a MachNonlinearForm?)
   mfem::ParBilinearForm mass;
   /// Mass matrix as HypreParMatrix
   std::unique_ptr<mfem::Operator> mass_mat;
   /// Preconditioner for the spatial Jacobian
   std::unique_ptr<mfem::Solver> prec;
   /// Defines the output used to evaluate the entropy
   mach::FunctionalOutput ent;
   /// Work vector
   mfem::Vector work;

   void addFlowDomainIntegrators(const nlohmann::json &flow,
                                 const nlohmann::json &space_dis);

   void addFlowInterfaceIntegrators(const nlohmann::json &flow,
                                    const nlohmann::json &space_dis);

   void addFlowBoundaryIntegrators(const nlohmann::json &flow,
                                   const nlohmann::json &space_dis,
                                   const nlohmann::json &bcs);

   void addInviscidBoundaryIntegrators(const nlohmann::json &flow,
                                       const nlohmann::json &space_dis,
                                       const nlohmann::json &bcs);

   void addViscousBoundaryIntegrators(const nlohmann::json &flow,
                                      const nlohmann::json &space_dis,
                                      const nlohmann::json &bcs);

   void addEntropyIntegrators();
};

/// Returns the number of equations/unknowns in the flow system
/// \param[in] residual - flow residual being queried
/// \tparam dim - number of spatial dimensions (1, 2, or 3)
/// \tparam entvar - if true, the entropy variables are used in the integrators
template <int dim, bool entvar>
int getSize(const FlowResidual<dim, entvar> &residual)
{
   return residual.getSize_();
}

/// Set inputs in the given flow residual
/// \param[inout] residual - flow residual whose inputs are set
/// \param[in] inputs - defines values and fields being set
/// \tparam dim - number of spatial dimensions (1, 2, or 3)
/// \tparam entvar - if true, the entropy variables are used in the integrators
template <int dim, bool entvar>
void setInputs(FlowResidual<dim, entvar> &residual, const MachInputs &inputs)
{
   residual.setInputs_(inputs);
}

/// Set options in the given flow residual
/// \param[inout] residual - flow residual whose options are being set
/// \param[in] options - object containing the options
/// \tparam dim - number of spatial dimensions (1, 2, or 3)
/// \tparam entvar - if true, the entropy variables are used in the integrators
template <int dim, bool entvar>
void setOptions(FlowResidual<dim, entvar> &residual,
                const nlohmann::json &options)
{
   residual.setOptions_(options);
}

/// Evaluate the fully-discrete flow residual equations
/// \param[inout] residual - defines the flow residual being evaluated
/// \param[in] inputs - defines values and fields needed for the evaluation
/// \param[out] res_vec - where the resulting residual is stored
/// \tparam dim - number of spatial dimensions (1, 2, or 3)
/// \tparam entvar - if true, the entropy variables are used in the integrators
/// \note The behavior of evaluate can be changed depending on whether the
/// residual is used in an explicit or implicit time integration.  This
/// behavior is controlled by setting `options["implicit"]` to true and
/// passing this to `setOptions`.
template <int dim, bool entvar>
void evaluate(FlowResidual<dim, entvar> &residual,
              const MachInputs &inputs,
              mfem::Vector &res_vec)
{
   residual.evaluate_(inputs, res_vec);
}

/// Returns the Jacobian of the fully-discrete flow residual equations
/// \param[inout] residual - the flow residual whose Jacobian is sought
/// \param[in] inputs - defines values and fields needed for the Jacobian
/// \param[out] wrt - variable that we want to differentiate with respect to
/// \returns a reference to an mfem Operator that defines the Jacobian
/// \tparam dim - number of spatial dimensions (1, 2, or 3)
/// \tparam entvar - if true, the entropy variables are used in the integrators
/// \note The behavior of getJacobian can be changed depending on whether
/// the residual is used in an explicit or implicit time integration.  This
/// behavior is controlled by setting `options["implicit"]` to true and
/// passing this to `setOptions`.
template <int dim, bool entvar>
mfem::Operator &getJacobian(FlowResidual<dim, entvar> &residual,
                            const MachInputs &inputs,
                            const std::string &wrt)
{
   return residual.getJacobian_(inputs, wrt);
}

/// Returns the total integrated entropy over the domain
/// \param[inout] residual - the flow residual, which helps compute entropy
/// \param[in] inputs - defines values and fields needed for the entropy
/// \returns the total entropy over the domain
/// \tparam dim - number of spatial dimensions (1, 2, or 3)
/// \tparam entvar - if true, the entropy variables are used in the integrators
/// \note The entropy depends only on the state, but the residual helps
/// distinguish if conservative or entropy-variables are used for the state.
template <int dim, bool entvar>
double calcEntropy(FlowResidual<dim, entvar> &residual,
                   const MachInputs &inputs)
{
   return residual.calcEntropy_(inputs);
}

/// Evaluate the residual weighted by the entropy variables
/// \param[inout] residual - function with an associated entropy
/// \param[in] inputs - the variables needed to evaluate the entropy
/// \tparam dim - number of spatial dimensions (1, 2, or 3)
/// \tparam entvar - if true, the entropy variables are used in the integrators
/// \return the product `w^T res`
/// \note `w` and `res` are evaluated at `state` and time `t+dt`
/// \note `res` is equal to `-state_dot`, but may be recomputed if necessary
/// \note optional, but must be implemented for relaxation RK
template <int dim, bool entvar>
double calcEntropyChange(FlowResidual<dim, entvar> &residual,
                         const MachInputs &inputs)
{
   return residual.calcEntropyChange_(inputs);
}

/// Return mass matrix for the flow equations
/// \param[in] mass_options - options (not presently used)
/// \return pointer to mass matrix for the flow equations
/// \note Constructs the mass form and matrix, and the returned pointer is
/// owned by the residual
template <int dim, bool entvar>
mfem::Operator *getMassMatrix(FlowResidual<dim, entvar> &residual,
                              const nlohmann::json &mass_options)
{
   return residual.getMassMatrix_(mass_options);
}

/// Return a preconditioner for the flow residual's state Jacobian
/// \param[inout] residual - residual whose preconditioner is desired
/// \param[in] prec_options - options specific to the preconditioner
/// \return pointer to preconditioner for the state Jacobian
/// \note Constructs the preconditioner, and the returned pointer is owned
/// by the `residual`
template <int dim, bool entvar>
mfem::Solver *getPreconditioner(FlowResidual<dim, entvar> &residual,
                                const nlohmann::json &prec_options)
{
   return residual.getPreconditioner_(prec_options);
}

}  // namespace mach

#endif  // FLOW_RESIDUAL<|MERGE_RESOLUTION|>--- conflicted
+++ resolved
@@ -26,10 +26,8 @@
    /// Constructor for flow equations
    FlowResidual(const nlohmann::json &options,
                 mfem::ParFiniteElementSpace &fespace,
+                std::map<std::string, FiniteElementState> &fields,
                 adept::Stack &diff_stack,
-<<<<<<< HEAD
-                std::map<std::string, FiniteElementState> &fields);
-=======
                 std::ostream &outstream = std::cout);
 
    /// Returns the MPI communicator associated with the underlying space
@@ -37,7 +35,6 @@
    {
       return residual.fes.GetComm();
    }
->>>>>>> 92d809c0
 
    /// Returns the number of equations/unknowns in the flow system
    int getSize_() const;
@@ -93,11 +90,9 @@
    mfem::Operator *getMassMatrix_(const nlohmann::json &options);
 
    /// Return a preconditioner for the flow residual's state Jacobian
-   /// \param[in] options - options specific to the preconditioner
    /// \return pointer to preconditioner for the state Jacobian
-   /// \note Constructs the preconditioner, and the returned pointer is owned
-   /// by the residual
-   mfem::Solver *getPreconditioner_(const nlohmann::json &options);
+   /// \note the returned pointer is owned by the residual
+   mfem::Solver *getPreconditioner_();
 
    /// Returns the minimum time step for a given state and CFL number
    /// \param[in] cfl - the target maximum allowable CFL number
@@ -140,6 +135,8 @@
    int getIPitch() const { return ipitch; }
 
 private:
+   /// reference to solver options
+   const nlohmann::json &options;
    /// print object
    std::ostream &out;
    /// if true, viscous terms are included in the residual
@@ -166,8 +163,8 @@
    mfem::ParFiniteElementSpace &fes;
    /// stack used for algorithmic differentiation
    adept::Stack &stack;
-   /// TBD
-   // std::map<std::string, FiniteElementState> fields;
+   /// Map of all state vectors used by the residual
+   std::map<std::string, FiniteElementState> &fields;
    /// Defines the nonlinear form used to compute the residual and its Jacobian
    mach::MachNonlinearForm res;
    /// Bilinear form for the mass-matrix operator (make a MachNonlinearForm?)
