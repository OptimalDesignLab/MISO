#include "mfem.hpp"

#include "flow_residual.hpp"
#include "euler_fluxes.hpp"
#include "euler_integ.hpp"

using namespace std;
using namespace mfem;

namespace mach
{
template <int dim, bool entvar>
FlowResidual<dim, entvar>::FlowResidual(const nlohmann::json &options,
                                        ParFiniteElementSpace &fespace,
                                        adept::Stack &diff_stack)
 : fes(fespace),
   stack(diff_stack),
   fields(std::make_unique<
          std::unordered_map<std::string, mfem::ParGridFunction>>()),
   res(fes, *fields),
   ent(fes, *fields),
   work(getSize(res))
{
<<<<<<< HEAD
   setOptions(*this, options);
   int dim = fes.GetMesh()->SpaceDimension();
   state_is_entvar = options["flow-param"].value("entropy-state", false);
   switch (dim)
   {
   case 1:
      addFlowIntegrators<1>(options);
      break;
   case 2:
      addFlowIntegrators<2>(options);
      break;
   case 3:
      addFlowIntegrators<3>(options);
      break;
   default:
      throw MachException("Invalid space dimension for FlowResidual!\n");
   }
}
=======
   setOptions_(options);
>>>>>>> ab55a673

   if (!options.contains("flow-param") || !options.contains("space-dis") )
   {
      throw MachException(
          "FlowResidual::addFlowIntegrators: options must"
          "contain flow-param and space-dis!\n");
   }
   nlohmann::json flow = options["flow-param"];
   nlohmann::json space_dis = options["space-dis"];
   addFlowDomainIntegrators(flow, space_dis);
   addFlowInterfaceIntegrators(flow, space_dis);

   if (options.contains("bcs"))
   {
      nlohmann::json bcs = options["bcs"];
      addFlowBoundaryIntegrators(flow, space_dis, bcs);
   }

   addEntropyIntegrators();
}

template <int dim, bool entvar>
void FlowResidual<dim, entvar>::addFlowDomainIntegrators(
   const nlohmann::json &flow,
   const nlohmann::json &space_dis)
{
   auto flux = space_dis.value("flux-fun", "Euler");
   if (flux == "IR")
   {
      res.addDomainIntegrator(new IsmailRoeIntegrator<dim, entvar>(stack));
   }
   else
   {
      if (entvar)
      {
         throw MachException(
             "Invalid inviscid integrator for entropy"
             " state!\n");
      }
      res.addDomainIntegrator(new EulerIntegrator<dim>(stack));
   }
   // add the LPS stabilization, if necessary
   auto lps_coeff = space_dis.value("lps-coeff", 0.0);
   if (lps_coeff > 0.0)
   {
      res.addDomainIntegrator(
          new EntStableLPSIntegrator<dim, entvar>(stack, lps_coeff));
   }
}

template <int dim, bool entvar>
void FlowResidual<dim, entvar>::addFlowInterfaceIntegrators(
   const nlohmann::json &flow,
   const nlohmann::json &space_dis)
{
   // add the integrators based on if discretization is continuous or discrete
   if (space_dis["basis-type"].get<string>() == "dsbp")
   {
      auto iface_coeff = space_dis.value("iface-coeff", 0.0);
      res.addInteriorFaceIntegrator(new InterfaceIntegrator<dim, entvar>(
          stack, iface_coeff, fes.FEColl()));
   }
}

template <int dim, bool entvar>
void FlowResidual<dim, entvar>::addFlowBoundaryIntegrators(
   const nlohmann::json &flow, const nlohmann::json &space_dis,
   const nlohmann::json &bcs)
{
   if (bcs.contains("vortex"))
   {  // isentropic vortex BC
      if (dim != 2)
      {
         throw MachException(
             "FlowResidual::addFlowBoundaryIntegrators()\n"
             "\tisentropic vortex BC must use 2D mesh!");
      }
      vector<int> bdr_attr_marker = bcs["vortex"].get<vector<int>>();
      res.addBdrFaceIntegrator(
          new IsentropicVortexBC<dim, entvar>(stack, fes.FEColl()),
          bdr_attr_marker);
   }
   if (bcs.contains("slip-wall"))
   {  // slip-wall boundary condition
      vector<int> bdr_attr_marker = bcs["slip-wall"].get<vector<int>>();
      res.addBdrFaceIntegrator(new SlipWallBC<dim, entvar>(stack, fes.FEColl()),
                               bdr_attr_marker);
   }
   if (bcs.contains("far-field"))
   {
      // far-field boundary conditions
      vector<int> bdr_attr_marker = bcs["far-field"].get<vector<int>>();
      mfem::Vector qfar(dim + 2);
      getFreeStreamQ<double, dim, entvar>(
          mach_fs, aoa_fs, iroll, ipitch, qfar.GetData());
      res.addBdrFaceIntegrator(
          new FarFieldBC<dim, entvar>(stack, fes.FEColl(), qfar),
          bdr_attr_marker);
   }
}

template <int dim, bool entvar>
void FlowResidual<dim, entvar>::addEntropyIntegrators()
{
   ent.addOutputDomainIntegrator(new EntropyIntegrator<dim, entvar>(stack));
}

template <int dim, bool entvar>
int FlowResidual<dim, entvar>::getSize_() const
{
   return getSize(res);
}

template <int dim, bool entvar>
void FlowResidual<dim, entvar>::setInputs_(const MachInputs &inputs)
{
   // What if aoa_fs or mach_fs are being changed?
   setInputs(res, inputs);
}

template <int dim, bool entvar>
void FlowResidual<dim, entvar>::setOptions_(const nlohmann::json &options)
{
   is_implicit = options.value("implicit", false);
   // define free-stream parameters; may or may not be used, depending on case
   mach_fs = options["flow-param"]["mach"].get<double>();
   aoa_fs = options["flow-param"].value("aoa", 0.0) * M_PI / 180;
   iroll = options["flow-param"].value("roll-axis", 0);
   ipitch = options["flow-param"].value("pitch-axis", 1);
   state_is_entvar = options["flow-param"].value("entropy-state", false);
   if (iroll == ipitch)
   {
      throw MachException("iroll and ipitch must be distinct dimensions!");
   }
   if ((iroll < 0) || (iroll > 2))
   {
      throw MachException("iroll axis must be between 0 and 2!");
   }
   if ((ipitch < 0) || (ipitch > 2))
   {
      throw MachException("ipitch axis must be between 0 and 2!");
   }
   setOptions(res, options);
}

template <int dim, bool entvar>
void FlowResidual<dim, entvar>::evaluate_(const MachInputs &inputs,
                                         Vector &res_vec)
{
   evaluate(res, inputs, res_vec);
}

template <int dim, bool entvar>
mfem::Operator &FlowResidual<dim, entvar>::getJacobian_(
   const MachInputs &inputs, const string &wrt)
{
   return getJacobian(res, inputs, wrt);
}

template <int dim, bool entvar>
double FlowResidual<dim, entvar>::calcEntropy_(const MachInputs &inputs)
{
   return calcOutput(ent, inputs);
}

template <int dim, bool entvar>
double FlowResidual<dim, entvar>::calcEntropyChange_(const MachInputs &inputs)
{
   Vector x;
   setVectorFromInputs(inputs, "state", x, false, true);
   Vector dxdt;
   setVectorFromInputs(inputs, "state_dot", dxdt, false, true);
   double dt = NAN;
   double time = NAN;
   setValueFromInputs(inputs, "time", time, true);
   setValueFromInputs(inputs, "dt", dt, true);
   auto &y = work;
   add(x, dt, dxdt, y);
   auto form_inputs = MachInputs({{"state", y}, {"time", time + dt}});
   return calcFormOutput(res, form_inputs);
}

template <int dim, bool entvar>
double FlowResidual<dim, entvar>::minCFLTimeStep(
    double cfl,
    const mfem::ParGridFunction &state)
{
   double dt_local = 1e100;
   Vector xi(dim);
   Vector dxij(dim);
   Vector ui;
   Vector dxidx;
   DenseMatrix uk;
   DenseMatrix adjJt(dim);
   for (int k = 0; k < fes.GetNE(); k++)
   {
      // get the element, its transformation, and the state values on element
      const FiniteElement *fe = fes.GetFE(k);
      const IntegrationRule *ir = &(fe->GetNodes());
      ElementTransformation *trans = fes.GetElementTransformation(k);
      state.GetVectorValues(*trans, *ir, uk);
      for (int i = 0; i < fe->GetDof(); ++i)
      {
         trans->SetIntPoint(&fe->GetNodes().IntPoint(i));
         trans->Transform(fe->GetNodes().IntPoint(i), xi);
         CalcAdjugateTranspose(trans->Jacobian(), adjJt);
         uk.GetColumnReference(i, ui);
         for (int j = 0; j < fe->GetDof(); ++j)
         {
            if (j == i)
            {
               continue;
            }
            trans->Transform(fe->GetNodes().IntPoint(j), dxij);
            dxij -= xi;
            double dx = dxij.Norml2();
            dt_local =
                min(dt_local,
                    cfl * dx * dx /
                     calcSpectralRadius<double, dim, entvar>(dxij, ui)); // extra dx is to normalize dxij
         }
      }
   }
   double dt_min = NAN;
   MPI_Allreduce(&dt_local,
                 &dt_min,
                 1,
                 MPI_DOUBLE,
                 MPI_MIN,
                 state.ParFESpace()->GetComm());
   return dt_min;
}

template <int dim, bool entvar>
double FlowResidual<dim, entvar>::calcConservativeVarsL2Error(
    const mfem::ParGridFunction &state,
    void (*u_exact)(const mfem::Vector &, mfem::Vector &),
    int entry)
{
   // Following function, defined earlier in file, computes the error at a node
   // Beware: this is not particularly efficient, and **NOT thread safe!**
   Vector qdiscrete(dim + 2);
   Vector qexact(dim + 2);  // define here to avoid reallocation
   auto node_error = [&](const Vector &discrete, const Vector &exact) -> double
   {
      if constexpr(entvar)
      {
         calcConservativeVars<double, dim>(discrete.GetData(),
                                           qdiscrete.GetData());
         calcConservativeVars<double, dim>(exact.GetData(), qexact.GetData());
      }
      else
      {
         qdiscrete = discrete;
         qexact = exact;
      }
      double err = 0.0;
      if (entry < 0)
      {
         for (int i = 0; i < dim + 2; ++i)
         {
            double dq = qdiscrete(i) - qexact(i);
            err += dq * dq;
         }
      }
      else
      {
         err = qdiscrete(entry) - qexact(entry);
         err = err * err;
      }
      return err;
   };
   VectorFunctionCoefficient exsol(dim + 2, u_exact);
   DenseMatrix vals;
   DenseMatrix exact_vals;
   Vector u_j;
   Vector exsol_j;
   double loc_norm = 0.0;
   for (int i = 0; i < fes.GetNE(); i++)
   {
      const FiniteElement *fe = fes.GetFE(i);
      const IntegrationRule *ir = &(fe->GetNodes());
      ElementTransformation *T = fes.GetElementTransformation(i);
      state.GetVectorValues(*T, *ir, vals);
      exsol.Eval(exact_vals, *T, *ir);
      for (int j = 0; j < ir->GetNPoints(); j++)
      {
         const IntegrationPoint &ip = ir->IntPoint(j);
         T->SetIntPoint(&ip);
         vals.GetColumnReference(j, u_j);
         exact_vals.GetColumnReference(j, exsol_j);
         loc_norm += ip.weight * T->Weight() * node_error(u_j, exsol_j);
      }
   }
   double norm = NAN;
   MPI_Allreduce(
       &loc_norm, &norm, 1, MPI_DOUBLE, MPI_SUM, state.ParFESpace()->GetComm());
   if (norm < 0.0)  // This was copied from mfem...should not happen for us
   {
      return -sqrt(-norm);
   }
   return sqrt(norm);
}

// explicit instantiation
template class FlowResidual<1, true>;
template class FlowResidual<1, false>;
template class FlowResidual<2, true>;
template class FlowResidual<2, false>;
template class FlowResidual<3, true>;
template class FlowResidual<3, false>;

}  // namespace mach<|MERGE_RESOLUTION|>--- conflicted
+++ resolved
@@ -21,28 +21,7 @@
    ent(fes, *fields),
    work(getSize(res))
 {
-<<<<<<< HEAD
-   setOptions(*this, options);
-   int dim = fes.GetMesh()->SpaceDimension();
-   state_is_entvar = options["flow-param"].value("entropy-state", false);
-   switch (dim)
-   {
-   case 1:
-      addFlowIntegrators<1>(options);
-      break;
-   case 2:
-      addFlowIntegrators<2>(options);
-      break;
-   case 3:
-      addFlowIntegrators<3>(options);
-      break;
-   default:
-      throw MachException("Invalid space dimension for FlowResidual!\n");
-   }
-}
-=======
    setOptions_(options);
->>>>>>> ab55a673
 
    if (!options.contains("flow-param") || !options.contains("space-dis") )
    {
