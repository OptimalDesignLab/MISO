#ifndef MACH_EULER
#define MACH_EULER

//#include <fstream>

#include "mfem.hpp"

#include "solver.hpp"
#include "euler_integ.hpp"

//using adept::adouble;

namespace mach
{

/// Solver for inviscid flow problems
/// dim - number of spatial dimensions (1, 2, or 3)
template <int dim, bool entvar = false>
class EulerSolver : public AbstractSolver
{
public:
   /// Class constructor.
   /// \param[in] opt_file_name - file where options are stored
   /// \param[in] smesh - if provided, defines the mesh for the problem
   /// \param[in] dim - number of dimensions
   /// \todo Can we infer dim some other way without using a template param?
   EulerSolver(const std::string &opt_file_name,
               std::unique_ptr<mfem::Mesh> smesh = nullptr);

   /// Find the global time step size
   /// \param[in] iter - the current iteration
   /// \param[in] t - the current time (before the step)
   /// \param[in] t_final - the final time
   /// \param[in] dt_old - the step size that was just taken
   /// \returns dt - appropriate step size
   /// \note If "const-cfl" option is invoked, this uses the average spectral
   /// radius to estimate the largest wave speed, and uses the minimum distance
   /// between nodes for the length in the CFL number.
   /// \note If "steady" option is involved, the time step will increase based
   /// on the baseline value of "dt" and the inverse residual norm.
   virtual double calcStepSize(int iter, double t, double t_final,
                               double dt_old) const override;

   /// Sets `q_ref` to the free-stream conservative variables
   void getFreeStreamState(mfem::Vector &q_ref);

   /// Returns the L2 error between the discrete and exact conservative vars.
   /// \param[in] u_exact - function that defines the exact **state** 
   /// \param[in] entry - if >= 0, the L2 error of state `entry` is returned
   /// \returns L2 error
   /// \note The solution given by `u_exact` is for the state, conservative or
   /// entropy variables.  **Do not give the exact solution for the conservative
   /// variables if using entropy variables**.   The conversion to conservative
   /// variables is done by this function.
   double calcConservativeVarsL2Error(void (*u_exact)(const mfem::Vector &,
                                                      mfem::Vector &),
                                      int entry = -1);
   /// convert conservative variables to entropy variables
   /// \param[in/out] state - the conservative/entropy variables
   virtual void convertToEntvar(mfem::Vector &state);
protected:
   /// free-stream Mach number
   double mach_fs;
   /// free-stream angle of attack
   double aoa_fs;
   /// index of dimension corresponding to nose to tail axis
   int iroll;
   /// index of "vertical" dimension in body frame
   int ipitch;
   /// used to record the entropy
   std::ofstream entropylog;
   /// used to store the initial residual norm for PTC and convergence checks
   double res_norm0 = -1.0;

   /// Initialize `res` and either `mass` or `nonlinear_mass`
   virtual void constructForms() override;

   /// Add domain integrators to `mass`
   /// \param[in] alpha - scales the data; used to move terms to rhs or lhs
   virtual void addMassIntegrators(double alpha) override;

<<<<<<< HEAD
   /// Add Domain Integrator to the mass operators
=======
   /// Add domain integrator to the nonlinear mass operator
>>>>>>> 41fe1ebd
   /// \param[in] alpha - scales the data; used to ove terems to rhs or lhs
   virtual void addNonlinearMassIntegrators(double alpha) override;

   /// Add volume integrators to `res` based on `options`
   /// \param[in] alpha - scales the data; used to move terms to rhs or lhs
   virtual void addResVolumeIntegrators(double alpha) override;

   /// Add boundary-face integrators to `res` based on `options`
   /// \param[in] alpha - scales the data; used to move terms to rhs or lhs
   virtual void addResBoundaryIntegrators(double alpha) override;

   /// Add interior-face integrators to `res` based on `options`
   /// \param[in] alpha - scales the data; used to move terms to rhs or lhs
   virtual void addResInterfaceIntegrators(double alpha) override;

   virtual void addEntVolumeIntegrators() override;

   /// Create `output` based on `options` and add approporiate integrators
   virtual void addOutputs() override;

   /// Return the number of state variables
   virtual int getNumState() override {return dim+2; }

   /// For code that should be executed before the time stepping begins
   virtual void initialHook() override;

   /// For code that should be executed before `ode_solver->Step`
   /// \param[in] iter - the current iteration
   /// \param[in] t - the current time (before the step)
   /// \param[in] dt - the step size that will be taken
   virtual void iterationHook(int iter, double t, double dt) override;

   /// Determines when to exit the time stepping loop
   /// \param[in] iter - the current iteration
   /// \param[in] t - the current time (after the step)
   /// \param[in] t_final - the final time
   /// \param[in] dt - the step size that was just taken
   virtual bool iterationExit(int iter, double t, double t_final, 
                              double dt) override;

   /// For code that should be executed after the time stepping ends
   /// \param[in] iter - the terminal iteration
   /// \param[in] t_final - the final time
   virtual void terminalHook(int iter, double t_final) override;
};

} // namespace mach

#endif<|MERGE_RESOLUTION|>--- conflicted
+++ resolved
@@ -79,11 +79,7 @@
    /// \param[in] alpha - scales the data; used to move terms to rhs or lhs
    virtual void addMassIntegrators(double alpha) override;
 
-<<<<<<< HEAD
-   /// Add Domain Integrator to the mass operators
-=======
    /// Add domain integrator to the nonlinear mass operator
->>>>>>> 41fe1ebd
    /// \param[in] alpha - scales the data; used to ove terems to rhs or lhs
    virtual void addNonlinearMassIntegrators(double alpha) override;
 
