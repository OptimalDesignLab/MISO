template <typename Derived>
void MMSIntegrator<Derived>::AssembleElementVector(
    const mfem::FiniteElement &el,
    mfem::ElementTransformation &trans,
    const mfem::Vector &elfun,
    mfem::Vector &elvect)
{
   using namespace mfem;
<<<<<<< HEAD
   const SBPFiniteElement &sbp = dynamic_cast<const SBPFiniteElement&>(el);
   // const IntegrationRule& ir = sbp.GetNodes();
=======
   const SBPFiniteElement &sbp = dynamic_cast<const SBPFiniteElement &>(el);
   const IntegrationRule &ir = sbp.GetNodes();
>>>>>>> 1f87bb6a
   int num_nodes = sbp.GetDof();
   // int dim = sbp.GetDim();
#ifdef MFEM_THREAD_SAFE
   Vector x_i, src_i;
#endif
   src_i.SetSize(num_states);
   elvect.SetSize(num_states * num_nodes);
   DenseMatrix res(elvect.GetData(), num_nodes, num_states);
   elvect = 0.0;
   for (int i = 0; i < num_nodes; ++i)
   {
      const IntegrationPoint &ip = el.GetNodes().IntPoint(i);
      trans.SetIntPoint(&ip);
      trans.Transform(ip, x_i);
      double weight = trans.Weight() * ip.weight;
      source(x_i, src_i);
      for (int n = 0; n < num_states; ++n)
      {
         res(i, n) += weight * src_i(n);
      }
   }
   res *= alpha;
}

template <typename Derived>
void MMSIntegrator<Derived>::AssembleElementGrad(
    const mfem::FiniteElement &el,
    mfem::ElementTransformation &trans,
    const mfem::Vector &elfun,
    mfem::DenseMatrix &elmat)
{
   using namespace mfem;
<<<<<<< HEAD
   const SBPFiniteElement &sbp = dynamic_cast<const SBPFiniteElement&>(el);
   // const IntegrationRule& ir = sbp.GetNodes();
=======
   const SBPFiniteElement &sbp = dynamic_cast<const SBPFiniteElement &>(el);
   const IntegrationRule &ir = sbp.GetNodes();
>>>>>>> 1f87bb6a
   int num_nodes = sbp.GetDof();
   elmat.SetSize(num_states * num_nodes);
   elmat = 0.0;
}<|MERGE_RESOLUTION|>--- conflicted
+++ resolved
@@ -6,13 +6,8 @@
     mfem::Vector &elvect)
 {
    using namespace mfem;
-<<<<<<< HEAD
-   const SBPFiniteElement &sbp = dynamic_cast<const SBPFiniteElement&>(el);
-   // const IntegrationRule& ir = sbp.GetNodes();
-=======
    const SBPFiniteElement &sbp = dynamic_cast<const SBPFiniteElement &>(el);
    const IntegrationRule &ir = sbp.GetNodes();
->>>>>>> 1f87bb6a
    int num_nodes = sbp.GetDof();
    // int dim = sbp.GetDim();
 #ifdef MFEM_THREAD_SAFE
@@ -45,13 +40,8 @@
     mfem::DenseMatrix &elmat)
 {
    using namespace mfem;
-<<<<<<< HEAD
-   const SBPFiniteElement &sbp = dynamic_cast<const SBPFiniteElement&>(el);
-   // const IntegrationRule& ir = sbp.GetNodes();
-=======
    const SBPFiniteElement &sbp = dynamic_cast<const SBPFiniteElement &>(el);
    const IntegrationRule &ir = sbp.GetNodes();
->>>>>>> 1f87bb6a
    int num_nodes = sbp.GetDof();
    elmat.SetSize(num_states * num_nodes);
    elmat = 0.0;
