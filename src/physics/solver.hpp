#ifndef MACH_SOLVER
#define MACH_SOLVER

#include <fstream>
#include <iostream>

#include "adept.h"
#include "mfem.hpp"
#include "centgridfunc.hpp"
#ifdef MFEM_USE_SIMMETRIX
#include <SimUtil.h>
#include <gmi_sim.h>
#endif
#ifdef MFEM_USE_PUMI
#include <apfMDS.h>
#include <gmi_null.h>
#include <PCU.h>
#include <apfConvert.h>
#include <gmi_mesh.h>
#include <crv.h>
#endif

#include "mach_types.hpp"
#include "utils.hpp"
#include "json.hpp"

namespace mach
{

/// Serves as a base class for specific PDE solvers
class AbstractSolver
{
public:
   /// Class constructor.
   /// \param[in] opt_file_name - file where options are stored
   /// \param[in] smesh - if provided, defines the mesh for the problem
   AbstractSolver(const std::string &opt_file_name =
                  std::string("mach_options.json"),
                  std::unique_ptr<mfem::Mesh> smesh = nullptr);

   /// Perform set-up of derived classes using virtual functions
   /// \todo Put the constructors and this in a factory
   void initDerived();

   /// class destructor
   ~AbstractSolver();

   /// Constructs the mesh member based on c preprocesor defs
   /// \param[in] smesh - if provided, defines the mesh for the problem
   void constructMesh(std::unique_ptr<mfem::Mesh> smesh = nullptr);

   /// Initializes the state variable to a given function.
   /// \param[in] u_init - function that defines the initial condition
   /// \note The second argument in the function `u_init` is the initial condition
   /// value.  This may be a vector of length 1 for scalar.
   void setInitialCondition(void (*u_init)(const mfem::Vector &,
                                           mfem::Vector &));

   /// Initializes the state variable to a given constant
   /// \param[in] u_init - vector that defines the initial condition
   void setInitialCondition(const mfem::Vector &uic); 

   /// Returns the integral inner product between two grid functions
   /// \param[in] x - grid function 
   /// \param[in] y - grid function 
   /// \returns integral inner product between `x` and `y`
   double calcInnerProduct(const GridFunType &x, const GridFunType &y);

   /// Returns the L2 error between the state `u` and given exact solution.
   /// \param[in] u_exact - function that defines the exact solution
   /// \param[in] entry - if >= 0, the L2 error of state `entry` is returned
   /// \returns L2 error
   double calcL2Error(void (*u_exact)(const mfem::Vector &, mfem::Vector &),
                      int entry = -1);

   /// Find the gobal step size for the given CFL number
   /// \param[in] cfl - target CFL number for the domain
   /// \returns dt_min - the largest step size for the given CFL
   virtual double calcStepSize(double cfl) const;

   /// Write the mesh and solution to a vtk file
   /// \param[in] file_name - prefix file name **without** .vtk extension
   /// \param[in] refine - if >=0, indicates the number of refinements to make
   /// \todo make this work for parallel!
   /// \note the `refine` argument is useful for high-order meshes and
   /// solutions; it divides the elements up so it is possible to visualize.
   void printSolution(const std::string &file_name, int refine = -1);

   /// Write the mesh and adjoint to a vtk file
   /// \param[in] file_name - prefix file name **without** .vtk extension
   /// \param[in] refine - if >=0, indicates the number of refinements to make
   /// \todo make this work for parallel!
   /// \note the `refine` argument is useful for high-order meshes and
   /// solutions; it divides the elements up so it is possible to visualize.
   void printAdjoint(const std::string &file_name, int refine = -1);

   /// Write the mesh and residual to a vtk file
   /// \param[in] file_name - prefix file name **without** .vtk extension
   /// \param[in] refine - if >=0, indicates the number of refinements to make
   /// \todo make this work for parallel!
   /// \note the `refine` argument is useful for high-order meshes and
   /// solutions; it divides the elements up so it is possible to visualize.
   void printResidual(const std::string &file_name, int refine = -1);

   /// Solve for the state variables based on current mesh, solver, etc.
   void solveForState();
   
   /// Solve for the adjoint based on current mesh, solver, etc.
   /// \param[in] fun - specifies the functional corresponding to the adjoint
   void solveForAdjoint(const std::string &fun);

   /// Check the Jacobian using a finite-difference directional derivative
   /// \param[in] pert - function that defines the perturbation direction
   /// \note Compare the results of the project Jac*pert using the Jacobian
   /// directly versus a finite-difference based product.  
   void checkJacobian(void (*pert_fun)(const mfem::Vector &, mfem::Vector &));
   
   /// Evaluate and return the output functional specified by `fun`
   /// \param[in] fun - specifies the desired functional
   /// \returns scalar value of estimated functional value
   double calcOutput(const std::string &fun);
   
   /// Compute the residual norm based on the current solution in `u`
   /// \returns the l2 (discrete) norm of the residual evaluated at `u`
   double calcResidualNorm();

   void printError(const std::string &file_name,
                                  int refine,
                                  void (*u_exact)(const mfem::Vector &, mfem::Vector &));

protected:
#ifdef MFEM_USE_MPI
   /// communicator used by MPI group for communication
   MPI_Comm comm;
#endif
   /// process rank
   int rank;
   /// print object
   std::ostream *out;
   /// solver options
   nlohmann::json options;
   /// number of state variables at each node
   int num_state = 0;
   /// time step size
   double dt;
   /// final time
   double t_final;
   /// pumi mesh object
#ifdef MFEM_USE_PUMI
   apf::Mesh2* pumi_mesh;
#endif
   /// finite element or SBP operators
   std::unique_ptr<mfem::FiniteElementCollection> fec;
   /// object defining the computational mesh
   std::unique_ptr<MeshType> mesh;
   /// discrete function space
   std::unique_ptr<SpaceType> fes;
   /// state variable
   std::unique_ptr<GridFunType> u;
<<<<<<< HEAD
   std::unique_ptr<mfem::CentGridFunction> uc;
=======
   /// adjoint variable 
   std::unique_ptr<GridFunType> adj;
>>>>>>> 6602444c
   /// the spatial residual (a semilinear form)
   std::unique_ptr<NonlinearFormType> res;
   /// time-marching method (might be NULL)
   std::unique_ptr<mfem::ODESolver> ode_solver;
   /// the mass matrix bilinear form
   std::unique_ptr<BilinearFormType> mass;
   /// mass matrix
   std::unique_ptr<MatrixType> mass_matrix;
   /// TimeDependentOperator (TODO: is this the best way?)
   std::unique_ptr<mfem::TimeDependentOperator> evolver;
   /// storage for algorithmic differentiation (shared by all solvers)
   static adept::Stack diff_stack;

   /// newton solver for the steady problem
   std::unique_ptr<mfem::NewtonSolver> newton_solver;
   /// linear system solver used in newton solver
   std::unique_ptr<mfem::Solver> solver;
   /// linear system preconditioner for solver in newton solver
   std::unique_ptr<mfem::Solver> prec;
   /// `bndry_marker[i]` lists the boundaries associated with a particular BC
   std::vector<mfem::Array<int>> bndry_marker;
   /// map of output functionals
   std::map<std::string, NonlinearFormType> output;
   /// `output_bndry_marker[i]` lists the boundaries associated with output i
   std::vector<mfem::Array<int>> output_bndry_marker;

   /// Add volume integrators to `res` based on `options`
   /// \param[in] alpha - scales the data; used to move terms to rhs or lhs
   virtual void addVolumeIntegrators(double alpha) {};

   /// Add boundary-face integrators to `res` based on `options`
   /// \param[in] alpha - scales the data; used to move terms to rhs or lhs
   virtual void addBoundaryIntegrators(double alpha) {};

   /// Add interior-face integrators to `res` based on `options`
   /// \param[in] alpha - scales the data; used to move terms to rhs or lhs
   virtual void addInterfaceIntegrators(double alpha) {};

   /// Define the number of states, the finite element space, and state u
   virtual int getNumState() = 0; 

   /// Create `output` based on `options` and add approporiate integrators
   virtual void addOutputs() {};
<<<<<<< HEAD
=======

   /// Solve for the steady state problem using newton method
   virtual void solveSteady();

   /// Solve for a transient state using a selected time-marching scheme
   virtual void solveUnsteady();
   
   /// Solve for a steady adjoint
   /// \param[in] fun - specifies the functional corresponding to the adjoint
   virtual void solveSteadyAdjoint(const std::string &fun);

   /// Solve for an unsteady adjoint
   /// \param[in] fun - specifies the functional corresponding to the adjoint
   virtual void solveUnsteadyAdjoint(const std::string &fun);

>>>>>>> 6602444c
};

} // namespace mach

#endif <|MERGE_RESOLUTION|>--- conflicted
+++ resolved
@@ -157,12 +157,9 @@
    std::unique_ptr<SpaceType> fes;
    /// state variable
    std::unique_ptr<GridFunType> u;
-<<<<<<< HEAD
    std::unique_ptr<mfem::CentGridFunction> uc;
-=======
    /// adjoint variable 
    std::unique_ptr<GridFunType> adj;
->>>>>>> 6602444c
    /// the spatial residual (a semilinear form)
    std::unique_ptr<NonlinearFormType> res;
    /// time-marching method (might be NULL)
@@ -206,8 +203,6 @@
 
    /// Create `output` based on `options` and add approporiate integrators
    virtual void addOutputs() {};
-<<<<<<< HEAD
-=======
 
    /// Solve for the steady state problem using newton method
    virtual void solveSteady();
@@ -223,7 +218,6 @@
    /// \param[in] fun - specifies the functional corresponding to the adjoint
    virtual void solveUnsteadyAdjoint(const std::string &fun);
 
->>>>>>> 6602444c
 };
 
 } // namespace mach
