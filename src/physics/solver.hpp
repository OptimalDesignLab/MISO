#ifndef MACH_SOLVER
#define MACH_SOLVER

#include <fstream>
#include <iostream>
#include <functional>

#include "adept.h"
#include "json.hpp"
#include "mfem.hpp"

#include "mach_types.hpp"
#include "utils.hpp"

#ifdef MFEM_USE_PUMI
namespace apf
{
class Mesh2;
} // namespace apf
#include "PCU.h"
#ifdef MFEM_USE_SIMMETRIX
#include "SimUtil.h"
#include "gmi_sim.h"
#endif // MFEM_USE_SIMMETRIX

#ifdef MFEM_USE_EGADS
#include "gmi_egads.h"
#endif // MFEM_USE_EGADS
namespace mach
{
struct pumiDeleter
{
   void operator()(apf::Mesh2* mesh) const
   {
      mesh->destroyNative();
      apf::destroyMesh(mesh);
   }
};

} // namespace mach} // namespace mach
#endif

namespace mach
{

class MachEvolver;

/// Serves as a base class for specific PDE solvers
class AbstractSolver
{
public:
   /// Class constructor.
   /// \param[in] opt_file_name - file where options are stored
   /// \param[in] smesh - if provided, defines the mesh for the problem
   // AbstractSolver(const std::string &opt_file_name,
   //                std::unique_ptr<mfem::Mesh> smesh);

   /// Class constructor.
   /// \param[in] options - pre-loaded JSON options object
   /// \param[in] smesh - if provided, defines the mesh for the problem
   /// \param[in] comm - MPI communicator for parallel operations
   AbstractSolver(const nlohmann::json &options,
                  std::unique_ptr<mfem::Mesh> smesh,
                  MPI_Comm comm);

   /// Perform set-up of derived classes using virtual functions
   /// \todo Put the constructors and this in a factory
   virtual void initDerived();

   /// class destructor
   virtual ~AbstractSolver();

   /// TODO: should this be pretected/private?
   /// Constructs the mesh member based on c preprocesor defs
   /// \param[in] smesh - if provided, defines the mesh for the problem
   void constructMesh(std::unique_ptr<mfem::Mesh> smesh);

   /// Initializes the state vector to a given scalar function.
   /// \param[in] u_init - function that defines the initial condition
   inline virtual void setInitialCondition(
      const std::function<double(const mfem::Vector &)> &u_init)
   { setInitialCondition(*u, u_init); };

   /// Initializes the state vector to a given function.
   /// \param[in] u_init - function that defines the initial condition
   /// \note The second argument in the function `u_init` is the initial condition
   /// value.  This may be a vector of length 1 for scalar.
   inline virtual void setInitialCondition(
      const std::function<void(const mfem::Vector &, mfem::Vector &)> &u_init)
   { setInitialCondition(*u, u_init); };

   /// Initializes the state variable to a given constant
   /// \param[in] u_init - value that defines the initial condition
   inline virtual void setInitialCondition(const double u_init)
   { setInitialCondition(*u, u_init); };

   /// Initializes the state variable to a given constant vector
   /// \param[in] u_init - vector that defines the initial condition
   inline virtual void setInitialCondition(const mfem::Vector &u_init)
   { setInitialCondition(*u, u_init); };

   /// Initializes the state vector to a given scalar function.
   /// \param[in] state - the state vector to initialize
   /// \param[in] u_init - function that defines the initial condition
   virtual void setInitialCondition(
      mfem::ParGridFunction &state,
      const std::function<double(const mfem::Vector &)> &u_init);

   /// Initializes the state vector to a given function.
   /// \param[in] state - the state vector to initialize
   /// \param[in] u_init - function that defines the initial condition
   /// \note The second argument in the function `u_init` is the initial condition
   /// value.  This may be a vector of length 1 for scalar.
   virtual void setInitialCondition(
      mfem::ParGridFunction &state,
      const std::function<void(const mfem::Vector &, mfem::Vector &)> &u_init);

   /// Initializes the state variable to a given constant
   /// \param[in] state - the state vector to initialize
   /// \param[in] u_init - value that defines the initial condition
   virtual void setInitialCondition(
      mfem::ParGridFunction &state,
      const double u_init);

   /// Initializes the state variable to a given constant vector
   /// \param[in] state - the state vector to initialize
   /// \param[in] u_init - vector that defines the initial condition
   virtual void setInitialCondition(
      mfem::ParGridFunction &state,
      const mfem::Vector &u_init);

   /// TODO move to protected?
   /// Returns the integral inner product between two grid functions
   /// \param[in] x - grid function 
   /// \param[in] y - grid function 
   /// \return integral inner product between `x` and `y`
   double calcInnerProduct(const GridFunType &x, const GridFunType &y);

   /// Returns the L2 error between the state `u` and given exact solution.
   /// \param[in] u_exact - function that defines the exact solution
   /// \return L2 error
   double calcL2Error(const std::function<double(const mfem::Vector &)> &u_exact);

   /// Returns the L2 error between the state `u` and given exact solution.
   /// \param[in] u_exact - function that defines the exact solution
   /// \param[in] entry - if >= 0, the L2 error of state `entry` is returned
   /// \return L2 error
   double calcL2Error(const std::function<void(const mfem::Vector &,
                                               mfem::Vector &)> &u_exact,
                      int entry = -1);

   /// Returns the L2 error of a field and given exact solution.
   /// \param[in] field - grid function to compute L2 error for
   /// \param[in] u_exact - function that defines the exact solution
   /// \param[in] entry - if >= 0, the L2 error of state `entry` is returned
   /// \return L2 error
   double calcL2Error(GridFunType *field,
                      const std::function<double(const mfem::Vector &)> &u_exact);
   
   /// Returns the L2 error of a field and given exact solution.
   /// \param[in] field - grid function to compute L2 error for
   /// \param[in] u_exact - function that defines the exact solution
   /// \param[in] entry - if >= 0, the L2 error of state `entry` is returned
   /// \return L2 error
   double calcL2Error(GridFunType *field,
                      const std::function<void(const mfem::Vector &,
                                               mfem::Vector &)> &u_exact,
                      int entry = -1);

   /// Find the step size based on the options
   /// \param[in] iter - the current iteration
   /// \param[in] t - the current time (before the step)
   /// \param[in] t_final - the final time
   /// \param[in] dt_old - the step size that was just taken
   /// \param[in] state - the current state
   /// \returns dt - the step size appropriate to the problem
   /// This base method simply returns the option in ["time-dis"]["dt"],
   /// truncated as necessary such that `t + dt = t_final`.
   virtual double calcStepSize(int iter, double t, double t_final,
                               double dt_old,
                               const mfem::ParGridFunction &state) const;

   /// Write the mesh and solution to a vtk file
   /// \param[in] file_name - prefix file name **without** .vtk extension
   /// \param[in] refine - if >=0, indicates the number of refinements to make
   /// \todo make this work for parallel!
   /// \note the `refine` argument is useful for high-order meshes and
   /// solutions; it divides the elements up so it is possible to visualize.
   virtual void printSolution(const std::string &file_name, int refine = -1);

   /// Write the mesh and adjoint to a vtk file
   /// \param[in] file_name - prefix file name **without** .vtk extension
   /// \param[in] refine - if >=0, indicates the number of refinements to make
   /// \todo make this work for parallel!
   /// \note the `refine` argument is useful for high-order meshes and
   /// solutions; it divides the elements up so it is possible to visualize.
   void printAdjoint(const std::string &file_name, int refine = -1);

   /// Write the mesh and residual to a vtk file
   /// \param[in] file_name - prefix file name **without** .vtk extension
   /// \param[in] refine - if >=0, indicates the number of refinements to make
   /// \todo make this work for parallel!
   /// \note the `refine` argument is useful for high-order meshes and
   /// solutions; it divides the elements up so it is possible to visualize.
   void printResidual(const std::string &file_name, int refine = -1);


   /// TODO: make this work for parallel!
   /// Write the mesh and an initializer list to a vtk file
   /// \param[in] file_name - prefix file name **without** .vtk extension
   /// \param[in] field - grid function to print
   /// \param[in] name - name to use for the printed grid function
   /// \param[in] refine - if >=0, indicates the number of refinements to make
   /// \note the `refine` argument is useful for high-order meshes and
   /// solutions; it divides the elements up so it is possible to visualize.
   void printField(const std::string &file_name,
                   mfem::ParGridFunction &field,
                   const std::string &name,
                   int refine = -1)
   { printFields(file_name, {&field}, {name}, refine); };

   /// TODO: make this work for parallel!
   /// Write the mesh and an initializer list to a vtk file
   /// \param[in] file_name - prefix file name **without** .vtk extension
   /// \param[in] fields - list of grid functions to print, passed as an
   ///                     initializer list
   /// \param[in] names - list of names to use for each grid function printed
   /// \param[in] refine - if >=0, indicates the number of refinements to make
   /// \note the `refine` argument is useful for high-order meshes and
   /// solutions; it divides the elements up so it is possible to visualize.
   void printFields(const std::string &file_name,
                      std::vector<mfem::ParGridFunction *> fields,
                      std::vector<std::string> names,
                      int refine = -1);

   /// \brief Returns a vector of pointers to grid functions that define fields
   /// Default behavior is to return just the state `u`
   virtual std::vector<GridFunType*> getFields();

   /// Solve for the state variables based on current mesh, solver, etc.
   virtual void solveForState() { solveForState(*u); };

   virtual void solveForState(mfem::ParGridFunction &state);
   
   /// Solve for the adjoint based on current mesh, solver, etc.
   /// \param[in] fun - specifies the functional corresponding to the adjoint
   virtual void solveForAdjoint(const std::string &fun);

   /// Solve for the adjoint with a given right hand side (instead of )
   virtual void solveForAdjoint(const mfem::Vector& rhs) {};

   /// Check the Jacobian using a finite-difference directional derivative
   /// \param[in] pert - function that defines the perturbation direction
   /// \note Compare the results of the project Jac*pert using the Jacobian
   /// directly versus a finite-difference based product.  
   void checkJacobian(void (*pert_fun)(const mfem::Vector &, mfem::Vector &));
   
   /// Evaluate and return the output functional specified by `fun`
   /// \param[in] fun - specifies the desired functional
   /// \returns scalar value of estimated functional value
   double calcOutput(const std::string &fun)
   { return calcOutput(*u, fun); };

   /// Evaluate and return the output functional specified by `fun`
   /// \param[in] state - the state vector to evaluate the functional at
   /// \param[in] fun - specifies the desired functional
   /// \returns scalar value of estimated functional value
   double calcOutput(const mfem::ParGridFunction &state,
                     const std::string &fun);
   
   /// Compute the residual norm based on the current solution in `u`
   /// \returns the l2 (discrete) norm of the residual evaluated at `u`
   double calcResidualNorm() const { return calcResidualNorm(*u); };

   /// Compute the residual norm based on the input `state`
   /// \returns the l2 (discrete) norm of the residual evaluated at `u`
   double calcResidualNorm(const mfem::ParGridFunction &state) const;

   /// Return a state sized vector constructed from an externally allocated array
   /// \param[in] data - external data array
   /// \note If `data` is nullptr a new array will be allocated. If `data` is 
   /// not `nullptr` it is assumed to be of size of at least `fes->GetVSize()`
   std::unique_ptr<mfem::ParGridFunction> getNewField(double *data = nullptr);

   /// Compute the residual based on the current solution in `u`
   /// \param[out] residual - the residual
   void calcResidual(mfem::ParGridFunction &residual)
   { calcResidual(*u, residual); };

   /// Compute the residual based on `state` and store the it in `residual`
   /// \param[in] state - the current state to evaluate the residual at
   /// \param[out] residual - the residual
   void calcResidual(const mfem::ParGridFunction &state, 
                     mfem::ParGridFunction &residual);
   
   /// TODO: Who added this?  Do we need it still?  What is it for?  Document!
   void feedpert(void (*p)(const mfem::Vector &, mfem::Vector &)) { pert = p; }

   /// Return the output map
   std::map<std::string, NonlinearFormType> GetOutput() const { return output; }

   /// convert conservative variables to entropy variables
   /// \param[in/out] state - the conservative/entropy variables
   //virtual void convertToEntvar(mfem::Vector &state) { };

   /// Compute the sensitivity of an output to the mesh nodes, using appropriate
   /// mesh sensitivity integrators. Need to compute the adjoint first.
   virtual mfem::Vector* getMeshSensitivities();

   /// Return a pointer to the solver's mesh
   MeshType* getMesh() {return mesh.get();}

   void printMesh(const std::string &filename)
   { mesh->PrintVTU(filename, mfem::VTKFormat::BINARY, true, 0); }
   /// return a reference to the mesh's coordinate field
   mfem::Vector& getMeshCoordinates() { return *mesh->GetNodes(); }

   /// \brief function to update the mesh's nodal coordinate field
   /// \param[in] coords - Vector containing mesh's nodal coordinate field
   /// \note the size of `coords` is assumed to be the size returned from the
   /// mesh finite element space's vdof size
   /// \note After calling this method the mesh will own the GridFunction
   /// defining the coordinate field, but the GridFunction will not own the 
   /// underlying data (TODO? Look at cost of copying?)
   void setMeshCoordinates(mfem::Vector &coords);

   inline int getMeshSize() { return mesh->GetNodes()->FESpace()->GetVSize(); }
   inline int getStateSize() { return fes->GetVSize(); }

#ifdef MFEM_USE_PUMI
   /// Return a pointer to the underlying PUMI mesh
   apf::Mesh2* getPumiMesh() {return pumi_mesh.get();};
#endif

   /// Tell the underling forms that the mesh has changed;
   virtual void Update() {fes->Update();};

protected:
   /// communicator used by MPI group for communication
   MPI_Comm comm;
   /// process rank
   int rank;
   /// print object
   std::ostream *out;
   /// solver options
   nlohmann::json options;
   /// material Library
   nlohmann::json materials;
   /// number of state variables at each node
   int num_state = 0;
   /// time step size
   double dt;
   /// final time
   double t_final;
<<<<<<< HEAD
   
   //--------------------------------------------------------------------------
   // Members associated with the mesh
   /// object defining the mfem computational mesh
   std::unique_ptr<MeshType> mesh;
=======
   /// final time step
   int ti_final;
   /// reverse time step index
   int tr;
>>>>>>> d6fd1c5e
#ifdef MFEM_USE_PUMI
   /// pumi mesh object
   // apf::Mesh2* pumi_mesh;
   std::unique_ptr<apf::Mesh2, pumiDeleter> pumi_mesh;
   bool PCU_previously_initialized = false;
#endif

   //--------------------------------------------------------------------------
   // Members associated with fields
   /// finite element or SBP operators
   std::unique_ptr<mfem::FiniteElementCollection> fec;
<<<<<<< HEAD
   /// discrete finite element space
=======
   /// object defining the computational mesh
   std::unique_ptr<MeshType> mesh;
   /// pointer to mesh's underlying finite element space
   SpaceType *mesh_fes;
   /// discrete function space
>>>>>>> d6fd1c5e
   std::unique_ptr<SpaceType> fes;
   /// state variable
   std::unique_ptr<GridFunType> u;
   /// initial state variable
   std::unique_ptr<GridFunType> u_init;
   /// prior state variable
   std::unique_ptr<GridFunType> u_old;
   /// time derivative at current step
   std::unique_ptr<GridFunType> dudt;
   /// adjoint variable 
   std::unique_ptr<GridFunType> adj;
   /// prior adjoint variable (forward in time)
   std::unique_ptr<GridFunType> adj_old;
   /// derivative of L = J + psi^T res, with respect to mesh nodes
   std::unique_ptr<GridFunType> dLdX;
<<<<<<< HEAD

   //--------------------------------------------------------------------------
   // Members associated with forms
   /// the nonlinear form evaluate the mass matrix
   std::unique_ptr<NonlinearFormType> nonlinear_mass;
=======
   /// the spatial residual (a semilinear form)
   std::unique_ptr<NonlinearFormType> res;
   /// derivative of psi^T res w.r.t the mesh nodes
   std::unique_ptr<NonlinearFormType> res_mesh_sens;
   /// partial of J w.r.t the mesh nodes
   std::unique_ptr<NonlinearFormType> j_mesh_sens;
   /// derivative of psi^T res w.r.t the mesh nodes, if using LinearFormIntegrators
   std::unique_ptr<LinearFormType> res_mesh_sens_l;
   /// time-marching method (might be NULL)
   std::unique_ptr<mfem::ODESolver> ode_solver;
>>>>>>> d6fd1c5e
   /// the mass matrix bilinear form
   std::unique_ptr<BilinearFormType> mass;
   /// the spatial residual (a semilinear form)
   std::unique_ptr<NonlinearFormType> res;
   /// the stiffness matrix bilinear form
   std::unique_ptr<BilinearFormType> stiff;
   /// the load vector linear form
   std::unique_ptr<mfem::Vector> load;
   /// entropy/energy that is needed for RRK methods
   std::unique_ptr<NonlinearFormType> ent;

   /// derivative of psi^T res w.r.t the mesh nodes
   std::unique_ptr<NonlinearFormType> res_mesh_sens;

   /// storage for algorithmic differentiation (shared by all solvers)
   static adept::Stack diff_stack;

   //--------------------------------------------------------------------------
   // Members associated with time marching (and Newton's method)
   /// time-marching method (might be NULL)
   std::unique_ptr<mfem::ODESolver> ode_solver;
   /// the operator used for time-marching ODEs 
   std::unique_ptr<MachEvolver> evolver;

   /// newton solver for the steady problem
   std::unique_ptr<mfem::NewtonSolver> newton_solver;
   /// linear system solver used in newton solver
   std::unique_ptr<mfem::Solver> solver;
   /// linear system preconditioner for solver in newton solver and adjoint
   std::unique_ptr<mfem::Solver> prec;

   //--------------------------------------------------------------------------
   // Members associated with boundary conditions and outputs
   /// Array that marks boundaries as essential
   mfem::Array<int> ess_bdr;
   /// Array that hold mesh fes degrees of freedom on model surfaces
   mfem::Array<int> mesh_fes_surface_dofs;
   /// Array that holds fes degrees of freedom on model surfaces
   mfem::Array<int> fes_surface_dofs;
   /// `bndry_marker[i]` lists the boundaries associated with a particular BC
   std::vector<mfem::Array<int>> bndry_marker;
   /// map of output functionals
   std::map<std::string, NonlinearFormType> output;
   /// `output_bndry_marker[i]` lists the boundaries associated with output i
   std::vector<mfem::Array<int>> output_bndry_marker;

   //--------------------------------------------------------------------------

   /// Construct PUMI Mesh
   void constructPumiMesh();

   /// Construct various coefficients
   virtual void constructCoefficients() {};

   /// Initialize all forms needed by the derived class
   /// \note Derived classes must allocate the forms they need to use.  Only
   /// allocated forms will have integrators added to them.
   virtual void constructForms() = 0;

   /// Add domain integrators to `mass`
   /// \param[in] alpha - scales the data; used to move terms to rhs or lhs
   virtual void addMassIntegrators(double alpha);

   /// Add domain integrators to `nonlinear_mass`
   /// \param[in] alpha - scales the data; used to move terms to rhs or lhs
   virtual void addNonlinearMassIntegrators(double alpha) {};

   /// Add volume integrators to `res` based on `options`
   /// \param[in] alpha - scales the data; used to move terms to rhs or lhs
   virtual void addResVolumeIntegrators(double alpha) {};

   /// Add boundary-face integrators to `res` based on `options`
   /// \param[in] alpha - scales the data; used to move terms to rhs or lhs
   virtual void addResBoundaryIntegrators(double alpha) {};

   /// Add interior-face integrators to `res` based on `options`
   /// \param[in] alpha - scales the data; used to move terms to rhs or lhs
   virtual void addResInterfaceIntegrators(double alpha) {};

   /// Add volume integrators to `stiff`
   /// \param[in] alpha - scales the data; used to move terms to rhs or lhs
   virtual void addStiffVolumeIntegrators(double alpha) {};

   /// Add boundary-face integrators to `stiff`
   /// \param[in] alpha - scales the data; used to move terms to rhs or lhs
   virtual void addStiffBoundaryIntegrators(double alpha) {};

   /// Add interior-face integrators to `stiff`
   /// \param[in] alpha - scales the data; used to move terms to rhs or lhs
   virtual void addStiffInterfaceIntegrators(double alpha) {};

   /// Add volume integrators to 'load'
   /// \param[in] alpha - scales the data; used to move terms to rhs or lhs
   virtual void addLoadVolumeIntegrators(double alpha) {};

   /// Add boundary-face integrators to `load'
   /// \param[in] alpha - scales the data; used to move terms to rhs or lhs
   virtual void addLoadBoundaryIntegrators(double alpha) {};

   /// Add interior-face integrators to `load'
   /// \param[in] alpha - scales the data; used to move terms to rhs or lhs
   virtual void addLoadInterfaceIntegrators(double alpha) {};

   /// Add volume integrators for `ent`
   virtual void addEntVolumeIntegrators() {};

   /// mark which boundaries are essential
   virtual void setEssentialBoundaries();

   /// Define the number of states, the finite element space, and state u
   virtual int getNumState() = 0; 

   /// Create `output` based on `options` and add approporiate integrators
   virtual void addOutputs() {};

   /// Solve for the steady state problem using newton method
   virtual void solveSteady(mfem::ParGridFunction &state);

   /// Solve for a transient state using a selected time-marching scheme
   virtual void solveUnsteady(mfem::ParGridFunction &state);
   
   /// For code that should be executed before the time stepping begins
   /// \param[in] state - the current state
   virtual void initialHook(const mfem::ParGridFunction &state) {};

   /// For code that should be executed before `ode_solver->Step`
   /// \param[in] iter - the current iteration
   /// \param[in] t - the current time (before the step)
   /// \param[in] dt - the step size that will be taken
   /// \param[in] state - the current state
   virtual void iterationHook(int iter, double t, double dt,
                              const mfem::ParGridFunction &state) {};

   /// Determines when to exit the time stepping loop
   /// \param[in] iter - the current iteration
   /// \param[in] t - the current time (after the step)
   /// \param[in] t_final - the final time
   /// \param[in] dt - the step size that was just taken
   /// \param[in] state - the current state
   virtual bool iterationExit(int iter, double t, double t_final, double dt,
                              const mfem::ParGridFunction &state );

   /// For code that should be executed after the time stepping ends
   /// \param[in] iter - the terminal iteration
   /// \param[in] t_final - the final time
   /// \param[in] state - the current state
   virtual void terminalHook(int iter, double t_final,
                             const mfem::ParGridFunction &state) {};
      
   /// Solve for a steady adjoint
   /// \param[in] fun - specifies the functional corresponding to the adjoint
   virtual void solveSteadyAdjoint(const std::string &fun);

   /// Solve for an unsteady adjoint
   /// \param[in] fun - specifies the functional corresponding to the adjoint
   virtual void solveUnsteadyAdjoint(const std::string &fun);

   /// TODO: What is this doing here?
   void (*pert)(const mfem::Vector &, mfem::Vector &);

   /// Construct a preconditioner based on the given options
   /// \param[in] options - options structure that determines preconditioner
   /// \returns unique pointer to the preconditioner object
   virtual std::unique_ptr<mfem::Solver> constructPreconditioner(
       nlohmann::json &options);

   /// Constuct a linear system solver based on the given options
   /// \param[in] options - options structure that determines the solver
   /// \param[in] prec - preconditioner object for iterative solvers
   /// \returns unique pointer to the linear solver object
   virtual std::unique_ptr<mfem::Solver> constructLinearSolver(
       nlohmann::json &options, mfem::Solver &prec);

   /// Constructs the nonlinear solver object
   /// \param[in] options - options structure that determines the solver
   /// \param[in] lin_solver - linear solver for the Newton steps
   /// \returns unique pointer to the Newton solver object
   virtual std::unique_ptr<mfem::NewtonSolver> constructNonlinearSolver(
      nlohmann::json &options, mfem::Solver &lin_solver);

   /// Constructs the operator that defines ODE evolution 
   virtual void constructEvolver();

   /// Used by derived classes that themselves construct solver objects that
   /// don't need all the memory for a fully featured solver, that just need to
   /// support the AbstractSolver interface (JouleSolver)
   AbstractSolver(const std::string &opt_file_name,
                  MPI_Comm comm = MPI_COMM_WORLD);

private:
   /// explicitly prohibit copy construction
   AbstractSolver(const AbstractSolver&) = delete;
   AbstractSolver& operator=(const AbstractSolver&) = delete;

   /// Used to do the bulk of the initialization shared between constructors
   /// \param[in] options - pre-loaded JSON options object
   /// \param[in] smesh - if provided, defines the mesh for the problem
   /// \param[in] comm - MPI communicator to use for parallel operations
   void initBase(const nlohmann::json &file_options,
                 std::unique_ptr<mfem::Mesh> smesh,
                 MPI_Comm comm);

};

using SolverPtr = std::unique_ptr<AbstractSolver>;

/// Creates a new `DerivedSolver` and initializes it
/// \param[in] json_options - json object that stores options
/// \param[in] smesh - if provided, defines the mesh for the problem
/// \param[in] comm - MPI communicator for parallel operations
/// \tparam DerivedSolver - a derived class of `AbstractSolver`
template <class DerivedSolver>
SolverPtr createSolver(const nlohmann::json &json_options,
                       std::unique_ptr<mfem::Mesh> smesh = nullptr,
                       MPI_Comm comm = MPI_COMM_WORLD)
{
   //auto solver = std::make_unique<DerivedSolver>(opt_file_name, move(smesh));
   SolverPtr solver(new DerivedSolver(json_options, move(smesh), comm));
   solver->initDerived();
   return solver;
}

/// Creates a new `DerivedSolver` and initializes it
/// \param[in] opt_file_name - file where options are stored
/// \param[in] smesh - if provided, defines the mesh for the problem
/// \param[in] comm - MPI communicator for parallel operations
/// \tparam DerivedSolver - a derived class of `AbstractSolver`
template <class DerivedSolver>
SolverPtr createSolver(const std::string &opt_file_name,
                       std::unique_ptr<mfem::Mesh> smesh = nullptr,
                       MPI_Comm comm = MPI_COMM_WORLD)
{
   nlohmann::json json_options;
   std::ifstream options_file(opt_file_name);
   options_file >> json_options;
   return createSolver<DerivedSolver>(json_options, move(smesh), comm);
}

} // namespace mach

#endif <|MERGE_RESOLUTION|>--- conflicted
+++ resolved
@@ -352,18 +352,11 @@
    double dt;
    /// final time
    double t_final;
-<<<<<<< HEAD
    
    //--------------------------------------------------------------------------
    // Members associated with the mesh
    /// object defining the mfem computational mesh
    std::unique_ptr<MeshType> mesh;
-=======
-   /// final time step
-   int ti_final;
-   /// reverse time step index
-   int tr;
->>>>>>> d6fd1c5e
 #ifdef MFEM_USE_PUMI
    /// pumi mesh object
    // apf::Mesh2* pumi_mesh;
@@ -375,16 +368,10 @@
    // Members associated with fields
    /// finite element or SBP operators
    std::unique_ptr<mfem::FiniteElementCollection> fec;
-<<<<<<< HEAD
    /// discrete finite element space
-=======
-   /// object defining the computational mesh
-   std::unique_ptr<MeshType> mesh;
+   std::unique_ptr<SpaceType> fes;
    /// pointer to mesh's underlying finite element space
    SpaceType *mesh_fes;
-   /// discrete function space
->>>>>>> d6fd1c5e
-   std::unique_ptr<SpaceType> fes;
    /// state variable
    std::unique_ptr<GridFunType> u;
    /// initial state variable
@@ -399,24 +386,11 @@
    std::unique_ptr<GridFunType> adj_old;
    /// derivative of L = J + psi^T res, with respect to mesh nodes
    std::unique_ptr<GridFunType> dLdX;
-<<<<<<< HEAD
 
    //--------------------------------------------------------------------------
    // Members associated with forms
    /// the nonlinear form evaluate the mass matrix
    std::unique_ptr<NonlinearFormType> nonlinear_mass;
-=======
-   /// the spatial residual (a semilinear form)
-   std::unique_ptr<NonlinearFormType> res;
-   /// derivative of psi^T res w.r.t the mesh nodes
-   std::unique_ptr<NonlinearFormType> res_mesh_sens;
-   /// partial of J w.r.t the mesh nodes
-   std::unique_ptr<NonlinearFormType> j_mesh_sens;
-   /// derivative of psi^T res w.r.t the mesh nodes, if using LinearFormIntegrators
-   std::unique_ptr<LinearFormType> res_mesh_sens_l;
-   /// time-marching method (might be NULL)
-   std::unique_ptr<mfem::ODESolver> ode_solver;
->>>>>>> d6fd1c5e
    /// the mass matrix bilinear form
    std::unique_ptr<BilinearFormType> mass;
    /// the spatial residual (a semilinear form)
@@ -430,6 +404,10 @@
 
    /// derivative of psi^T res w.r.t the mesh nodes
    std::unique_ptr<NonlinearFormType> res_mesh_sens;
+   /// partial of J w.r.t the mesh nodes
+   std::unique_ptr<NonlinearFormType> j_mesh_sens;
+   /// derivative of psi^T res w.r.t the mesh nodes, if using LinearFormIntegrators
+   std::unique_ptr<LinearFormType> res_mesh_sens_l;
 
    /// storage for algorithmic differentiation (shared by all solvers)
    static adept::Stack diff_stack;
@@ -519,6 +497,12 @@
    /// Add interior-face integrators to `load'
    /// \param[in] alpha - scales the data; used to move terms to rhs or lhs
    virtual void addLoadInterfaceIntegrators(double alpha) {};
+
+   /// Construct load vector
+   /// \param[in] alpha - scales the data; used to move terms to rhs or lhs
+   /// \note - only implement this method if `load` is a GridFunction, and not
+   /// a LinearForm
+   virtual void assembleLoadVector(double alpha) {};
 
    /// Add volume integrators for `ent`
    virtual void addEntVolumeIntegrators() {};
