#ifndef MACH_SOLVER
#define MACH_SOLVER

#include <fstream>
#include <iostream>

#include "adept.h"
#include "mfem.hpp"
#include "centgridfunc.hpp"
#ifdef MFEM_USE_SIMMETRIX
#include <SimUtil.h>
#include <gmi_sim.h>
#endif
#ifdef MFEM_USE_PUMI
#include <apfMDS.h>
#include <gmi_null.h>
#include <PCU.h>
#include <apfConvert.h>
#include <gmi_mesh.h>
#include <crv.h>
#endif

#include "mach_types.hpp"
#include "utils.hpp"
#include "json.hpp"

namespace mach
{

/// Serves as a base class for specific PDE solvers
class AbstractSolver
{
public:
   /// Class constructor.
   /// \param[in] opt_file_name - file where options are stored
   /// \param[in] smesh - if provided, defines the mesh for the problem
   AbstractSolver(const std::string &opt_file_name =
                  std::string("mach_options.json"),
                  std::unique_ptr<mfem::Mesh> smesh = nullptr);

   /// Perform set-up of derived classes using virtual functions
   /// \todo Put the constructors and this in a factory
   void initDerived();

   /// class destructor
   ~AbstractSolver();

   /// Constructs the mesh member based on c preprocesor defs
   /// \param[in] smesh - if provided, defines the mesh for the problem
   void constructMesh(std::unique_ptr<mfem::Mesh> smesh = nullptr);

   /// Initializes the state variable to a given function.
   /// \param[in] u_init - function that defines the initial condition
   /// \note The second argument in the function `u_init` is the initial condition
   /// value.  This may be a vector of length 1 for scalar.
   void setInitialCondition(void (*u_init)(const mfem::Vector &,
                                           mfem::Vector &));

   /// Initializes the state variable to a given constant
   /// \param[in] u_init - vector that defines the initial condition
   void setInitialCondition(const mfem::Vector &uic); 

   /// Returns the integral inner product between two grid functions
   /// \param[in] x - grid function 
   /// \param[in] y - grid function 
   /// \returns integral inner product between `x` and `y`
   double calcInnerProduct(const GridFunType &x, const GridFunType &y);

   /// Returns the L2 error between the state `u` and given exact solution.
   /// \param[in] u_exact - function that defines the exact solution
   /// \param[in] entry - if >= 0, the L2 error of state `entry` is returned
   /// \returns L2 error
   double calcL2Error(void (*u_exact)(const mfem::Vector &, mfem::Vector &),
                      int entry = -1);

   /// Find the gobal step size for the given CFL number
   /// \param[in] cfl - target CFL number for the domain
   /// \returns dt_min - the largest step size for the given CFL
   virtual double calcStepSize(double cfl) const;

   /// Write the mesh and solution to a vtk file
   /// \param[in] file_name - prefix file name **without** .vtk extension
   /// \param[in] refine - if >=0, indicates the number of refinements to make
   /// \todo make this work for parallel!
   /// \note the `refine` argument is useful for high-order meshes and
   /// solutions; it divides the elements up so it is possible to visualize.
   void printSolution(const std::string &file_name, int refine = -1);

   /// Write the mesh and adjoint to a vtk file
   /// \param[in] file_name - prefix file name **without** .vtk extension
   /// \param[in] refine - if >=0, indicates the number of refinements to make
   /// \todo make this work for parallel!
   /// \note the `refine` argument is useful for high-order meshes and
   /// solutions; it divides the elements up so it is possible to visualize.
   void printAdjoint(const std::string &file_name, int refine = -1);

   /// Write the mesh and residual to a vtk file
   /// \param[in] file_name - prefix file name **without** .vtk extension
   /// \param[in] refine - if >=0, indicates the number of refinements to make
   /// \todo make this work for parallel!
   /// \note the `refine` argument is useful for high-order meshes and
   /// solutions; it divides the elements up so it is possible to visualize.
   void printResidual(const std::string &file_name, int refine = -1);

   /// Solve for the state variables based on current mesh, solver, etc.
   void solveForState();
   
   /// Solve for the adjoint based on current mesh, solver, etc.
   /// \param[in] fun - specifies the functional corresponding to the adjoint
   void solveForAdjoint(const std::string &fun);

   /// Check the Jacobian using a finite-difference directional derivative
   /// \param[in] pert - function that defines the perturbation direction
   /// \note Compare the results of the project Jac*pert using the Jacobian
   /// directly versus a finite-difference based product.  
   void checkJacobian(void (*pert_fun)(const mfem::Vector &, mfem::Vector &));
   
   /// Evaluate and return the output functional specified by `fun`
   /// \param[in] fun - specifies the desired functional
   /// \returns scalar value of estimated functional value
   double calcOutput(const std::string &fun);
   
   /// Compute the residual norm based on the current solution in `u`
   /// \returns the l2 (discrete) norm of the residual evaluated at `u`
   double calcResidualNorm();

   void feedpert(void (*p)(const mfem::Vector &, mfem::Vector &))
   {
      pert = p;
   }

<<<<<<< HEAD
   void printError(const std::string &file_name, int refine,
                     void (*u_exact)(const mfem::Vector &, mfem::Vector &));

   /// return the out put map
   std::map<std::string, NonlinearFormType> GetOutput()
   {
      return output;
   }
   
   virtual bool isEntvar() { return false;}

   /// A virtual function convert the conservative variable to entropy variables
   /// defined in EulerSolver
   /// \param[in/out] state - state vector
=======
   /// Return the out put map
   std::map<std::string, NonlinearFormType> GetOutput() const
   {
      return output;
   }

   /// convert conservative variables to entropy variables
   /// \param[in/out] state - the conservative/entropy variables
>>>>>>> c1083244
   virtual void convertToEntvar(mfem::Vector &state) = 0;
protected:
#ifdef MFEM_USE_MPI
   /// communicator used by MPI group for communication
   MPI_Comm comm;
#endif
   /// process rank
   int rank;
   /// print object
   std::ostream *out;
   /// solver options
   nlohmann::json options;
   /// number of state variables at each node
   int num_state = 0;
   /// time step size
   double dt;
   /// final time
   double t_final;
   /// pumi mesh object
#ifdef MFEM_USE_PUMI
   apf::Mesh2* pumi_mesh;
#endif
   /// finite element or SBP operators
   std::unique_ptr<mfem::FiniteElementCollection> fec;
   /// object defining the computational mesh
   std::unique_ptr<MeshType> mesh;
   /// discrete function space
   std::unique_ptr<SpaceType> fes;
   std::unique_ptr<SpaceType> fes_normal; 
   /// state variable
   std::unique_ptr<GridFunType> u;
   std::unique_ptr<mfem::CentGridFunction> uc;
   /// adjoint variable 
   std::unique_ptr<GridFunType> adj;
   /// the spatial residual (a semilinear form)
   std::unique_ptr<NonlinearFormType> res;
   /// time-marching method (might be NULL)
   std::unique_ptr<mfem::ODESolver> ode_solver;
   /// the mass matrix bilinear form
   std::unique_ptr<BilinearFormType> mass;
   /// the nonlinear form evaluate the mass matrix
   std::unique_ptr<NonlinearFormType> nonlinear_mass;
   /// mass matrix
   std::unique_ptr<MatrixType> mass_matrix;
   std::unique_ptr<MatrixType> mass_matrix_gd;
   /// TimeDependentOperator (TODO: is this the best way?)
   std::unique_ptr<mfem::TimeDependentOperator> evolver;
   /// storage for algorithmic differentiation (shared by all solvers)
   static adept::Stack diff_stack;

   /// newton solver for the steady problem
   std::unique_ptr<mfem::NewtonSolver> newton_solver;
   /// linear system solver used in newton solver
   std::unique_ptr<mfem::Solver> solver;
   /// linear system preconditioner for solver in newton solver
   std::unique_ptr<mfem::Solver> prec;
   /// `bndry_marker[i]` lists the boundaries associated with a particular BC
   std::vector<mfem::Array<int>> bndry_marker;
   /// map of output functionals
   std::map<std::string, NonlinearFormType> output;
   /// `output_bndry_marker[i]` lists the boundaries associated with output i
   std::vector<mfem::Array<int>> output_bndry_marker;

   /// Add volume integrators to `res` based on `options`
   /// \param[in] alpha - scales the data; used to move terms to rhs or lhs
   virtual void addVolumeIntegrators(double alpha) {};

   /// Add mass integrators to `nonlinear_mass` based on `options`
   /// \param[in] alpha - scales the data; used to move terms to rhs or lhs
   virtual void addMassIntegrators(double alpha) {};

   /// Add boundary-face integrators to `res` based on `options`
   /// \param[in] alpha - scales the data; used to move terms to rhs or lhs
   virtual void addBoundaryIntegrators(double alpha) {};

   /// Add interior-face integrators to `res` based on `options`
   /// \param[in] alpha - scales the data; used to move terms to rhs or lhs
   virtual void addInterfaceIntegrators(double alpha) {};

   /// Define the number of states, the finite element space, and state u
   virtual int getNumState() = 0; 

   /// Create `output` based on `options` and add approporiate integrators
   virtual void addOutputs() {};

   /// Solve for the steady state problem using newton method
   virtual void solveSteady();

   /// Solve for a transient state using a selected time-marching scheme
   virtual void solveUnsteady();
   
   /// Solve for a steady adjoint
   /// \param[in] fun - specifies the functional corresponding to the adjoint
   virtual void solveSteadyAdjoint(const std::string &fun);

   /// Solve for an unsteady adjoint
   /// \param[in] fun - specifies the functional corresponding to the adjoint
   virtual void solveUnsteadyAdjoint(const std::string &fun);

   /// Defined in deerived class that update the nonlinear form mass matrix
   virtual void updateNonlinearMass(int ti, double dt, double alpha) {};

   void (*pert)(const mfem::Vector &, mfem::Vector &);
};

} // namespace mach

#endif <|MERGE_RESOLUTION|>--- conflicted
+++ resolved
@@ -129,7 +129,6 @@
       pert = p;
    }
 
-<<<<<<< HEAD
    void printError(const std::string &file_name, int refine,
                      void (*u_exact)(const mfem::Vector &, mfem::Vector &));
 
@@ -138,22 +137,10 @@
    {
       return output;
    }
-   
-   virtual bool isEntvar() { return false;}
 
    /// A virtual function convert the conservative variable to entropy variables
    /// defined in EulerSolver
    /// \param[in/out] state - state vector
-=======
-   /// Return the out put map
-   std::map<std::string, NonlinearFormType> GetOutput() const
-   {
-      return output;
-   }
-
-   /// convert conservative variables to entropy variables
-   /// \param[in/out] state - the conservative/entropy variables
->>>>>>> c1083244
    virtual void convertToEntvar(mfem::Vector &state) = 0;
 protected:
 #ifdef MFEM_USE_MPI
