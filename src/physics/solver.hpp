--- conflicted
+++ resolved
@@ -200,23 +200,16 @@
    /// Compute the residual norm based on the current solution in `u`
    /// \returns the l2 (discrete) norm of the residual evaluated at `u`
    double calcResidualNorm();
-<<<<<<< HEAD
-   
-   void feedpert(void (*p)(const mfem::Vector &, mfem::Vector &))
-   {
-      pert = p;
-   }
-
-   /// Return the out put map
-   std::map<std::string, NonlinearFormType> GetOutput() const
-   {
-      return output;
-   }
+   
+   /// TODO: Who added this?  Do we need it still?  What is it for?  Document!
+   void feedpert(void (*p)(const mfem::Vector &, mfem::Vector &)) { pert = p; }
+
+   /// Return the output map
+   std::map<std::string, NonlinearFormType> GetOutput() const { return output; }
 
    /// convert conservative variables to entropy variables
    /// \param[in/out] state - the conservative/entropy variables
-   virtual void convertToEntvar(mfem::Vector &state) = 0;
-=======
+   //virtual void convertToEntvar(mfem::Vector &state) { };
 
    /// Return a pointer to the solver's mesh
    MeshType* getMesh() {return mesh.get();}
@@ -226,7 +219,6 @@
    apf::Mesh2* getPumiMesh() {return pumi_mesh.get();};
 #endif
 
->>>>>>> 2080d24f
 protected:
 #ifdef MFEM_USE_MPI
    /// communicator used by MPI group for communication
@@ -375,11 +367,12 @@
    /// \param[in] fun - specifies the functional corresponding to the adjoint
    virtual void solveUnsteadyAdjoint(const std::string &fun);
 
-<<<<<<< HEAD
-   /// Defined in deerived class that update the nonlinear form mass matrix
+   /// Defined in derived class that need to update a nonlinear mass matrix
    virtual void updateNonlinearMass(int ti, double dt, double alpha) {};
+
+   /// TODO: What is this doing here?
    void (*pert)(const mfem::Vector &, mfem::Vector &);
-=======
+
    /// Constuct the linear system solver
    /// \note solver and preconditioner chosen based on options
    virtual void constructLinearSolver(nlohmann::json &options);
@@ -410,7 +403,6 @@
    void initBase(const nlohmann::json &file_options,
                  std::unique_ptr<mfem::Mesh> smesh);
 
->>>>>>> 2080d24f
 };
 
 } // namespace mach
