--- conflicted
+++ resolved
@@ -345,10 +345,9 @@
    apf::Mesh2* getPumiMesh() {return pumi_mesh.get();};
 #endif
 
-<<<<<<< HEAD
    /// Tell the underling forms that the mesh has changed;
    virtual void Update() {fes->Update();};
-=======
+
    /// Compute seed^T \frac{\partial R}{\partial field}
    /// \param[in] field - name of the field to differentiate with respect to
    /// \param[in] seed - the field to contract with (usually the adjoint)
@@ -360,7 +359,6 @@
    /// \param[in] field - name of the field to differentiate with respect to
    mfem::HypreParVector* calcFunctionalGradient(std::string fun,
                                                 std::string field);
->>>>>>> d115d48a
 
 protected:
    /// communicator used by MPI group for communication
@@ -429,14 +427,6 @@
    /// entropy/energy that is needed for RRK methods
    std::unique_ptr<NonlinearFormType> ent;
 
-<<<<<<< HEAD
-   /// derivative of psi^T res w.r.t the mesh nodes
-   std::unique_ptr<NonlinearFormType> res_mesh_sens;
-   /// partial of J w.r.t the mesh nodes
-   std::unique_ptr<NonlinearFormType> j_mesh_sens;
-   /// derivative of psi^T res w.r.t the mesh nodes, if using LinearFormIntegrators
-   std::unique_ptr<LinearFormType> res_mesh_sens_l;
-=======
    //--------------------------------------------------------------------------
    // Members associated with field sensitivities
    /// map of external fields the residual depends on
@@ -457,7 +447,6 @@
 
    // /// derivative of psi^T res w.r.t the mesh nodes
    // std::unique_ptr<NonlinearFormType> res_mesh_sens;
->>>>>>> d115d48a
 
    /// storage for algorithmic differentiation (shared by all solvers)
    static adept::Stack diff_stack;
