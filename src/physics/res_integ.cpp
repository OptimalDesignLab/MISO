#include "res_integ.hpp"

using namespace mfem;
using namespace std;

namespace mach
{

void DomainResIntegrator::AssembleElementVector(const FiniteElement &elx,
                                                ElementTransformation &Trx,
                                                const Vector &elfunx,
                                                Vector &elvect)
{   
    /// get the proper element, transformation, and state vector
    Array<int> vdofs; Vector elfun; Vector eladj;
    int element = Trx.ElementNo;
    const FiniteElement *el = state->FESpace()->GetFE(element);
    ElementTransformation *Tr = state->FESpace()->GetElementTransformation(element);
    state->FESpace()->GetElementVDofs(element, vdofs);
    const IntegrationRule *ir = IntRule;
    if (ir == NULL)
    {
        ir = &IntRules.Get(el->GetGeomType(), oa * el->GetOrder() + ob);
    }
    state->GetSubVector(vdofs, elfun); //don't need this one
    adjoint->GetSubVector(vdofs, eladj);

    const int dof = elx.GetDof();
    const int dofu = el->GetDof();
    const int dim = el->GetDim();
    elvect.SetSize(dof*dim);
    elvect = 0.0;
    shape.SetSize(dofu);

    // cast the ElementTransformation
    IsoparametricTransformation &isotrans =
    dynamic_cast<IsoparametricTransformation&>(*Tr);

    Vector x_q(dim);
    Vector x_bar(dim);
    DenseMatrix Jac_q(dim, dim);
    DenseMatrix Jac_bar(dim, dim);
    DenseMatrix PointMat_bar(dim, dof);

    
    // loop through nodes
    for (int i = 0; i < ir->GetNPoints(); ++i)
    {
        const IntegrationPoint &ip = ir->IntPoint(i);
        Tr->SetIntPoint(&ip);
        Tr->Transform(ip, x_q);

        PointMat_bar = 0.0;

        /// NOTE: Q may or may not have sensitivity to x. Need to tailor to
        /// different coefficients 
        el->CalcShape(ip, shape);
        double deriv = ip.weight*Q.Eval(*Tr, ip)*(eladj*shape); //dR/dWeight
        isotrans.WeightRevDiff(PointMat_bar); //dWeight/dX        
        PointMat_bar.Set(deriv, PointMat_bar);

        for (int j = 0; j < dof ; ++j)
        {
            for (int d = 0; d < dim; ++d)
            {
                elvect(d* dof + j) += PointMat_bar (d,j);
            }
        }
    }
}

void MassResIntegrator::AssembleElementVector(const FiniteElement &elx,
                                              ElementTransformation &Trx,
                                              const Vector &elfunx,
                                              Vector &elvect)
{
    /// get the proper element, transformation, and state vector
    Array<int> vdofs; Vector elfun; Vector eladj; 
    int element = Trx.ElementNo;
    const FiniteElement *el = state->FESpace()->GetFE(element);
    ElementTransformation *Tr = state->FESpace()->GetElementTransformation(element);
    state->FESpace()->GetElementVDofs(element, vdofs);
    int order = 2*el->GetOrder() + Tr->OrderW();
    const IntegrationRule *ir = IntRule;
    if (ir == NULL)
    {
        ir = &IntRules.Get(el->GetGeomType(), order);
    }
    state->GetSubVector(vdofs, elfun);
    adjoint->GetSubVector(vdofs, eladj);

    const int dof = elx.GetDof();
    const int dofu = el->GetDof();
    const int dim = el->GetDim();
    elvect.SetSize(dof*dim);
    elvect = 0.0;
    shape.SetSize(dofu);

    // cast the ElementTransformation
    IsoparametricTransformation &isotrans =
    dynamic_cast<IsoparametricTransformation&>(*Tr);

    DenseMatrix elmat(dofu);
    DenseMatrix PointMat_bar(dim, dof);
    
    // loop through nodes
    for (int i = 0; i < ir->GetNPoints(); ++i)
    {
        const IntegrationPoint &ip = ir->IntPoint(i);
        Tr->SetIntPoint(&ip);

        PointMat_bar = 0.0;

        /// NOTE: Q may or may not have sensitivity to x. Need to tailor to
        /// different coefficients 
        double deriv = ip.weight; //dR/dWeight
        isotrans.WeightRevDiff(PointMat_bar);        
        el->CalcShape(ip, shape);
        if (Q)
        {
            deriv *= Q->Eval(*Tr, ip);
        }

        // perform deriv*(adj*shape)*(shape*elfun)
        double rw = deriv*(eladj*shape)*(shape*elfun);
        PointMat_bar.Set(rw, PointMat_bar); //dWeight/dX

        for (int j = 0; j < dof ; ++j)
        {
            for (int d = 0; d < dim; ++d)
            {
                elvect(d*dof + j) += PointMat_bar(d,j);
            }
        }
    }
}

void DiffusionResIntegrator::AssembleElementVector(const FiniteElement &elx,
                                                   ElementTransformation &Trx,
                                                   const Vector &elfunx,
                                                   Vector &elvect)
{
    /// get the proper element, transformation, and state vector
    Array<int> vdofs; Vector elfun; Vector eladj; 
    int element = Trx.ElementNo;
    const FiniteElement *el = state->FESpace()->GetFE(element);
    ElementTransformation *Tr = state->FESpace()->GetElementTransformation(element);
    state->FESpace()->GetElementVDofs(element, vdofs);
    int order = 2*el->GetOrder() + Tr->OrderW();
    const IntegrationRule *ir = IntRule;
    if (ir == NULL)
    {
        ir = &IntRules.Get(el->GetGeomType(), order);
    }
    state->GetSubVector(vdofs, elfun);
    adjoint->GetSubVector(vdofs, eladj);

    const int dof = elx.GetDof();
    const int dofu = el->GetDof();
    const int dim = el->GetDim();
    int spaceDim = Tr->GetSpaceDim();
    bool square = (dim == spaceDim);
    double tw, w, dw;
    Vector av(dim); Vector bv(dim);
    Vector ad(dim); Vector bd(dim);
    elvect.SetSize(dof*dim);
    elvect = 0.0;

    // cast the ElementTransformation
    IsoparametricTransformation &isotrans =
    dynamic_cast<IsoparametricTransformation&>(*Tr);

    DenseMatrix elmat(dofu);
    DenseMatrix PointMat_bar(dim, dof);
    DenseMatrix jac_bar(dim);
    dshape.SetSize(dofu, dim);

    // loop through nodes
    for (int i = 0; i < ir->GetNPoints(); ++i)
    {
        const IntegrationPoint &ip = ir->IntPoint(i);
        Tr->SetIntPoint(&ip);

        DenseMatrix K = Tr->AdjugateJacobian();
        PointMat_bar = 0.0;
        jac_bar = 0.0;

        el->CalcDShape(ip, dshape);
        tw = Tr->Weight();
        w = ip.weight / (square ? tw : tw*tw*tw);
        dw = -ip.weight / (square ? tw*tw : tw*tw*tw*tw/3);
        /// NOTE: Q may or may not have sensitivity to x. Need to tailor to
        /// different coefficients 
        if (Q)
        {
            w *= Q->Eval(*Tr, ip);
            dw *= Q->Eval(*Tr, ip);
        }
        dshape.MultTranspose(eladj, ad); //D^T\psi
        K.MultTranspose(ad, av); //K^TD^T\psi
        dshape.MultTranspose(elfun, bd); //D^T\u
        K.MultTranspose(bd, bv); //K^TD^T\u

        // compute partials wrt weight
        double rw = dw*(av*bv);
        isotrans.WeightRevDiff(PointMat_bar);
        PointMat_bar.Set(rw, PointMat_bar);

        // compute partials wrt adjugate
        AddMult_a_VWt(w, ad, bv, jac_bar);
        AddMult_a_VWt(w, bd, av, jac_bar);
        isotrans.AdjugateJacobianRevDiff(jac_bar, PointMat_bar);
        
        for (int j = 0; j < dof ; ++j)
        {
            for (int d = 0; d < dim; ++d)
            {
                elvect(d*dof + j) += PointMat_bar(d,j);
            }
        }
    }
}

<<<<<<< HEAD
void BoundaryNormalResIntegrator::AssembleFaceVector(
   const FiniteElement &el1x,
   const FiniteElement &el2x,
   FaceElementTransformations &Trx,
   const Vector &elfunx,
   Vector &elvect)
=======

void BoundaryNormalResIntegrator::AssembleRHSElementVect(
                                        const FiniteElement &elx,
                                         FaceElementTransformations &Trx,
                                         Vector &elvect)
>>>>>>> 6d7cf7c8
{   
    /// get the proper element, transformation, and state vector
    Array<int> vdofs; Vector elfun; Vector eladj;
    int element = Trx.Elem1No;
    const FiniteElementCollection *fec = state->FESpace()->FEColl();
    const FiniteElement *el = state->FESpace()->GetFE(element);

    const int dof = elx.GetDof();
    const int dofu = el->GetDof();
    const int dim = Trx.Face->GetDimension();
    int space_dim = Trx.Face->GetSpaceDim();
    shape.SetSize(dofu);
    elvect.SetSize(space_dim*dof);
    elvect = 0.0;

    // get the right boundary element
    const FiniteElement *el_bnd;
    switch (space_dim)
    {
        case 1: el_bnd = fec->FiniteElementForGeometry(Geometry::POINT);
              break;
        case 2: el_bnd = fec->FiniteElementForGeometry(Geometry::SEGMENT);
              break;
        case 3:
            if(Trx.Elem1->GetGeometryType() == Geometry::TETRAHEDRON)
            {
                el_bnd = fec->FiniteElementForGeometry(Geometry::TRIANGLE);
            }
            if(Trx.Elem1->GetGeometryType() == Geometry::CUBE)
            {
                el_bnd = fec->FiniteElementForGeometry(Geometry::SQUARE);
            } 
             break;
    }
    ElementTransformation *Tr_bnd = Trx.Face;
    ElementTransformation *Tr = Trx.Elem1;
    
    //boundary element integration rule
    const IntegrationRule *ir = IntRule;
    if (ir == NULL)
    {
        ir = &IntRules.Get(el_bnd->GetGeomType(), oa * el_bnd->GetOrder() + ob);
    }

    state->FESpace()->GetElementVDofs(element, vdofs);
    state->GetSubVector(vdofs, elfun); //don't need this one
    adjoint->GetSubVector(vdofs, eladj);

    // cast the ElementTransformation (for the domain element)
    IsoparametricTransformation &isotrans =
    dynamic_cast<IsoparametricTransformation&>(*Trx.Elem1);

    DenseMatrix PointMat_bar(space_dim, dof);
    DenseMatrix R;
    Vector Qvec(space_dim);
    
    // loop through nodes
    for (int i = 0; i < ir->GetNPoints(); ++i)
    {
        //compute dR/dnor*dnor/dJ_bnd*dJ_bnd/dJ_el*dJ_el/dX

        //get corresponding element integration point
        const IntegrationPoint &ip = ir->IntPoint(i);
        IntegrationPoint eip;
        Trx.Loc1.Transform(ip, eip);
        Tr_bnd->SetIntPoint(&ip);
        Tr->SetIntPoint(&eip);

        //get el to bnd jacobian transformation
        DenseMatrix J = Tr_bnd->Jacobian();
        DenseMatrix Jinv_el = Tr->InverseJacobian();
        R.SetSize(Jinv_el.Height(), J.Width());
        Mult(Jinv_el, J, R);
        DenseMatrix J_bar(J.Height(), J.Width());
        DenseMatrix J_bar_el(space_dim, space_dim);

        PointMat_bar = 0.0;

        /// NOTE: Q may or may not have sensitivity to x. Need to tailor to
        /// different coefficients 
        el->CalcShape(eip, shape);
        Q.Eval(Qvec, *Tr_bnd, ip);
        Vector nor_bar(Qvec.Size()); 
        for (int p = 0; p < nor_bar.Size(); ++p) //dR/dnor
        {
            nor_bar(p) = ip.weight*Qvec(p)*(eladj*shape); 
        }
        CalcOrthoRevDiff(J, nor_bar, J_bar); //dnor/dJbnd

        //convert face jacobian bar to element jacobian bar by inverting
        MultABt(J_bar, R, J_bar_el); //dJbnd/dJel

        isotrans.JacobianRevDiff(J_bar_el, PointMat_bar); //dJel/dX

        for (int j = 0; j < dof ; ++j)
        {
            for (int d = 0; d < space_dim; ++d)
            {
                elvect(d* dof + j) += PointMat_bar (d,j);
            }
        }
    }
}


#if 0
double DomainResIntegrator::GetElementEnergy(const FiniteElement &elx,
                                             ElementTransformation &Trx,
                                             const Vector &elfunx)
{
    double Rpart = 0;
    
    /// get the proper element, transformation, and state vector
    Array<int> vdofs; Vector elfun; Vector eladj;
    int element = Trx.ElementNo;
    const FiniteElement *el = state->FESpace()->GetFE(element);
    ElementTransformation *Tr = state->FESpace()->GetElementTransformation(element);
    state->FESpace()->GetElementVDofs(element, vdofs);
    const IntegrationRule *ir = IntRule;
    if (ir == NULL)
    {
        ir = &IntRules.Get(el->GetGeomType(), oa * el->GetOrder() + ob);
    }
    state->GetValues(element, *ir, elfun); //don't need this one
    adjoint->GetValues(element, *ir, eladj);

    const int dof = el->GetDof();
    const int dim = el->GetDim();
    
    Vector x_q(dim);
    DenseMatrix Jac_q(dim, dim);
    
    // loop through nodes
    for (int i = 0; i < ir->GetNPoints(); ++i)
    {
        const IntegrationPoint &ip = ir->IntPoint(i);
        Tr->SetIntPoint(&ip);
        Tr->Transform(ip, x_q);
        Jac_q = Tr->Jacobian();
        double r_q = Tr->Weight()*Q.Eval(*Tr, ip);
        //double r_q = calcFunctional(Tr->ElementNo,
        //                             ip, x_q, Tr, Jac_q);
        
        //skipping shape function step
        Rpart += ip.weight*r_q;
    }

   return Rpart;
}

double MassResIntegrator::GetElementEnergy(const FiniteElement &elx,
                                           ElementTransformation &Trx,
                                           const Vector &elfunx)
{
    double Rpart = 0;
    
    /// get the proper element, transformation, and state vector
    Array<int> vdofs; Vector elfun; Vector eladj;
    int element = Trx.ElementNo;
    const FiniteElement *el = state->FESpace()->GetFE(element);
    ElementTransformation *Tr = state->FESpace()->GetElementTransformation(element);
    state->FESpace()->GetElementVDofs(element, vdofs);
    int order = 2*el->GetOrder() + Tr->OrderW();
    const IntegrationRule *ir = IntRule;
    if (ir == NULL)
    {
        ir = &IntRules.Get(el->GetGeomType(), order);
    }
    state->GetValues(element, *ir, elfun); 
    adjoint->GetValues(element, *ir, eladj);

    Array<int> dofs;
    const int dof = el->GetDof();
    const int dim = el->GetDim();
    
    Vector x_q(dim);
    Vector rvect(dof);
    DenseMatrix Jac_q(dim, dim);
    DenseMatrix elmat(dof);
    
    // assemble the matrix
    elmat = 0.0;
    for (int i = 0; i < ir->GetNPoints(); ++i)
    {
        const IntegrationPoint &ip = ir->IntPoint(i);
        el->CalcShape(ip, shape);

        Tr->SetIntPoint (&ip);
        double w = Tr->Weight() * ip.weight;
        if (Q)
        {
            w *= Q->Eval(*Tr, ip);
        }

        AddMult_a_VVt(w, shape, elmat);
    }

    elmat.Mult(elfun, rvect);

    return rvect.Sum();
}

#endif

}


       <|MERGE_RESOLUTION|>--- conflicted
+++ resolved
@@ -221,20 +221,11 @@
     }
 }
 
-<<<<<<< HEAD
-void BoundaryNormalResIntegrator::AssembleFaceVector(
-   const FiniteElement &el1x,
-   const FiniteElement &el2x,
+
+void BoundaryNormalResIntegrator::AssembleRHSElementVect(
+   const FiniteElement &elx,
    FaceElementTransformations &Trx,
-   const Vector &elfunx,
    Vector &elvect)
-=======
-
-void BoundaryNormalResIntegrator::AssembleRHSElementVect(
-                                        const FiniteElement &elx,
-                                         FaceElementTransformations &Trx,
-                                         Vector &elvect)
->>>>>>> 6d7cf7c8
 {   
     /// get the proper element, transformation, and state vector
     Array<int> vdofs; Vector elfun; Vector eladj;
