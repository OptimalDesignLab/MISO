#include "res_integ.hpp"

using namespace mfem;
using namespace std;

namespace mach
{

double TestLFIntegrator::GetElementEnergy(
   const FiniteElement &el,
   ElementTransformation &trans,
   const Vector &elfun)
{
   const IntegrationRule *ir = NULL;
   {
      ir = &IntRules.Get(el.GetGeomType(), 2 * el.GetOrder());
   }

   // cast the ElementTransformation
   IsoparametricTransformation &isotrans =
                     dynamic_cast<IsoparametricTransformation&>(trans);

   double fun = 0.0;
   for (int i = 0; i < ir->GetNPoints(); i++)
   {

      const IntegrationPoint &ip = ir->IntPoint(i);

      isotrans.SetIntPoint(&ip);

      fun += ip.weight * Q.Eval(isotrans, ip);
   }
   return fun;
}

void TestLFMeshSensIntegrator::AssembleRHSElementVect(
   const FiniteElement &mesh_el,
   ElementTransformation &mesh_trans,
   Vector &elvect)
{
   const IntegrationRule *ir = NULL;
   {
      ir = &IntRules.Get(mesh_el.GetGeomType(), 8);
   }

   int ndof = mesh_el.GetDof();
   int dim = mesh_el.GetDim();
   elvect.SetSize(ndof*dim);
   elvect = 0.0;

   DenseMatrix PointMat_bar(dim, ndof);
   
   // cast the ElementTransformation
   IsoparametricTransformation &isotrans =
                     dynamic_cast<IsoparametricTransformation&>(mesh_trans);

   for (int i = 0; i < ir->GetNPoints(); i++)
   {
      PointMat_bar = 0.0;

      const IntegrationPoint &ip = ir->IntPoint(i);

      isotrans.SetIntPoint(&ip);

      double Q_bar = 1.0;
      Q.EvalRevDiff(Q_bar, isotrans, ip, PointMat_bar);

      for (int j = 0; j < ndof ; ++j)
      {
         for (int d = 0; d < dim; ++d)
         {
            elvect(d * ndof + j) += ip.weight * PointMat_bar(d,j);
         }
      }
   }
}

void DomainResIntegrator::AssembleElementVector(const FiniteElement &elx,
                                                ElementTransformation &Trx,
                                                const Vector &elfunx,
                                                Vector &elvect)
{   
   /// get the proper element, transformation, and adjoint vector
   Array<int> vdofs;
   Vector psi;
   int element = Trx.ElementNo;
   const FiniteElement *el = adjoint->FESpace()->GetFE(element);
   ElementTransformation *Tr = adjoint->FESpace()->GetElementTransformation(element);
   adjoint->FESpace()->GetElementVDofs(element, vdofs);
   const IntegrationRule *ir = IntRule;
   if (ir == NULL)
   {
      int order = oa * el->GetOrder() + ob;
      ir = &IntRules.Get(el->GetGeomType(), order);
   }
   adjoint->GetSubVector(vdofs, psi);

    const int dof = elx.GetDof();
    const int dofu = el->GetDof();
    const int dim = el->GetDim();
    elvect.SetSize(dof*dim);
    elvect = 0.0;
    shape.SetSize(dofu);

    // cast the ElementTransformation
    IsoparametricTransformation &isotrans =
    dynamic_cast<IsoparametricTransformation&>(*Tr);

    DenseMatrix PointMat_bar(dim, dof);
    
    // loop through nodes
    for (int i = 0; i < ir->GetNPoints(); ++i)
    {
        PointMat_bar = 0.0;
        const IntegrationPoint &ip = ir->IntPoint(i);
        Tr->SetIntPoint(&ip);

        el->CalcShape(ip, shape);
        double Weight_bar = Q.Eval(isotrans, ip) * (psi*shape); // dR/dWeight
        isotrans.WeightRevDiff(PointMat_bar); // dWeight/dX        
        PointMat_bar *= Weight_bar;

        /// Implement Q sensitivity
        double Q_bar = isotrans.Weight() * (psi * shape); //dR/dQ
        Q.EvalRevDiff(Q_bar, isotrans, ip, PointMat_bar);

        for (int j = 0; j < dof ; ++j)
        {
            for (int d = 0; d < dim; ++d)
            {
                elvect(d * dof + j) += ip.weight * PointMat_bar(d,j);
            }
        }
    }
}

void MassResIntegrator::AssembleElementVector(const FiniteElement &elx,
                                       ElementTransformation &Trx,
                                       const Vector &elfunx, Vector &elvect)
{
    /// get the proper element, transformation, and state vector
    Array<int> vdofs; Vector elfun; Vector eladj; 
    int element = Trx.ElementNo;
    const FiniteElement *el = state->FESpace()->GetFE(element);
    ElementTransformation *Tr = state->FESpace()->GetElementTransformation(element);
    state->FESpace()->GetElementVDofs(element, vdofs);
    int order = 2*el->GetOrder() + Tr->OrderW();
    const IntegrationRule *ir = IntRule;
    if (ir == NULL)
    {
        ir = &IntRules.Get(el->GetGeomType(), order);
    }
    state->GetSubVector(vdofs, elfun);
    adjoint->GetSubVector(vdofs, eladj);

    const int dof = elx.GetDof();
    const int dofu = el->GetDof();
    const int dim = el->GetDim();
    elvect.SetSize(dof*dim);
    elvect = 0.0;
    shape.SetSize(dofu);

    // cast the ElementTransformation
    IsoparametricTransformation &isotrans =
    dynamic_cast<IsoparametricTransformation&>(*Tr);

    DenseMatrix elmat(dofu);
    DenseMatrix PointMat_bar(dim, dof);
    
    // loop through nodes
    for (int i = 0; i < ir->GetNPoints(); ++i)
    {
        const IntegrationPoint &ip = ir->IntPoint(i);
        Tr->SetIntPoint(&ip);

        PointMat_bar = 0.0;

        /// NOTE: Q may or may not have sensitivity to x. Need to tailor to
        /// different coefficients 
        double deriv = ip.weight; //dR/dWeight
        isotrans.WeightRevDiff(PointMat_bar);        
        el->CalcShape(ip, shape);
        if (Q)
        {
            deriv *= Q->Eval(*Tr, ip);
        }

        // perform deriv*(adj*shape)*(shape*elfun)
        double rw = deriv*(eladj*shape)*(shape*elfun);
        PointMat_bar.Set(rw, PointMat_bar); //dWeight/dX

        for (int j = 0; j < dof ; ++j)
        {
            for (int d = 0; d < dim; ++d)
            {
                elvect(d*dof + j) += PointMat_bar(d,j);
            }
        }
    }
}

<<<<<<< HEAD
void DiffusionResIntegrator::AssembleElementVector(const FiniteElement &elx,
                                       ElementTransformation &Trx,
                                       const Vector &elfunx, Vector &elvect)
=======
void MassResIntegrator::AssembleElementVector(const FiniteElement &elx,
                                              ElementTransformation &Trx,
                                              const Vector &elfunx,
                                              Vector &elvect)
>>>>>>> b4eccee9
{
    /// get the proper element, transformation, and state vector
    Array<int> vdofs; Vector elfun; Vector eladj; 
    int element = Trx.ElementNo;
    const FiniteElement *el = state->FESpace()->GetFE(element);
    ElementTransformation *Tr = state->FESpace()->GetElementTransformation(element);
    state->FESpace()->GetElementVDofs(element, vdofs);
    int order = 2*el->GetOrder() + Tr->OrderW();
    const IntegrationRule *ir = NULL;
    if (ir == NULL)
    {
        ir = &IntRules.Get(el->GetGeomType(), order);
    }
    state->GetSubVector(vdofs, elfun);
    adjoint->GetSubVector(vdofs, eladj);

    const int dof = elx.GetDof();
    const int dofu = el->GetDof();
    const int dim = el->GetDim();
    int spaceDim = Tr->GetSpaceDim();
    bool square = (dim == spaceDim);
    double tw, w, dw;
    Vector av(dim); Vector bv(dim);
    Vector ad(dim); Vector bd(dim);
    elvect.SetSize(dof*dim);
    elvect = 0.0;

    // cast the ElementTransformation
    IsoparametricTransformation &isotrans =
    dynamic_cast<IsoparametricTransformation&>(*Tr);

    DenseMatrix elmat(dofu);
    DenseMatrix PointMat_bar(dim, dof);
    DenseMatrix jac_bar(dim);
    dshape.SetSize(dofu, dim);

    // loop through nodes
    for (int i = 0; i < ir->GetNPoints(); ++i)
    {
        const IntegrationPoint &ip = ir->IntPoint(i);
        Tr->SetIntPoint(&ip);

        DenseMatrix K = Tr->AdjugateJacobian();
        PointMat_bar = 0.0;
        jac_bar = 0.0;

        el->CalcDShape(ip, dshape);
        tw = Tr->Weight();
        w = ip.weight / (square ? tw : tw*tw*tw);
        dw = -ip.weight / (square ? tw*tw : tw*tw*tw*tw/3);
        /// NOTE: Q may or may not have sensitivity to x. Need to tailor to
        /// different coefficients 
        if (Q)
        {
            w *= Q->Eval(*Tr, ip);
            dw *= Q->Eval(*Tr, ip);
        }
        dshape.MultTranspose(eladj, ad); //D^T\psi
        K.MultTranspose(ad, av); //K^TD^T\psi
        dshape.MultTranspose(elfun, bd); //D^T\u
        K.MultTranspose(bd, bv); //K^TD^T\u

        // compute partials wrt weight
        double rw = dw*(av*bv);
        isotrans.WeightRevDiff(PointMat_bar);
        PointMat_bar.Set(rw, PointMat_bar);

        // compute partials wrt adjugate
        AddMult_a_VWt(w, ad, bv, jac_bar);
        AddMult_a_VWt(w, bd, av, jac_bar);
        isotrans.AdjugateJacobianRevDiff(jac_bar, PointMat_bar);
        
        for (int j = 0; j < dof ; ++j)
        {
            for (int d = 0; d < dim; ++d)
            {
                elvect(d*dof + j) += PointMat_bar(d,j);
            }
        }
    }
}

<<<<<<< HEAD
void DiffusionResIntegrator::AssembleRHSElementVect(
    const mfem::FiniteElement &elx,
    mfem::ElementTransformation &Trx,
    mfem::Vector &elvect)
=======
void DiffusionResIntegrator::AssembleElementVector(const FiniteElement &elx,
                                                   ElementTransformation &Trx,
                                                   const Vector &elfunx,
                                                   Vector &elvect)
>>>>>>> b4eccee9
{
    /// get the proper element, transformation, and state vector
    Array<int> vdofs; Vector elfun; Vector eladj; 
    int element = Trx.ElementNo;
    const FiniteElement *el = state->FESpace()->GetFE(element);
    ElementTransformation *Tr = state->FESpace()->GetElementTransformation(element);
    state->FESpace()->GetElementVDofs(element, vdofs);
    int order = 2*el->GetOrder() + Tr->OrderW();
    const IntegrationRule *ir = NULL;
    if (ir == NULL)
    {
        ir = &IntRules.Get(el->GetGeomType(), order);
    }
    state->GetSubVector(vdofs, elfun);
    adjoint->GetSubVector(vdofs, eladj);

    const int dof = elx.GetDof();
    const int dofu = el->GetDof();
    const int dim = el->GetDim();
    int spaceDim = Tr->GetSpaceDim();
    bool square = (dim == spaceDim);
    double tw, w, dw;
    Vector av(dim); Vector bv(dim);
    Vector ad(dim); Vector bd(dim);
    elvect.SetSize(dof*dim);
    elvect = 0.0;

    // cast the ElementTransformation
    IsoparametricTransformation &isotrans =
    dynamic_cast<IsoparametricTransformation&>(*Tr);

    DenseMatrix elmat(dofu);
    DenseMatrix PointMat_bar(dim, dof);
    DenseMatrix jac_bar(dim);
    dshape.SetSize(dofu, dim);

    // loop through nodes
    for (int i = 0; i < ir->GetNPoints(); ++i)
    {
        const IntegrationPoint &ip = ir->IntPoint(i);
        Tr->SetIntPoint(&ip);

        DenseMatrix K = Tr->AdjugateJacobian();
        PointMat_bar = 0.0;
        jac_bar = 0.0;

        el->CalcDShape(ip, dshape);
        tw = Tr->Weight();
        w = ip.weight / (square ? tw : tw*tw*tw);
        dw = -ip.weight / (square ? tw*tw : tw*tw*tw*tw/3);
        /// NOTE: Q may or may not have sensitivity to x. Need to tailor to
        /// different coefficients 
        if (Q)
        {
            w *= Q->Eval(*Tr, ip);
            dw *= Q->Eval(*Tr, ip);
        }
        dshape.MultTranspose(eladj, ad); //D^T\psi
        K.MultTranspose(ad, av); //K^TD^T\psi
        dshape.MultTranspose(elfun, bd); //D^T\u
        K.MultTranspose(bd, bv); //K^TD^T\u

        // compute partials wrt weight
        double rw = dw*(av*bv);
        isotrans.WeightRevDiff(PointMat_bar);
        PointMat_bar.Set(rw, PointMat_bar);

        // compute partials wrt adjugate
        AddMult_a_VWt(w, ad, bv, jac_bar);
        AddMult_a_VWt(w, bd, av, jac_bar);
        isotrans.AdjugateJacobianRevDiff(jac_bar, PointMat_bar);
        
        for (int j = 0; j < dof ; ++j)
        {
            for (int d = 0; d < dim; ++d)
            {
                elvect(d*dof + j) += PointMat_bar(d,j);
            }
        }
    }
}

<<<<<<< HEAD

void BoundaryNormalResIntegrator::AssembleRHSElementVect(
                                        const FiniteElement &elx,
                                         FaceElementTransformations &Trx,
                                         Vector &elvect)
=======
void BoundaryNormalResIntegrator::AssembleFaceVector(
   const FiniteElement &el1x,
   const FiniteElement &el2x,
   FaceElementTransformations &Trx,
   const Vector &elfunx,
   Vector &elvect)
>>>>>>> b4eccee9
{   
    /// get the proper element, transformation, and state vector
    Array<int> vdofs; Vector elfun; Vector eladj;
    int element = Trx.Elem1No;
    const FiniteElementCollection *fec = state->FESpace()->FEColl();
    const FiniteElement *el = state->FESpace()->GetFE(element);

    const int dof = elx.GetDof();
    const int dofu = el->GetDof();
    // const int dim = Trx.Face->GetDimension();
    int space_dim = Trx.Face->GetSpaceDim();
    shape.SetSize(dofu);
    elvect.SetSize(space_dim*dof);
    elvect = 0.0;

    // get the right boundary element
    const FiniteElement *el_bnd;
    switch (space_dim)
    {
        case 1: el_bnd = fec->FiniteElementForGeometry(Geometry::POINT);
              break;
        case 2: el_bnd = fec->FiniteElementForGeometry(Geometry::SEGMENT);
              break;
        case 3:
            if(Trx.Elem1->GetGeometryType() == Geometry::TETRAHEDRON)
            {
                el_bnd = fec->FiniteElementForGeometry(Geometry::TRIANGLE);
            }
            if(Trx.Elem1->GetGeometryType() == Geometry::CUBE)
            {
                el_bnd = fec->FiniteElementForGeometry(Geometry::SQUARE);
            } 
             break;
    }
    ElementTransformation *Tr_bnd = Trx.Face;
    ElementTransformation *Tr = Trx.Elem1;
    
    //boundary element integration rule
    const IntegrationRule *ir = IntRule;
    if (ir == NULL)
    {
        ir = &IntRules.Get(el_bnd->GetGeomType(), oa * el_bnd->GetOrder() + ob);
    }

    state->FESpace()->GetElementVDofs(element, vdofs);
    state->GetSubVector(vdofs, elfun); //don't need this one
    adjoint->GetSubVector(vdofs, eladj);

    // cast the ElementTransformation (for the domain element)
    IsoparametricTransformation &isotrans =
    dynamic_cast<IsoparametricTransformation&>(*Trx.Elem1);

    DenseMatrix PointMat_bar(space_dim, dof);
    DenseMatrix R;
    Vector Qvec(space_dim);
    
    // loop through nodes
    for (int i = 0; i < ir->GetNPoints(); ++i)
    {
        //compute dR/dnor*dnor/dJ_bnd*dJ_bnd/dJ_el*dJ_el/dX

        //get corresponding element integration point
        const IntegrationPoint &ip = ir->IntPoint(i);
        IntegrationPoint eip;
        Trx.Loc1.Transform(ip, eip);
        Tr_bnd->SetIntPoint(&ip);
        Tr->SetIntPoint(&eip);

        //get el to bnd jacobian transformation
        DenseMatrix J = Tr_bnd->Jacobian();
        DenseMatrix Jinv_el = Tr->InverseJacobian();
        R.SetSize(Jinv_el.Height(), J.Width());
        Mult(Jinv_el, J, R);
        DenseMatrix J_bar(J.Height(), J.Width());
        DenseMatrix J_bar_el(space_dim, space_dim);

        PointMat_bar = 0.0;

        /// NOTE: Q may or may not have sensitivity to x. Need to tailor to
        /// different coefficients 
        el->CalcShape(eip, shape);
        Q.Eval(Qvec, *Tr_bnd, ip);
        Vector nor_bar(Qvec.Size()); 
        for (int p = 0; p < nor_bar.Size(); ++p) //dR/dnor
        {
            nor_bar(p) = ip.weight*Qvec(p)*(eladj*shape); 
        }
        CalcOrthoRevDiff(J, nor_bar, J_bar); //dnor/dJbnd

        //convert face jacobian bar to element jacobian bar by inverting
        MultABt(J_bar, R, J_bar_el); //dJbnd/dJel

        isotrans.JacobianRevDiff(J_bar_el, PointMat_bar); //dJel/dX

        for (int j = 0; j < dof ; ++j)
        {
            for (int d = 0; d < space_dim; ++d)
            {
                elvect(d* dof + j) += PointMat_bar (d,j);
            }
        }
    }
}


#if 0
double DomainResIntegrator::GetElementEnergy(const FiniteElement &elx,
                                             ElementTransformation &Trx,
                                             const Vector &elfunx)
{
    double Rpart = 0;
    
    /// get the proper element, transformation, and state vector
    Array<int> vdofs; Vector elfun; Vector eladj;
    int element = Trx.ElementNo;
    const FiniteElement *el = state->FESpace()->GetFE(element);
    ElementTransformation *Tr = state->FESpace()->GetElementTransformation(element);
    state->FESpace()->GetElementVDofs(element, vdofs);
    const IntegrationRule *ir = IntRule;
    if (ir == NULL)
    {
        ir = &IntRules.Get(el->GetGeomType(), oa * el->GetOrder() + ob);
    }
    state->GetValues(element, *ir, elfun); //don't need this one
    adjoint->GetValues(element, *ir, eladj);

    const int dof = el->GetDof();
    const int dim = el->GetDim();
    
    Vector x_q(dim);
    DenseMatrix Jac_q(dim, dim);
    
    // loop through nodes
    for (int i = 0; i < ir->GetNPoints(); ++i)
    {
        const IntegrationPoint &ip = ir->IntPoint(i);
        Tr->SetIntPoint(&ip);
        Tr->Transform(ip, x_q);
        Jac_q = Tr->Jacobian();
        double r_q = Tr->Weight()*Q.Eval(*Tr, ip);
        //double r_q = calcFunctional(Tr->ElementNo,
        //                             ip, x_q, Tr, Jac_q);
        
        //skipping shape function step
        Rpart += ip.weight*r_q;
    }

   return Rpart;
}

double MassResIntegrator::GetElementEnergy(const FiniteElement &elx,
                                           ElementTransformation &Trx,
                                           const Vector &elfunx)
{
    double Rpart = 0;
    
    /// get the proper element, transformation, and state vector
    Array<int> vdofs; Vector elfun; Vector eladj;
    int element = Trx.ElementNo;
    const FiniteElement *el = state->FESpace()->GetFE(element);
    ElementTransformation *Tr = state->FESpace()->GetElementTransformation(element);
    state->FESpace()->GetElementVDofs(element, vdofs);
    int order = 2*el->GetOrder() + Tr->OrderW();
    const IntegrationRule *ir = IntRule;
    if (ir == NULL)
    {
        ir = &IntRules.Get(el->GetGeomType(), order);
    }
    state->GetValues(element, *ir, elfun); 
    adjoint->GetValues(element, *ir, eladj);

    Array<int> dofs;
    const int dof = el->GetDof();
    const int dim = el->GetDim();
    
    Vector x_q(dim);
    Vector rvect(dof);
    DenseMatrix Jac_q(dim, dim);
    DenseMatrix elmat(dof);
    
    // assemble the matrix
    elmat = 0.0;
    for (int i = 0; i < ir->GetNPoints(); ++i)
    {
        const IntegrationPoint &ip = ir->IntPoint(i);
        el->CalcShape(ip, shape);

        Tr->SetIntPoint (&ip);
        double w = Tr->Weight() * ip.weight;
        if (Q)
        {
            w *= Q->Eval(*Tr, ip);
        }

        AddMult_a_VVt(w, shape, elmat);
    }

    elmat.Mult(elfun, rvect);

    return rvect.Sum();
}

#endif

}


       <|MERGE_RESOLUTION|>--- conflicted
+++ resolved
@@ -199,16 +199,10 @@
     }
 }
 
-<<<<<<< HEAD
-void DiffusionResIntegrator::AssembleElementVector(const FiniteElement &elx,
-                                       ElementTransformation &Trx,
-                                       const Vector &elfunx, Vector &elvect)
-=======
 void MassResIntegrator::AssembleElementVector(const FiniteElement &elx,
                                               ElementTransformation &Trx,
                                               const Vector &elfunx,
                                               Vector &elvect)
->>>>>>> b4eccee9
 {
     /// get the proper element, transformation, and state vector
     Array<int> vdofs; Vector elfun; Vector eladj; 
@@ -291,17 +285,10 @@
     }
 }
 
-<<<<<<< HEAD
-void DiffusionResIntegrator::AssembleRHSElementVect(
-    const mfem::FiniteElement &elx,
-    mfem::ElementTransformation &Trx,
-    mfem::Vector &elvect)
-=======
 void DiffusionResIntegrator::AssembleElementVector(const FiniteElement &elx,
                                                    ElementTransformation &Trx,
                                                    const Vector &elfunx,
                                                    Vector &elvect)
->>>>>>> b4eccee9
 {
     /// get the proper element, transformation, and state vector
     Array<int> vdofs; Vector elfun; Vector eladj; 
@@ -384,20 +371,12 @@
     }
 }
 
-<<<<<<< HEAD
-
-void BoundaryNormalResIntegrator::AssembleRHSElementVect(
-                                        const FiniteElement &elx,
-                                         FaceElementTransformations &Trx,
-                                         Vector &elvect)
-=======
 void BoundaryNormalResIntegrator::AssembleFaceVector(
    const FiniteElement &el1x,
    const FiniteElement &el2x,
    FaceElementTransformations &Trx,
    const Vector &elfunx,
    Vector &elvect)
->>>>>>> b4eccee9
 {   
     /// get the proper element, transformation, and state vector
     Array<int> vdofs; Vector elfun; Vector eladj;
