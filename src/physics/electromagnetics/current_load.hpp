--- conflicted
+++ resolved
@@ -6,12 +6,8 @@
 
 #include "current_source_functions.hpp"
 #include "div_free_projector.hpp"
-<<<<<<< HEAD
 #include "finite_element_state.hpp"
-#include "mach_input.hpp"
-=======
 #include "miso_input.hpp"
->>>>>>> 37fcab9f
 
 namespace miso
 {
@@ -65,6 +61,12 @@
    // mfem::Vector scratch;
    mfem::Vector load;
 
+   mfem::Vector X;
+   mfem::Vector RHS;
+   mfem::Array<int> dummmy_ess_tdof_list;
+   mfem::HypreBoomerAMG amg;
+   std::unique_ptr<mfem::Solver> pcg;
+
    DivergenceFreeProjector div_free_proj;
 
    mfem::ParLinearForm mesh_sens;
