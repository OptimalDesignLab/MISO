--- conflicted
+++ resolved
@@ -1,7 +1,9 @@
 #ifndef MISO_ELECTROMAG_INTEG
 #define MISO_ELECTROMAG_INTEG
 
+#include <cstddef>
 #include <unordered_set>
+#include <utility>
 
 #include "mfem.hpp"
 
@@ -11,8 +13,10 @@
 
 namespace miso
 {
-class AbstractSolver;
 class StateCoefficient;
+class TwoStateCoefficient;
+class ThreeStateCoefficient;
+class VectorStateCoefficient;
 
 /// Compute the integral of HdB from 0 to B
 /// \param[in] trans - element transformation for where to evaluate `nu`
@@ -47,14 +51,11 @@
                                    StateCoefficient &nu,
                                    double B);
 
-/// Integrator for (\nu(u)*curl u, curl v) for Nedelec elements
-class CurlCurlNLFIntegrator : public mfem::NonlinearFormIntegrator
-{
-public:
-   /// Construct a curl curl nonlinear form integrator for Nedelec elements
-   /// \param[in] m - model describing nonlinear material parameter
-   /// \param[in] a - used to move to lhs or rhs
-   CurlCurlNLFIntegrator(StateCoefficient &m, double a = 1.0)
+/// Integrator for (m(u) grad u, grad v)
+class NonlinearDiffusionIntegrator : public mfem::NonlinearFormIntegrator
+{
+public:
+   NonlinearDiffusionIntegrator(StateCoefficient &m, double a = 1.0)
     : model(m), alpha(a)
    { }
 
@@ -85,73 +86,23 @@
    double alpha;
 
 #ifndef MFEM_THREAD_SAFE
-   mfem::DenseMatrix curlshape, curlshape_dFt;
-   // mfem::Vector b_vec, b_hat, temp_vec;
-   mfem::Vector scratch;
-#endif
-   friend class CurlCurlNLFIntegratorMeshRevSens;
-};
-
-class CurlCurlNLFIntegratorStateRevSens : public mfem::LinearFormIntegrator
-{
-public:
-   CurlCurlNLFIntegratorStateRevSens(mfem::GridFunction &state,
-                                     mfem::GridFunction &adjoint,
-                                     CurlCurlNLFIntegrator &integ)
-    : state(state), adjoint(adjoint), integ(integ)
-   { }
-
-   void AssembleRHSElementVect(const mfem::FiniteElement &el,
-                               mfem::ElementTransformation &trans,
-                               mfem::Vector &state_bar) override;
-
-private:
-   /// the state to use when evaluating d(psi^T R)/du
-   mfem::GridFunction &state;
-   /// the adjoint to use when evaluating d(psi^T R)/du
-   mfem::GridFunction &adjoint;
-   /// reference to primal integrator
-   CurlCurlNLFIntegrator &integ;
-
-   mfem::Array<int> vdofs;
-   mfem::Vector elfun, psi;
-};
-
-class CurlCurlNLFIntegratorStateFwdSens : public mfem::LinearFormIntegrator
-{
-public:
-   CurlCurlNLFIntegratorStateFwdSens(mfem::GridFunction &state,
-                                     mfem::GridFunction &state_dot,
-                                     CurlCurlNLFIntegrator &integ)
-    : state(state), state_dot(state_dot), integ(integ)
-   { }
-
-   void AssembleRHSElementVect(const mfem::FiniteElement &el,
-                               mfem::ElementTransformation &trans,
-                               mfem::Vector &state_bar) override;
-
-private:
-   /// the state to use when evaluating (dR/du) * state_dot
-   mfem::GridFunction &state;
-   /// the state_dot to use when evaluating (dR/du) * state_dot
-   mfem::GridFunction &state_dot;
-   /// reference to primal integrator
-   CurlCurlNLFIntegrator &integ;
-
-   mfem::Array<int> vdofs;
-   mfem::Vector elfun, elfun_dot;
-};
-
-/// Integrator to assemble d(psi^T R)/dX for the CurlCurlNLFIntegrator
-class CurlCurlNLFIntegratorMeshRevSens : public mfem::LinearFormIntegrator
+   mfem::DenseMatrix dshape, dshapedxt, point_flux_2_dot;
+   mfem::Vector pointflux_norm_dot;
+#endif
+   friend class NonlinearDiffusionIntegratorMeshRevSens;
+};
+
+/// Integrator to assemble d(psi^T R)/dX for the NonlinearDiffusionIntegrator
+class NonlinearDiffusionIntegratorMeshRevSens
+ : public mfem::LinearFormIntegrator
 {
 public:
    /// \param[in] state - the state to use when evaluating d(psi^T R)/dX
    /// \param[in] adjoint - the adjoint to use when evaluating d(psi^T R)/dX
    /// \param[in] integ - reference to primal integrator
-   CurlCurlNLFIntegratorMeshRevSens(mfem::GridFunction &state,
-                                    mfem::GridFunction &adjoint,
-                                    CurlCurlNLFIntegrator &integ)
+   NonlinearDiffusionIntegratorMeshRevSens(mfem::GridFunction &state,
+                                           mfem::GridFunction &adjoint,
+                                           NonlinearDiffusionIntegrator &integ)
     : state(state), adjoint(adjoint), integ(integ)
    { }
 
@@ -172,6 +123,820 @@
    /// the adjoint to use when evaluating d(psi^T R)/dX
    mfem::GridFunction &adjoint;
    /// reference to primal integrator
+   NonlinearDiffusionIntegrator &integ;
+#ifndef MFEM_THREAD_SAFE
+   mfem::DenseMatrix dshapedxt_bar, PointMat_bar;
+   mfem::Array<int> vdofs;
+   mfem::Vector elfun, psi;
+#endif
+};
+
+inline void addDomainSensitivityIntegrator(
+    NonlinearDiffusionIntegrator &primal_integ,
+    std::map<std::string, FiniteElementState> &fields,
+    std::map<std::string, mfem::ParLinearForm> &rev_sens,
+    std::map<std::string, mfem::ParNonlinearForm> &rev_scalar_sens,
+    std::map<std::string, mfem::ParLinearForm> &fwd_sens,
+    std::map<std::string, mfem::ParNonlinearForm> &fwd_scalar_sens,
+    mfem::Array<int> *attr_marker,
+    std::string adjoint_name)
+{
+   auto &mesh_fes = fields.at("mesh_coords").space();
+   rev_sens.emplace("mesh_coords", &mesh_fes);
+
+   if (attr_marker == nullptr)
+   {
+      rev_sens.at("mesh_coords")
+          .AddDomainIntegrator(new NonlinearDiffusionIntegratorMeshRevSens(
+              fields.at("state").gridFunc(),
+              fields.at(adjoint_name).gridFunc(),
+              primal_integ));
+   }
+   else
+   {
+      rev_sens.at("mesh_coords")
+          .AddDomainIntegrator(new NonlinearDiffusionIntegratorMeshRevSens(
+                                   fields.at("state").gridFunc(),
+                                   fields.at(adjoint_name).gridFunc(),
+                                   primal_integ),
+                               *attr_marker);
+   }
+}
+
+/** Integrator for the SIPG form for imposing weak boundary conditions:
+
+    - < (Q grad(u)).n, v > - < (u - g), (Q grad(v)).n >
+    + mu < Q (u - g), v >,
+
+    where Q is the diffusion coefficient g is the desired boundary condition
+    value, and u, v are the trial and test spaces, respectively.
+    The parameter mu is the SIPG penalty parameter */
+class NonlinearDGDiffusionIntegrator : public mfem::NonlinearFormIntegrator
+{
+public:
+   NonlinearDGDiffusionIntegrator(StateCoefficient &m,
+                                  mfem::Coefficient &g,
+                                  double mu,
+                                  double a = 1.0)
+    : model(m), g(g), mu(mu), alpha(a)
+   { }
+
+   void AssembleFaceVector(const mfem::FiniteElement &el1,
+                           const mfem::FiniteElement &el2,
+                           mfem::FaceElementTransformations &trans,
+                           const mfem::Vector &elfun,
+                           mfem::Vector &elvect) override;
+
+   void AssembleFaceGrad(const mfem::FiniteElement &el1,
+                         const mfem::FiniteElement &el2,
+                         mfem::FaceElementTransformations &trans,
+                         const mfem::Vector &elfun,
+                         mfem::DenseMatrix &elmat) override;
+
+private:
+   /// material (thus mesh) dependent model describing electromagnetic behavior
+   StateCoefficient &model;
+   /// Dirichlet Boundary condition value
+   mfem::Coefficient &g;
+   /// SIPG Penalty parameter
+   double mu;
+   /// scales the terms; can be used to move to rhs/lhs
+   double alpha;
+
+#ifndef MFEM_THREAD_SAFE
+   mfem::Vector shape;
+   mfem::DenseMatrix dshape;
+   mfem::DenseMatrix dshapedxt;
+   mfem::Vector dshapedn;
+   mfem::Vector pointflux_norm_dot;
+#endif
+
+   friend class NonlinearDGDiffusionIntegratorMeshRevSens;
+};
+
+class NonlinearDGDiffusionIntegratorMeshRevSens
+ : public mfem::LinearFormIntegrator
+{
+public:
+   /// \param[in] mesh_fes - the mesh finite element space
+   /// \param[in] state - the state to use when evaluating d(psi^T R)/dX
+   /// \param[in] adjoint - the adjoint to use when evaluating d(psi^T R)/dX
+   /// \param[in] integ - reference to primal integrator
+   NonlinearDGDiffusionIntegratorMeshRevSens(
+       mfem::FiniteElementSpace &mesh_fes,
+       mfem::GridFunction &state,
+       mfem::GridFunction &adjoint,
+       NonlinearDGDiffusionIntegrator &integ)
+    : mesh_fes(mesh_fes), state(state), adjoint(adjoint), integ(integ)
+   { }
+
+   void AssembleRHSElementVect(const mfem::FiniteElement &,
+                               mfem::ElementTransformation &,
+                               mfem::Vector &) override
+   {
+      mfem::mfem_error(
+          "NonlinearDGDiffusionIntegratorMeshRevSens::"
+          "AssembleRHSElementVect(...)");
+   }
+
+   /// \brief - assemble an element's contribution to d(psi^T R)/dX
+   /// \param[in] el - the finite element that describes the mesh element
+   /// \param[in] trans - the transformation between reference and physical
+   /// space
+   /// \param[out] mesh_coords_bar - d(psi^T R)/dX for the element
+   /// \note the LinearForm that assembles this integrator's FiniteElementSpace
+   /// MUST be the mesh's nodal finite element space
+   void AssembleRHSElementVect(const mfem::FiniteElement &mesh_el,
+                               mfem::FaceElementTransformations &trans,
+                               mfem::Vector &mesh_coords_bar) override;
+
+private:
+   /// The mesh finite element space used to assemble the sensitivity
+   mfem::FiniteElementSpace &mesh_fes;
+   /// the state to use when evaluating d(psi^T R)/dX
+   mfem::GridFunction &state;
+   /// the adjoint to use when evaluating d(psi^T R)/dX
+   mfem::GridFunction &adjoint;
+   /// reference to primal integrator
+   NonlinearDGDiffusionIntegrator &integ;
+
+#ifndef MFEM_THREAD_SAFE
+   mfem::Array<int> vdofs;
+   mfem::Array<int> vdofs2;
+   mfem::Vector elfun;
+   mfem::Vector psi;
+   mfem::DenseMatrix dshapedxt_bar;
+   mfem::Vector dshapedn_bar;
+   mfem::DenseMatrix PointMat_bar;
+   mfem::DenseMatrix PointMatFace_bar;
+   mfem::Vector mesh_coords_face_bar;
+#endif
+};
+
+inline void addBdrSensitivityIntegrator(
+    NonlinearDGDiffusionIntegrator &primal_integ,
+    std::map<std::string, FiniteElementState> &fields,
+    std::map<std::string, mfem::ParLinearForm> &rev_sens,
+    std::map<std::string, mfem::ParNonlinearForm> &rev_scalar_sens,
+    std::map<std::string, mfem::ParLinearForm> &fwd_sens,
+    std::map<std::string, mfem::ParNonlinearForm> &fwd_scalar_sens,
+    mfem::Array<int> *attr_marker,
+    std::string adjoint_name)
+{
+   auto &mesh_fes = fields.at("mesh_coords").space();
+   rev_sens.emplace("mesh_coords", &mesh_fes);
+
+   if (attr_marker == nullptr)
+   {
+      rev_sens.at("mesh_coords")
+          .AddBdrFaceIntegrator(new NonlinearDGDiffusionIntegratorMeshRevSens(
+              mesh_fes,
+              fields.at("state").gridFunc(),
+              fields.at(adjoint_name).gridFunc(),
+              primal_integ));
+   }
+   else
+   {
+      rev_sens.at("mesh_coords")
+          .AddBdrFaceIntegrator(new NonlinearDGDiffusionIntegratorMeshRevSens(
+                                    mesh_fes,
+                                    fields.at("state").gridFunc(),
+                                    fields.at(adjoint_name).gridFunc(),
+                                    primal_integ),
+                                *attr_marker);
+   }
+}
+
+/** Integrator for the SIPG form for imposing interior face penalties:
+
+    - < {(Q grad(u)).n}, [v] > - < [u], {(Q grad(v)).n} >
+    + mu < {h^{-1} Q} [u], [v] >
+
+    where Q is the diffusion coefficient and u, v are the trial and test spaces,
+    respectively.
+    The parameter mu is the SIPG penalty parameter */
+class DGInteriorFaceDiffusionIntegrator : public mfem::NonlinearFormIntegrator
+{
+public:
+   DGInteriorFaceDiffusionIntegrator(StateCoefficient &Q,
+                                     double mu,
+                                     double a = 1.0)
+    : model(Q), mu(mu), alpha(a)
+   { }
+
+   void AssembleFaceVector(const mfem::FiniteElement &el1,
+                           const mfem::FiniteElement &el2,
+                           mfem::FaceElementTransformations &trans,
+                           const mfem::Vector &elfun,
+                           mfem::Vector &elvect) override;
+
+   void AssembleFaceGrad(const mfem::FiniteElement &el1,
+                         const mfem::FiniteElement &el2,
+                         mfem::FaceElementTransformations &trans,
+                         const mfem::Vector &elfun,
+                         mfem::DenseMatrix &elmat) override;
+
+private:
+   /// Diffusion coefficient
+   StateCoefficient &model;
+   /// SIPG Penalty parameter
+   double mu;
+   /// scales the terms; can be used to move to rhs/lhs
+   double alpha;
+
+#ifndef MFEM_THREAD_SAFE
+   mfem::Vector shape1;
+   mfem::Vector shape2;
+   mfem::DenseMatrix dshape1;
+   mfem::DenseMatrix dshape2;
+   mfem::DenseMatrix dshapedxt1;
+   mfem::DenseMatrix dshapedxt2;
+   mfem::Vector dshapedn1;
+   mfem::Vector dshapedn2;
+   mfem::Vector ip_flux1_norm_dot;
+   mfem::Vector ip_flux2_norm_dot;
+
+   mfem::DenseMatrix elmat11;
+   mfem::DenseMatrix elmat12;
+   mfem::DenseMatrix elmat21;
+   mfem::DenseMatrix elmat22;
+#endif
+   friend class DGInteriorFaceDiffusionIntegratorMeshRevSens;
+};
+
+class DGInteriorFaceDiffusionIntegratorMeshRevSens
+ : public mfem::LinearFormIntegrator
+{
+public:
+   /// \param[in] mesh_fes - the mesh finite element space
+   /// \param[in] state - the state to use when evaluating d(psi^T R)/dX
+   /// \param[in] adjoint - the adjoint to use when evaluating d(psi^T R)/dX
+   /// \param[in] integ - reference to primal integrator
+   DGInteriorFaceDiffusionIntegratorMeshRevSens(
+       mfem::FiniteElementSpace &mesh_fes,
+       mfem::GridFunction &state,
+       mfem::GridFunction &adjoint,
+       DGInteriorFaceDiffusionIntegrator &integ)
+    : mesh_fes(mesh_fes), state(state), adjoint(adjoint), integ(integ)
+   { }
+
+   void AssembleRHSElementVect(const mfem::FiniteElement &el,
+                               mfem::ElementTransformation &Tr,
+                               mfem::Vector &elvect) override
+   {
+      mfem::mfem_error(
+          "DGInteriorFaceDiffusionIntegratorMeshRevSens::"
+          "AssembleRHSElementVect(...)");
+   }
+
+   /// \brief - assemble an element's contribution to d(psi^T R)/dX
+   /// \param[in] el1 - the finite element that describes the mesh element
+   /// \param[in] el2 - the finite element that describes the mesh element
+   /// \param[in] trans - the transformation between reference and physical
+   /// space
+   /// \param[out] mesh_coords_bar - d(psi^T R)/dX for the element
+   /// \note the LinearForm that assembles this integrator's FiniteElementSpace
+   /// MUST be the mesh's nodal finite element space
+   /// \note this signature is for sensitivity wrt mesh element
+   void AssembleRHSElementVect(const mfem::FiniteElement &el1,
+                               const mfem::FiniteElement &el2,
+                               mfem::FaceElementTransformations &trans,
+                               mfem::Vector &mesh_coords_bar) override;
+
+private:
+   /// The mesh finite element space used to assemble the sensitivity
+   mfem::FiniteElementSpace &mesh_fes;
+   /// the state to use when evaluating d(psi^T R)/dX
+   mfem::GridFunction &state;
+   /// the adjoint to use when evaluating d(psi^T R)/dX
+   mfem::GridFunction &adjoint;
+   /// reference to primal integrator
+   DGInteriorFaceDiffusionIntegrator &integ;
+
+#ifndef MFEM_THREAD_SAFE
+   mfem::Array<int> vdofs1;
+   mfem::Array<int> vdofs2;
+   mfem::Vector elfun1;
+   mfem::Vector elfun2;
+   mfem::Vector psi1;
+   mfem::Vector psi2;
+   mfem::DenseMatrix dshapedxt1_bar;
+   mfem::DenseMatrix dshapedxt2_bar;
+   mfem::Vector dshapedn1_bar;
+   mfem::Vector dshapedn2_bar;
+   mfem::DenseMatrix PointMat1_bar;
+   mfem::DenseMatrix PointMat2_bar;
+   mfem::DenseMatrix PointMatFace_bar;
+   mfem::Vector mesh_coords_face_bar;
+#endif
+};
+
+inline void addInteriorFaceSensitivityIntegrator(
+    DGInteriorFaceDiffusionIntegrator &primal_integ,
+    std::map<std::string, FiniteElementState> &fields,
+    std::map<std::string, mfem::ParLinearForm> &rev_sens,
+    std::map<std::string, mfem::ParNonlinearForm> &rev_scalar_sens,
+    std::map<std::string, mfem::ParLinearForm> &fwd_sens,
+    std::map<std::string, mfem::ParNonlinearForm> &fwd_scalar_sens,
+    std::string adjoint_name)
+{
+   auto &mesh_fes = fields.at("mesh_coords").space();
+   rev_sens.emplace("mesh_coords", &mesh_fes);
+
+   rev_sens.at("mesh_coords")
+       .AddInteriorFaceIntegrator(
+           new DGInteriorFaceDiffusionIntegratorMeshRevSens(
+               mesh_fes,
+               fields.at("state").gridFunc(),
+               fields.at(adjoint_name).gridFunc(),
+               primal_integ));
+}
+
+inline void addInternalBoundarySensitivityIntegrator(
+    DGInteriorFaceDiffusionIntegrator &primal_integ,
+    std::map<std::string, FiniteElementState> &fields,
+    std::map<std::string, mfem::ParLinearForm> &rev_sens,
+    std::map<std::string, mfem::ParNonlinearForm> &rev_scalar_sens,
+    std::map<std::string, mfem::ParLinearForm> &fwd_sens,
+    std::map<std::string, mfem::ParNonlinearForm> &fwd_scalar_sens,
+    mfem::Array<int> *attr_marker,
+    std::string adjoint_name)
+{
+   auto &mesh_fes = fields.at("mesh_coords").space();
+   rev_sens.emplace("mesh_coords", &mesh_fes);
+
+   if (attr_marker == nullptr)
+   {
+      rev_sens.at("mesh_coords")
+          .AddInternalBoundaryFaceIntegrator(
+              new DGInteriorFaceDiffusionIntegratorMeshRevSens(
+                  mesh_fes,
+                  fields.at("state").gridFunc(),
+                  fields.at(adjoint_name).gridFunc(),
+                  primal_integ));
+   }
+   else
+   {
+      rev_sens.at("mesh_coords")
+          .AddInternalBoundaryFaceIntegrator(
+              new DGInteriorFaceDiffusionIntegratorMeshRevSens(
+                  mesh_fes,
+                  fields.at("state").gridFunc(),
+                  fields.at(adjoint_name).gridFunc(),
+                  primal_integ),
+              *attr_marker);
+   }
+}
+
+class TestBoundaryIntegrator : public mfem::NonlinearFormIntegrator
+{
+public:
+   TestBoundaryIntegrator(double a = 1.0) : alpha(a) { }
+
+   void AssembleFaceVector(const mfem::FiniteElement &el1,
+                           const mfem::FiniteElement &el2,
+                           mfem::FaceElementTransformations &trans,
+                           const mfem::Vector &elfun,
+                           mfem::Vector &elvect) override;
+
+private:
+   /// scales the terms; can be used to move to rhs/lhs
+   double alpha;
+
+#ifndef MFEM_THREAD_SAFE
+   mfem::Vector shape;
+   mfem::DenseMatrix dshape;
+   mfem::DenseMatrix dshapedxt;
+   mfem::Vector dshapedn;
+#endif
+
+   friend class TestBoundaryIntegratorMeshRevSens;
+};
+
+class TestBoundaryIntegratorMeshRevSens : public mfem::LinearFormIntegrator
+{
+public:
+   /// \param[in] state - the state to use when evaluating d(psi^T R)/dX
+   /// \param[in] adjoint - the adjoint to use when evaluating d(psi^T R)/dX
+   /// \param[in] integ - reference to primal integrator
+   TestBoundaryIntegratorMeshRevSens(mfem::GridFunction &state,
+                                     mfem::GridFunction &adjoint,
+                                     TestBoundaryIntegrator &integ)
+    : state(state), adjoint(adjoint), integ(integ)
+   { }
+
+   /// \brief - assemble an element's contribution to d(psi^T R)/dX
+   /// \param[in] el - the finite element that describes the mesh element
+   /// \param[in] trans - the transformation between reference and physical
+   /// space
+   /// \param[out] mesh_coords_bar - d(psi^T R)/dX for the element
+   /// \note the LinearForm that assembles this integrator's FiniteElementSpace
+   /// MUST be the mesh's nodal finite element space
+   void AssembleRHSElementVect(const mfem::FiniteElement &el,
+                               mfem::ElementTransformation &trans,
+                               mfem::Vector &mesh_coords_bar) override;
+
+   void AssembleRHSElementVect(const mfem::FiniteElement &el,
+                               mfem::FaceElementTransformations &trans,
+                               mfem::Vector &mesh_coords_bar) override;
+
+private:
+   /// the state to use when evaluating d(psi^T R)/dX
+   mfem::GridFunction &state;
+   /// the adjoint to use when evaluating d(psi^T R)/dX
+   mfem::GridFunction &adjoint;
+   /// reference to primal integrator
+   TestBoundaryIntegrator &integ;
+
+#ifndef MFEM_THREAD_SAFE
+   mfem::Array<int> vdofs;
+   mfem::Vector elfun, psi;
+   mfem::DenseMatrix PointMat_bar;
+   mfem::DenseMatrix dshapedxt_bar;
+   mfem::Vector dshapedn_bar;
+#endif
+};
+
+class TestInteriorFaceIntegrator : public mfem::NonlinearFormIntegrator
+{
+public:
+   TestInteriorFaceIntegrator(double a = 1.0) : alpha(a) { }
+
+   void AssembleFaceVector(const mfem::FiniteElement &el1,
+                           const mfem::FiniteElement &el2,
+                           mfem::FaceElementTransformations &trans,
+                           const mfem::Vector &elfun,
+                           mfem::Vector &elvect) override;
+
+private:
+   /// scales the terms; can be used to move to rhs/lhs
+   double alpha;
+
+#ifndef MFEM_THREAD_SAFE
+   mfem::Vector shape1;
+   mfem::Vector shape2;
+   mfem::DenseMatrix dshape1;
+   mfem::DenseMatrix dshape2;
+   mfem::DenseMatrix dshapedxt1;
+   mfem::DenseMatrix dshapedxt2;
+   mfem::Vector dshapedn1;
+   mfem::Vector dshapedn2;
+#endif
+
+   friend class TestInteriorFaceIntegratorMeshRevSens;
+};
+
+class TestInteriorFaceIntegratorMeshRevSens : public mfem::LinearFormIntegrator
+{
+public:
+   /// \param[in] mesh_fes - the mesh finite element space
+   /// \param[in] state - the state to use when evaluating d(psi^T R)/dX
+   /// \param[in] adjoint - the adjoint to use when evaluating d(psi^T R)/dX
+   /// \param[in] integ - reference to primal integrator
+   TestInteriorFaceIntegratorMeshRevSens(mfem::FiniteElementSpace &mesh_fes,
+                                         mfem::GridFunction &state,
+                                         mfem::GridFunction &adjoint,
+                                         TestInteriorFaceIntegrator &integ)
+    : mesh_fes(mesh_fes), state(state), adjoint(adjoint), integ(integ)
+   { }
+
+   void AssembleRHSElementVect(const mfem::FiniteElement &el,
+                               mfem::ElementTransformation &Tr,
+                               mfem::Vector &elvect) override
+   {
+      mfem::mfem_error(
+          "DGInteriorFaceDiffusionIntegratorMeshRevSens::"
+          "AssembleRHSElementVect(...)");
+   }
+
+   /// \brief - assemble an element's contribution to d(psi^T R)/dX
+   /// \param[in] el1 - the finite element that describes the mesh element
+   /// \param[in] el2 - the finite element that describes the mesh element
+   /// \param[in] trans - the transformation between reference and physical
+   /// space
+   /// \param[out] mesh_coords_bar - d(psi^T R)/dX for the element
+   /// \note the LinearForm that assembles this integrator's FiniteElementSpace
+   /// MUST be the mesh's nodal finite element space
+   /// \note this signature is for sensitivity wrt mesh element
+   void AssembleRHSElementVect(const mfem::FiniteElement &el1,
+                               const mfem::FiniteElement &el2,
+                               mfem::FaceElementTransformations &trans,
+                               mfem::Vector &mesh_coords_bar) override;
+
+private:
+   /// The mesh finite element space used to assemble the sensitivity
+   mfem::FiniteElementSpace &mesh_fes;
+   /// the state to use when evaluating d(psi^T R)/dX
+   mfem::GridFunction &state;
+   /// the adjoint to use when evaluating d(psi^T R)/dX
+   mfem::GridFunction &adjoint;
+   /// reference to primal integrator
+   TestInteriorFaceIntegrator &integ;
+
+#ifndef MFEM_THREAD_SAFE
+   mfem::Array<int> vdofs1;
+   mfem::Array<int> vdofs2;
+   mfem::Vector elfun1;
+   mfem::Vector elfun2;
+   mfem::Vector psi1;
+   mfem::Vector psi2;
+   mfem::DenseMatrix dshapedxt1_bar;
+   mfem::DenseMatrix dshapedxt2_bar;
+   mfem::Vector dshapedn1_bar;
+   mfem::Vector dshapedn2_bar;
+   mfem::DenseMatrix PointMat1_bar;
+   mfem::DenseMatrix PointMat2_bar;
+   mfem::DenseMatrix PointMatFace_bar;
+   mfem::Vector mesh_coords_face_bar;
+#endif
+};
+
+class MagnetizationSource2DIntegrator : public mfem::LinearFormIntegrator
+{
+public:
+   MagnetizationSource2DIntegrator(VectorStateCoefficient &M,
+                                   mfem::GridFunction &temperature_field,
+                                   double alpha = 1.0)
+    : M(M), temperature_field(temperature_field), alpha(alpha)
+   { }
+
+   void AssembleRHSElementVect(const mfem::FiniteElement &el,
+                               mfem::ElementTransformation &trans,
+                               mfem::Vector &elvect) override;
+
+private:
+   /// coefficient representing polarization
+   VectorStateCoefficient &M;
+
+   // pointer to the temperature field
+   mfem::GridFunction &temperature_field;
+
+   /// scaling term if the linear form has a negative sign in the residual
+   const double alpha;
+
+#ifndef MFEM_THREAD_SAFE
+   mfem::Array<int> vdofs;
+   mfem::Vector temp_elfun;
+   mfem::DenseMatrix dshape;
+   mfem::DenseMatrix dshapedxt;
+   mfem::Vector scratch;
+   mfem::Vector temp_shape;
+#endif
+   /// implements mesh sensitivities for MagnetizationSource2DIntegrator
+   friend class MagnetizationSource2DIntegratorMeshRevSens;
+   /// implements temperature sensitivities for MagnetizationSource2DIntegrator
+   friend class MagnetizationSource2DIntegratorTemperatureSens;
+};
+
+/// Integrator to assemble d(psi^T R)/dX for the
+class MagnetizationSource2DIntegratorMeshRevSens
+ : public mfem::LinearFormIntegrator
+{
+public:
+   /// \param[in] adjoint - the adjoint to use when evaluating d(psi^T R)/dX
+   /// \param[in] integ - reference to primal integrator
+   /// \param[in] temperature_field - pointer to the temperature field to use
+   /// when evaluating d(psi^T R)/dX
+   MagnetizationSource2DIntegratorMeshRevSens(
+       mfem::GridFunction &adjoint,
+       MagnetizationSource2DIntegrator &integ)
+    : adjoint(adjoint), integ(integ)
+   { }
+
+   /// \brief - assemble an element's contribution to d(psi^T R)/dX
+   /// \param[in] el - the finite element that describes the mesh element
+   /// \param[in] trans - the transformation between reference and physical
+   /// space
+   /// \param[out] mesh_coords_bar - d(psi^T R)/dX for the element
+   /// \note the LinearForm that assembles this integrator's FiniteElementSpace
+   /// MUST be the mesh's nodal finite element space
+   void AssembleRHSElementVect(const mfem::FiniteElement &el,
+                               mfem::ElementTransformation &trans,
+                               mfem::Vector &mesh_coords_bar) override;
+
+private:
+   /// the adjoint to use when evaluating d(psi^T R)/dX
+   mfem::GridFunction &adjoint;
+   /// reference to primal integrator
+   MagnetizationSource2DIntegrator &integ;
+
+#ifndef MFEM_THREAD_SAFE
+   mfem::DenseMatrix PointMat_bar;
+   mfem::DenseMatrix dshapedxt_bar;
+   mfem::Vector scratch_bar;
+   mfem::Array<int> vdofs;
+   mfem::Vector psi;
+#endif
+};
+
+/// Integrator to assemble d(psi^T R)/dT for the MagnetizationSource2DIntegrator
+class MagnetizationSource2DIntegratorTemperatureSens
+ : public mfem::LinearFormIntegrator
+{
+public:
+   /// \param[in] adjoint - the adjoint to use when evaluating d(psi^T R)/dT
+   /// \param[in] integ - reference to primal integrator
+   /// \param[in] temperature_field - pointer to the temperature field to use
+   /// when evaluating d(psi^T R)/dT
+   MagnetizationSource2DIntegratorTemperatureSens(
+       mfem::GridFunction &adjoint,
+       MagnetizationSource2DIntegrator &integ)
+    : adjoint(adjoint), integ(integ)
+   { }
+
+   /// \brief - assemble an element's contribution to d(psi^T R)/dT
+   /// \param[in] el - the finite element that describes the mesh element
+   /// \param[in] trans - the transformation between reference and physical
+   /// space
+   /// \param[out] temp_elfun_bar - d(psi^T R)/dT for the element
+   /// \note the LinearForm that assembles this integrator's FiniteElementSpace
+   /// MUST be the mesh's nodal finite element space
+   void AssembleRHSElementVect(const mfem::FiniteElement &el,
+                               mfem::ElementTransformation &trans,
+                               mfem::Vector &temp_elfun_bar) override;
+
+private:
+   /// the adjoint to use when evaluating d(psi^T R)/dT
+   mfem::GridFunction &adjoint;
+   /// reference to primal integrator
+   MagnetizationSource2DIntegrator &integ;
+
+#ifndef MFEM_THREAD_SAFE
+   mfem::DenseMatrix dshapedxt_bar;
+   mfem::Vector scratch_bar;
+   mfem::Array<int> vdofs;
+   mfem::Vector psi;
+#endif
+};
+
+inline void addDomainSensitivityIntegrator(
+    MagnetizationSource2DIntegrator &primal_integ,
+    std::map<std::string, FiniteElementState> &fields,
+    std::map<std::string, mfem::ParLinearForm> &rev_sens,
+    std::map<std::string, mfem::ParNonlinearForm> &rev_scalar_sens,
+    std::map<std::string, mfem::ParLinearForm> &fwd_sens,
+    std::map<std::string, mfem::ParNonlinearForm> &fwd_scalar_sens,
+    mfem::Array<int> *attr_marker,
+    std::string adjoint_name)
+{
+   auto &mesh_fes = fields.at("mesh_coords").space();
+   rev_sens.emplace("mesh_coords", &mesh_fes);
+
+   auto &temperature_fes = fields.at("temperature").space();
+   rev_sens.emplace("temperature", &temperature_fes);
+
+   if (attr_marker == nullptr)
+   {
+      rev_sens.at("mesh_coords")
+          .AddDomainIntegrator(new MagnetizationSource2DIntegratorMeshRevSens(
+              fields.at(adjoint_name).gridFunc(), primal_integ));
+
+      rev_sens.at("temperature")
+          .AddDomainIntegrator(
+              new MagnetizationSource2DIntegratorTemperatureSens(
+                  fields.at(adjoint_name).gridFunc(), primal_integ));
+   }
+   else
+   {
+      rev_sens.at("mesh_coords")
+          .AddDomainIntegrator(
+              new MagnetizationSource2DIntegratorMeshRevSens(
+                  fields.at(adjoint_name).gridFunc(), primal_integ),
+              *attr_marker);
+
+      rev_sens.at("temperature")
+          .AddDomainIntegrator(
+              new MagnetizationSource2DIntegratorTemperatureSens(
+                  fields.at(adjoint_name).gridFunc(), primal_integ),
+              *attr_marker);
+   }
+}
+
+/// Integrator for (\nu(u)*curl u, curl v) for Nedelec elements
+class CurlCurlNLFIntegrator : public mfem::NonlinearFormIntegrator
+{
+public:
+   /// Construct a curl curl nonlinear form integrator for Nedelec elements
+   /// \param[in] m - model describing nonlinear material parameter
+   /// \param[in] a - used to move to lhs or rhs
+   CurlCurlNLFIntegrator(StateCoefficient &m, double a = 1.0)
+    : model(m), alpha(a)
+   { }
+
+   /// Construct the element local residual
+   /// \param[in] el - the finite element whose residual we want
+   /// \param[in] trans - defines the reference to physical element mapping
+   /// \param[in] elfun - element local state vector
+   /// \param[out] elvect - element local residual
+   void AssembleElementVector(const mfem::FiniteElement &el,
+                              mfem::ElementTransformation &trans,
+                              const mfem::Vector &elfun,
+                              mfem::Vector &elvect) override;
+
+   /// Construct the element local Jacobian
+   /// \param[in] el - the finite element whose Jacobian we want
+   /// \param[in] trans - defines the reference to physical element mapping
+   /// \param[in] elfun - element local state vector
+   /// \param[out] elmat - element local Jacobian
+   void AssembleElementGrad(const mfem::FiniteElement &el,
+                            mfem::ElementTransformation &trans,
+                            const mfem::Vector &elfun,
+                            mfem::DenseMatrix &elmat) override;
+
+private:
+   /// material (thus mesh) dependent model describing electromagnetic behavior
+   StateCoefficient &model;
+   /// scales the terms; can be used to move to rhs/lhs
+   double alpha;
+
+#ifndef MFEM_THREAD_SAFE
+   mfem::DenseMatrix curlshape, curlshape_dFt;
+   // mfem::Vector b_vec, b_hat, temp_vec;
+   mfem::Vector scratch;
+#endif
+   friend class CurlCurlNLFIntegratorMeshRevSens;
+};
+
+class CurlCurlNLFIntegratorStateRevSens : public mfem::LinearFormIntegrator
+{
+public:
+   CurlCurlNLFIntegratorStateRevSens(mfem::GridFunction &state,
+                                     mfem::GridFunction &adjoint,
+                                     CurlCurlNLFIntegrator &integ)
+    : state(state), adjoint(adjoint), integ(integ)
+   { }
+
+   void AssembleRHSElementVect(const mfem::FiniteElement &el,
+                               mfem::ElementTransformation &trans,
+                               mfem::Vector &state_bar) override;
+
+private:
+   /// the state to use when evaluating d(psi^T R)/du
+   mfem::GridFunction &state;
+   /// the adjoint to use when evaluating d(psi^T R)/du
+   mfem::GridFunction &adjoint;
+   /// reference to primal integrator
+   CurlCurlNLFIntegrator &integ;
+
+   mfem::Array<int> vdofs;
+   mfem::Vector elfun, psi;
+};
+
+class CurlCurlNLFIntegratorStateFwdSens : public mfem::LinearFormIntegrator
+{
+public:
+   CurlCurlNLFIntegratorStateFwdSens(mfem::GridFunction &state,
+                                     mfem::GridFunction &state_dot,
+                                     CurlCurlNLFIntegrator &integ)
+    : state(state), state_dot(state_dot), integ(integ)
+   { }
+
+   void AssembleRHSElementVect(const mfem::FiniteElement &el,
+                               mfem::ElementTransformation &trans,
+                               mfem::Vector &res_dot) override;
+
+private:
+   /// the state to use when evaluating (dR/du) * state_dot
+   mfem::GridFunction &state;
+   /// the state_dot to use when evaluating (dR/du) * state_dot
+   mfem::GridFunction &state_dot;
+   /// reference to primal integrator
+   CurlCurlNLFIntegrator &integ;
+
+   mfem::Array<int> vdofs;
+   mfem::Vector elfun, elfun_dot;
+};
+
+/// Integrator to assemble d(psi^T R)/dX for the CurlCurlNLFIntegrator
+class CurlCurlNLFIntegratorMeshRevSens : public mfem::LinearFormIntegrator
+{
+public:
+   /// \param[in] state - the state to use when evaluating d(psi^T R)/dX
+   /// \param[in] adjoint - the adjoint to use when evaluating d(psi^T R)/dX
+   /// \param[in] integ - reference to primal integrator
+   CurlCurlNLFIntegratorMeshRevSens(mfem::GridFunction &state,
+                                    mfem::GridFunction &adjoint,
+                                    CurlCurlNLFIntegrator &integ)
+    : state(state), adjoint(adjoint), integ(integ)
+   { }
+
+   /// \brief - assemble an element's contribution to d(psi^T R)/dX
+   /// \param[in] el - the finite element that describes the mesh element
+   /// \param[in] trans - the transformation between reference and physical
+   /// space
+   /// \param[out] mesh_coords_bar - d(psi^T R)/dX for the element
+   /// \note the LinearForm that assembles this integrator's FiniteElementSpace
+   /// MUST be the mesh's nodal finite element space
+   void AssembleRHSElementVect(const mfem::FiniteElement &el,
+                               mfem::ElementTransformation &trans,
+                               mfem::Vector &mesh_coords_bar) override;
+
+private:
+   /// the state to use when evaluating d(psi^T R)/dX
+   mfem::GridFunction &state;
+   /// the adjoint to use when evaluating d(psi^T R)/dX
+   mfem::GridFunction &adjoint;
+   /// reference to primal integrator
    CurlCurlNLFIntegrator &integ;
 #ifndef MFEM_THREAD_SAFE
    mfem::DenseMatrix curlshape_dFt_bar;
@@ -181,20 +946,22 @@
 #endif
 };
 
-inline void addSensitivityIntegrator(
+inline void addDomainSensitivityIntegrator(
     CurlCurlNLFIntegrator &primal_integ,
     std::map<std::string, FiniteElementState> &fields,
     std::map<std::string, mfem::ParLinearForm> &rev_sens,
     std::map<std::string, mfem::ParNonlinearForm> &rev_scalar_sens,
     std::map<std::string, mfem::ParLinearForm> &fwd_sens,
-    std::map<std::string, mfem::ParNonlinearForm> &fwd_scalar_sens)
+    std::map<std::string, mfem::ParNonlinearForm> &fwd_scalar_sens,
+    mfem::Array<int> *attr_marker,
+    std::string adjoint_name)
 {
    auto &state = fields.at("state");
    auto &state_fes = fields.at("state").space();
    rev_sens.emplace("state", &state_fes);
    rev_sens.at("state").AddDomainIntegrator(
        new CurlCurlNLFIntegratorStateRevSens(fields.at("state").gridFunc(),
-                                             fields.at("adjoint").gridFunc(),
+                                             fields.at(adjoint_name).gridFunc(),
                                              primal_integ));
 
    fields.emplace(std::piecewise_construct,
@@ -210,10 +977,10 @@
    auto &mesh_fes = fields.at("mesh_coords").space();
    rev_sens.emplace("mesh_coords", &mesh_fes);
    rev_sens.at("mesh_coords")
-       .AddDomainIntegrator(
-           new CurlCurlNLFIntegratorMeshRevSens(fields.at("state").gridFunc(),
-                                                fields.at("adjoint").gridFunc(),
-                                                primal_integ));
+       .AddDomainIntegrator(new CurlCurlNLFIntegratorMeshRevSens(
+           fields.at("state").gridFunc(),
+           fields.at(adjoint_name).gridFunc(),
+           primal_integ));
 }
 
 /// Integrator for (\nu(u) M, curl v) for Nedelec Elements
@@ -529,7 +1296,7 @@
    void AssembleElementVector(const mfem::FiniteElement &el,
                               mfem::ElementTransformation &trans,
                               const mfem::Vector &elfun,
-                              mfem::Vector &elvect) override;
+                              mfem::Vector &elfun_bar) override;
 
 private:
    /// material (thus mesh) dependent model describing reluctivity
@@ -555,15 +1322,15 @@
    { }
 
    /// \brief - assemble an element's contribution to dJdX
-   /// \param[in] el - the finite element that describes the mesh element
-   /// \param[in] trans - the transformation between reference and physical
+   /// \param[in] mesh_el - the finite element that describes the mesh element
+   /// \param[in] mesh_trans - the transformation between reference and physical
    /// space \param[out] mesh_coords_bar - dJdX for the element
-   void AssembleRHSElementVect(const mfem::FiniteElement &el,
-                               mfem::ElementTransformation &trans,
+   void AssembleRHSElementVect(const mfem::FiniteElement &mesh_el,
+                               mfem::ElementTransformation &mesh_trans,
                                mfem::Vector &mesh_coords_bar) override;
 
 private:
-   /// state vector for evaluating force
+   /// state vector for evaluating energy
    mfem::GridFunction &state;
    /// reference to primal integrator
    MagneticEnergyIntegrator &integ;
@@ -575,17 +1342,31 @@
 #endif
 };
 
-inline void addSensitivityIntegrator(
+inline void addDomainSensitivityIntegrator(
     MagneticEnergyIntegrator &primal_integ,
     std::map<std::string, FiniteElementState> &fields,
     std::map<std::string, mfem::ParLinearForm> &output_sens,
-    std::map<std::string, mfem::ParNonlinearForm> &output_scalar_sens)
+    std::map<std::string, mfem::ParNonlinearForm> &output_scalar_sens,
+    mfem::Array<int> *attr_marker,
+    std::string state_name)
 {
    auto &mesh_fes = fields.at("mesh_coords").space();
    output_sens.emplace("mesh_coords", &mesh_fes);
-   output_sens.at("mesh_coords")
-       .AddDomainIntegrator(new MagneticEnergyIntegratorMeshSens(
-           fields.at("state").gridFunc(), primal_integ));
+
+   if (attr_marker == nullptr)
+   {
+      output_sens.at("mesh_coords")
+          .AddDomainIntegrator(new MagneticEnergyIntegratorMeshSens(
+              fields.at(state_name).gridFunc(), primal_integ));
+   }
+   else
+   {
+      output_sens.at("mesh_coords")
+          .AddDomainIntegrator(
+              new MagneticEnergyIntegratorMeshSens(
+                  fields.at(state_name).gridFunc(), primal_integ),
+              *attr_marker);
+   }
 }
 
 /** commenting out co-energy stuff since I'm stopping maintaining it
@@ -909,18 +1690,14 @@
 class DCLossFunctionalIntegrator : public mfem::NonlinearFormIntegrator
 {
 public:
-<<<<<<< HEAD
-=======
-   /// \brief allows changing the frequency and diameter of the strands for AC
-   /// loss calculation
-   friend void setInputs(DCLossFunctionalIntegrator &integ,
-                         const MISOInputs &inputs);
-
->>>>>>> 37fcab9f
    /// \brief - Compute DC copper losses in the domain
-   /// \param[in] sigma - the electrical conductivity coefficient
-   /// \param[in] current_density - the current density magnitude
-   DCLossFunctionalIntegrator(mfem::Coefficient &sigma) : sigma(sigma) { }
+   /// \param[in] sigma - the temperature-dependent electrical conductivity
+   /// coefficient
+   /// \param[in] temperature_field - GridFunction holding temperature
+   DCLossFunctionalIntegrator(StateCoefficient &sigma,
+                              mfem::GridFunction &temperature_field)
+    : sigma(sigma), temperature_field(temperature_field)
+   { }
 
    /// \brief - Compute DC copper losses in the domain
    /// \param[in] el - the finite element
@@ -932,18 +1709,132 @@
                            const mfem::Vector &elfun) override;
 
 private:
-   mfem::Coefficient &sigma;
-   // double rms_current;
-   // double strand_radius;
-   // double num_strands_in_hand;
-   // double num_turns;
-};
-
-class DCLossFunctionalDistributionIntegrator : public mfem::LinearFormIntegrator
-{
-public:
-   friend void setInputs(DCLossFunctionalDistributionIntegrator &integ,
-                         const MachInputs &inputs);
+   /// Temperature-dependent electrical conductivity
+   StateCoefficient &sigma;
+   /// Temperature field
+   mfem::GridFunction &temperature_field;
+
+#ifndef MFEM_THREAD_SAFE
+   mfem::Array<int> vdofs;
+   mfem::Vector temp_elfun;
+   mfem::Vector temp_shape;
+#endif
+
+   friend class DCLossFunctionalIntegratorMeshSens;
+   friend class DCLossFunctionalIntegratorTemperatureSens;
+};
+
+class DCLossFunctionalIntegratorMeshSens : public mfem::LinearFormIntegrator
+{
+public:
+   /// \param[in] state - the state grid function
+   /// \param[in] integ - reference to primal integrator that holds inputs for
+   /// integrator
+   DCLossFunctionalIntegratorMeshSens(mfem::GridFunction &state,
+                                      DCLossFunctionalIntegrator &integ)
+    : state(state), integ(integ)
+   { }
+
+   /// \brief - assemble an element's contribution to dJdX
+   /// \param[in] mesh_el - the finite element that describes the mesh element
+   /// \param[in] mesh_trans - the transformation between reference and physical
+   /// space
+   /// \param[out] mesh_coords_bar - dJdX for the element
+   void AssembleRHSElementVect(const mfem::FiniteElement &mesh_el,
+                               mfem::ElementTransformation &mesh_trans,
+                               mfem::Vector &mesh_coords_bar) override;
+
+private:
+   /// State GridFunction, needed to get integration order for each element
+   mfem::GridFunction &state;
+   /// reference to primal integrator
+   DCLossFunctionalIntegrator &integ;
+
+#ifndef MFEM_THREAD_SAFE
+   mfem::DenseMatrix PointMat_bar;
+   mfem::Array<int> vdofs;
+   mfem::Vector temp_elfun;
+#endif
+};
+
+class DCLossFunctionalIntegratorTemperatureSens
+ : public mfem::LinearFormIntegrator
+{
+public:
+   /// \param[in] state - the state grid function
+   /// \param[in] integ - reference to primal integrator that holds inputs for
+   /// integrator
+   DCLossFunctionalIntegratorTemperatureSens(mfem::GridFunction &state,
+                                             DCLossFunctionalIntegrator &integ)
+    : state(state), integ(integ)
+   { }
+
+   /// \brief - assemble an element's contribution to dJdX
+   /// \param[in] mesh_el - the finite element that describes the mesh element
+   /// \param[in] mesh_trans - the transformation between reference and physical
+   /// space
+   /// \param[out] mesh_coords_bar - dJdX for the element
+   void AssembleRHSElementVect(const mfem::FiniteElement &mesh_el,
+                               mfem::ElementTransformation &mesh_trans,
+                               mfem::Vector &mesh_coords_bar) override;
+
+private:
+   /// State GridFunction, needed to get integration order for each element
+   mfem::GridFunction &state;
+   /// reference to primal integrator
+   DCLossFunctionalIntegrator &integ;
+
+#ifndef MFEM_THREAD_SAFE
+   mfem::Array<int> vdofs;
+   mfem::Vector temp_elfun;
+#endif
+};
+
+inline void addDomainSensitivityIntegrator(
+    DCLossFunctionalIntegrator &primal_integ,
+    std::map<std::string, FiniteElementState> &fields,
+    std::map<std::string, mfem::ParLinearForm> &output_sens,
+    std::map<std::string, mfem::ParNonlinearForm> &output_scalar_sens,
+    mfem::Array<int> *attr_marker,
+    std::string state_name)
+{
+   auto &mesh_fes = fields.at("mesh_coords").space();
+   output_sens.emplace("mesh_coords", &mesh_fes);
+
+   auto &temp_fes = fields.at("temperature").space();
+   output_sens.emplace("temperature", &temp_fes);
+
+   if (attr_marker == nullptr)
+   {
+      output_sens.at("mesh_coords")
+          .AddDomainIntegrator(new DCLossFunctionalIntegratorMeshSens(
+              fields.at(state_name).gridFunc(), primal_integ));
+
+      output_sens.at("temperature")
+          .AddDomainIntegrator(new DCLossFunctionalIntegratorTemperatureSens(
+              fields.at(state_name).gridFunc(), primal_integ));
+   }
+   else
+   {
+      output_sens.at("mesh_coords")
+          .AddDomainIntegrator(
+              new DCLossFunctionalIntegratorMeshSens(
+                  fields.at(state_name).gridFunc(), primal_integ),
+              *attr_marker);
+
+      output_sens.at("temperature")
+          .AddDomainIntegrator(
+              new DCLossFunctionalIntegratorTemperatureSens(
+                  fields.at(state_name).gridFunc(), primal_integ),
+              *attr_marker);
+   }
+}
+
+class DCLossDistributionIntegrator : public mfem::LinearFormIntegrator
+{
+public:
+   friend void setInputs(DCLossDistributionIntegrator &integ,
+                         const MISOInputs &inputs);
 
    /// \param[in] el - the finite element
    /// \param[in] trans - defines the reference to physical element mapping
@@ -952,16 +1843,16 @@
                                mfem::ElementTransformation &trans,
                                mfem::Vector &elvect) override;
 
-   DCLossFunctionalDistributionIntegrator(mfem::Coefficient &sigma,
-                                          std::string name = "")
-    : sigma(sigma), name(name)
-   { }
-
-private:
-   /// Electrical conductivity
-   mfem::Coefficient &sigma;
-   // optional integrator name to differentiate setting inputs
-   std::string name;
+   DCLossDistributionIntegrator(StateCoefficient &sigma,
+                                mfem::GridFunction &temperature_field)
+    : sigma(sigma), temperature_field(temperature_field)
+   { }
+
+private:
+   /// Temperature-dependent electrical conductivity
+   StateCoefficient &sigma;
+   /// Temperature field
+   mfem::GridFunction &temperature_field;
 
    /// Litz wire strand radius
    double strand_radius = 1.0;
@@ -971,23 +1862,394 @@
    double strands_in_hand = 1.0;
    /// RMS current
    double rms_current = 1.0;
-#ifndef MFEM_THREAD_SAFE
-   mfem::Vector shape;
-#endif
-   /// class that implements mesh sensitivities for
-   /// DCLossFunctionalDistributionIntegrator
-   friend class DCLossFunctionalDistributionIntegratorMeshSens;
-};
-
-/// Functional integrator to compute AC copper losses based on hybrid approach
-/// (new)
+   /// Stack length
+   double stack_length = 1.0;
+   /// Volume (area) of the windings
+   double winding_volume = 1.0;
+
+#ifndef MFEM_THREAD_SAFE
+   mfem::Array<int> vdofs;
+   mfem::Vector temp_elfun;
+   mfem::Vector temp_shape;
+#endif
+
+   friend class DCLossDistributionIntegratorMeshRevSens;
+   friend class DCLossDistributionIntegratorTemperatureRevSens;
+   friend class DCLossDistributionIntegratorStrandRadiusRevSens;
+   friend class DCLossDistributionIntegratorWireLengthRevSens;
+   friend class DCLossDistributionIntegratorStrandsInHandRevSens;
+   friend class DCLossDistributionIntegratorCurrentRevSens;
+   friend class DCLossDistributionIntegratorStackLengthRevSens;
+   friend class DCLossDistributionIntegratorWindingVolumeRevSens;
+};
+
+class DCLossDistributionIntegratorMeshRevSens
+ : public mfem::LinearFormIntegrator
+{
+public:
+   /// \brief - assemble an element's contribution to d(psi^T R)/dX
+   /// \param[in] el - the finite element that describes the mesh element
+   /// \param[in] trans - the transformation between reference and physical
+   /// space
+   /// \param[out] mesh_coords_bar - d(psi^T R)/dX for the element
+   /// \note the LinearForm that assembles this integrator's FiniteElementSpace
+   /// MUST be the mesh's nodal finite element space
+   void AssembleRHSElementVect(const mfem::FiniteElement &el,
+                               mfem::ElementTransformation &trans,
+                               mfem::Vector &mesh_coords_bar) override;
+
+   /// \param[in] adjoint - the adjoint to use when evaluating d(psi^T R)/dX
+   /// \param[in] integ - reference to primal integrator
+   DCLossDistributionIntegratorMeshRevSens(mfem::GridFunction &adjoint,
+                                           DCLossDistributionIntegrator &integ)
+    : adjoint(adjoint), integ(integ)
+   { }
+
+private:
+   /// the adjoint to use when evaluating d(psi^T R)/dX
+   mfem::GridFunction &adjoint;
+   /// reference to primal integrator
+   DCLossDistributionIntegrator &integ;
+
+#ifndef MFEM_THREAD_SAFE
+   mfem::Array<int> vdofs;
+   mfem::Vector psi;
+   mfem::DenseMatrix PointMat_bar;
+#endif
+};
+
+class DCLossDistributionIntegratorTemperatureRevSens
+ : public mfem::LinearFormIntegrator
+{
+public:
+   /// \brief - assemble an element's contribution to d(psi^T R)/dX
+   /// \param[in] el - the finite element that describes the mesh element
+   /// \param[in] trans - the transformation between reference and physical
+   /// space
+   /// \param[out] mesh_coords_bar - d(psi^T R)/dX for the element
+   /// \note the LinearForm that assembles this integrator's FiniteElementSpace
+   /// MUST be the mesh's nodal finite element space
+   void AssembleRHSElementVect(const mfem::FiniteElement &el,
+                               mfem::ElementTransformation &trans,
+                               mfem::Vector &mesh_coords_bar) override;
+
+   /// \param[in] adjoint - the adjoint to use when evaluating d(psi^T R)/dX
+   /// \param[in] integ - reference to primal integrator
+   DCLossDistributionIntegratorTemperatureRevSens(
+       mfem::GridFunction &adjoint,
+       DCLossDistributionIntegrator &integ)
+    : adjoint(adjoint), integ(integ)
+   { }
+
+private:
+   /// the adjoint to use when evaluating d(psi^T R)/dX
+   mfem::GridFunction &adjoint;
+   /// reference to primal integrator
+   DCLossDistributionIntegrator &integ;
+
+#ifndef MFEM_THREAD_SAFE
+   mfem::Array<int> vdofs;
+   mfem::Vector psi;
+#endif
+};
+
+class DCLossDistributionIntegratorStrandRadiusRevSens
+ : public mfem::NonlinearFormIntegrator
+{
+public:
+   double GetElementEnergy(const mfem::FiniteElement &el,
+                           mfem::ElementTransformation &trans,
+                           const mfem::Vector &elfun) override;
+
+   /// \param[in] adjoint - the adjoint to use when evaluating d(psi^T R)/dX
+   /// \param[in] integ - reference to primal integrator
+   DCLossDistributionIntegratorStrandRadiusRevSens(
+       mfem::GridFunction &adjoint,
+       DCLossDistributionIntegrator &integ)
+    : adjoint(adjoint), integ(integ)
+   { }
+
+private:
+   /// the adjoint to use when evaluating d(psi^T R)/dX
+   mfem::GridFunction &adjoint;
+   /// reference to primal integrator
+   DCLossDistributionIntegrator &integ;
+
+#ifndef MFEM_THREAD_SAFE
+   mfem::Array<int> vdofs;
+   mfem::Vector psi;
+#endif
+};
+
+class DCLossDistributionIntegratorWireLengthRevSens
+ : public mfem::NonlinearFormIntegrator
+{
+public:
+   double GetElementEnergy(const mfem::FiniteElement &el,
+                           mfem::ElementTransformation &trans,
+                           const mfem::Vector &elfun) override;
+
+   /// \param[in] adjoint - the adjoint to use when evaluating d(psi^T R)/dX
+   /// \param[in] integ - reference to primal integrator
+   DCLossDistributionIntegratorWireLengthRevSens(
+       mfem::GridFunction &adjoint,
+       DCLossDistributionIntegrator &integ)
+    : adjoint(adjoint), integ(integ)
+   { }
+
+private:
+   /// the adjoint to use when evaluating d(psi^T R)/dX
+   mfem::GridFunction &adjoint;
+   /// reference to primal integrator
+   DCLossDistributionIntegrator &integ;
+
+#ifndef MFEM_THREAD_SAFE
+   mfem::Array<int> vdofs;
+   mfem::Vector psi;
+#endif
+};
+
+class DCLossDistributionIntegratorStrandsInHandRevSens
+ : public mfem::NonlinearFormIntegrator
+{
+public:
+   double GetElementEnergy(const mfem::FiniteElement &el,
+                           mfem::ElementTransformation &trans,
+                           const mfem::Vector &elfun) override;
+
+   /// \param[in] adjoint - the adjoint to use when evaluating d(psi^T R)/dX
+   /// \param[in] integ - reference to primal integrator
+   DCLossDistributionIntegratorStrandsInHandRevSens(
+       mfem::GridFunction &adjoint,
+       DCLossDistributionIntegrator &integ)
+    : adjoint(adjoint), integ(integ)
+   { }
+
+private:
+   /// the adjoint to use when evaluating d(psi^T R)/dX
+   mfem::GridFunction &adjoint;
+   /// reference to primal integrator
+   DCLossDistributionIntegrator &integ;
+
+#ifndef MFEM_THREAD_SAFE
+   mfem::Array<int> vdofs;
+   mfem::Vector psi;
+#endif
+};
+
+class DCLossDistributionIntegratorCurrentRevSens
+ : public mfem::NonlinearFormIntegrator
+{
+public:
+   double GetElementEnergy(const mfem::FiniteElement &el,
+                           mfem::ElementTransformation &trans,
+                           const mfem::Vector &elfun) override;
+
+   /// \param[in] adjoint - the adjoint to use when evaluating d(psi^T R)/dX
+   /// \param[in] integ - reference to primal integrator
+   DCLossDistributionIntegratorCurrentRevSens(
+       mfem::GridFunction &adjoint,
+       DCLossDistributionIntegrator &integ)
+    : adjoint(adjoint), integ(integ)
+   { }
+
+private:
+   /// the adjoint to use when evaluating d(psi^T R)/dX
+   mfem::GridFunction &adjoint;
+   /// reference to primal integrator
+   DCLossDistributionIntegrator &integ;
+
+#ifndef MFEM_THREAD_SAFE
+   mfem::Array<int> vdofs;
+   mfem::Vector psi;
+#endif
+};
+
+class DCLossDistributionIntegratorStackLengthRevSens
+ : public mfem::NonlinearFormIntegrator
+{
+public:
+   double GetElementEnergy(const mfem::FiniteElement &el,
+                           mfem::ElementTransformation &trans,
+                           const mfem::Vector &elfun) override;
+
+   /// \param[in] adjoint - the adjoint to use when evaluating d(psi^T R)/dX
+   /// \param[in] integ - reference to primal integrator
+   DCLossDistributionIntegratorStackLengthRevSens(
+       mfem::GridFunction &adjoint,
+       DCLossDistributionIntegrator &integ)
+    : adjoint(adjoint), integ(integ)
+   { }
+
+private:
+   /// the adjoint to use when evaluating d(psi^T R)/dX
+   mfem::GridFunction &adjoint;
+   /// reference to primal integrator
+   DCLossDistributionIntegrator &integ;
+
+#ifndef MFEM_THREAD_SAFE
+   mfem::Array<int> vdofs;
+   mfem::Vector psi;
+#endif
+};
+
+class DCLossDistributionIntegratorWindingVolumeRevSens
+ : public mfem::NonlinearFormIntegrator
+{
+public:
+   double GetElementEnergy(const mfem::FiniteElement &el,
+                           mfem::ElementTransformation &trans,
+                           const mfem::Vector &elfun) override;
+
+   /// \param[in] adjoint - the adjoint to use when evaluating d(psi^T R)/dX
+   /// \param[in] integ - reference to primal integrator
+   DCLossDistributionIntegratorWindingVolumeRevSens(
+       mfem::GridFunction &adjoint,
+       DCLossDistributionIntegrator &integ)
+    : adjoint(adjoint), integ(integ)
+   { }
+
+private:
+   /// the adjoint to use when evaluating d(psi^T R)/dX
+   mfem::GridFunction &adjoint;
+   /// reference to primal integrator
+   DCLossDistributionIntegrator &integ;
+
+#ifndef MFEM_THREAD_SAFE
+   mfem::Array<int> vdofs;
+   mfem::Vector psi;
+#endif
+};
+
+inline void addDomainSensitivityIntegrator(
+    DCLossDistributionIntegrator &primal_integ,
+    std::map<std::string, FiniteElementState> &fields,
+    std::map<std::string, mfem::ParLinearForm> &rev_sens,
+    std::map<std::string, mfem::ParNonlinearForm> &rev_scalar_sens,
+    std::map<std::string, mfem::ParLinearForm> &fwd_sens,
+    std::map<std::string, mfem::ParNonlinearForm> &fwd_scalar_sens,
+    mfem::Array<int> *attr_marker,
+    std::string adjoint_name)
+{
+   auto &mesh_fes = fields.at("mesh_coords").space();
+   rev_sens.emplace("mesh_coords", &mesh_fes);
+
+   auto &temperature_fes = fields.at("temperature").space();
+   rev_sens.emplace("temperature", &temperature_fes);
+
+   auto &state_fes = fields.at("state").space();
+   rev_scalar_sens.emplace("strand_radius", &state_fes);
+   rev_scalar_sens.emplace("wire_length", &state_fes);
+   rev_scalar_sens.emplace("strands_in_hand", &state_fes);
+   rev_scalar_sens.emplace("rms_current", &state_fes);
+   rev_scalar_sens.emplace("stack_length", &state_fes);
+   rev_scalar_sens.emplace("winding_volume", &state_fes);
+
+   if (attr_marker == nullptr)
+   {
+      rev_sens.at("mesh_coords")
+          .AddDomainIntegrator(new DCLossDistributionIntegratorMeshRevSens(
+              fields.at(adjoint_name).gridFunc(), primal_integ));
+
+      rev_sens.at("temperature")
+          .AddDomainIntegrator(
+              new DCLossDistributionIntegratorTemperatureRevSens(
+                  fields.at(adjoint_name).gridFunc(), primal_integ));
+
+      rev_scalar_sens.at("strand_radius")
+          .AddDomainIntegrator(
+              new DCLossDistributionIntegratorStrandRadiusRevSens(
+                  fields.at(adjoint_name).gridFunc(), primal_integ));
+
+      rev_scalar_sens.at("wire_length")
+          .AddDomainIntegrator(
+              new DCLossDistributionIntegratorWireLengthRevSens(
+                  fields.at(adjoint_name).gridFunc(), primal_integ));
+
+      rev_scalar_sens.at("strands_in_hand")
+          .AddDomainIntegrator(
+              new DCLossDistributionIntegratorStrandsInHandRevSens(
+                  fields.at(adjoint_name).gridFunc(), primal_integ));
+
+      rev_scalar_sens.at("rms_current")
+          .AddDomainIntegrator(new DCLossDistributionIntegratorCurrentRevSens(
+              fields.at(adjoint_name).gridFunc(), primal_integ));
+
+      rev_scalar_sens.at("stack_length")
+          .AddDomainIntegrator(
+              new DCLossDistributionIntegratorStackLengthRevSens(
+                  fields.at(adjoint_name).gridFunc(), primal_integ));
+
+      rev_scalar_sens.at("winding_volume")
+          .AddDomainIntegrator(
+              new DCLossDistributionIntegratorWindingVolumeRevSens(
+                  fields.at(adjoint_name).gridFunc(), primal_integ));
+   }
+   else
+   {
+      rev_sens.at("mesh_coords")
+          .AddDomainIntegrator(
+              new DCLossDistributionIntegratorMeshRevSens(
+                  fields.at(adjoint_name).gridFunc(), primal_integ),
+              *attr_marker);
+
+      rev_sens.at("temperature")
+          .AddDomainIntegrator(
+              new DCLossDistributionIntegratorTemperatureRevSens(
+                  fields.at(adjoint_name).gridFunc(), primal_integ),
+              *attr_marker);
+
+      rev_scalar_sens.at("strand_radius")
+          .AddDomainIntegrator(
+              new DCLossDistributionIntegratorStrandRadiusRevSens(
+                  fields.at(adjoint_name).gridFunc(), primal_integ),
+              *attr_marker);
+
+      rev_scalar_sens.at("wire_length")
+          .AddDomainIntegrator(
+              new DCLossDistributionIntegratorWireLengthRevSens(
+                  fields.at(adjoint_name).gridFunc(), primal_integ),
+              *attr_marker);
+
+      rev_scalar_sens.at("strands_in_hand")
+          .AddDomainIntegrator(
+              new DCLossDistributionIntegratorStrandsInHandRevSens(
+                  fields.at(adjoint_name).gridFunc(), primal_integ),
+              *attr_marker);
+
+      rev_scalar_sens.at("rms_current")
+          .AddDomainIntegrator(
+              new DCLossDistributionIntegratorCurrentRevSens(
+                  fields.at(adjoint_name).gridFunc(), primal_integ),
+              *attr_marker);
+
+      rev_scalar_sens.at("stack_length")
+          .AddDomainIntegrator(
+              new DCLossDistributionIntegratorStackLengthRevSens(
+                  fields.at(adjoint_name).gridFunc(), primal_integ),
+              *attr_marker);
+
+      rev_scalar_sens.at("winding_volume")
+          .AddDomainIntegrator(
+              new DCLossDistributionIntegratorWindingVolumeRevSens(
+                  fields.at(adjoint_name).gridFunc(), primal_integ),
+              *attr_marker);
+   }
+}
+
+/// Functional integrator to compute AC copper losses based on Fatemi et al.
+/// hybrid approach
 class ACLossFunctionalIntegrator : public mfem::NonlinearFormIntegrator
 {
 public:
    /// \brief - Compute AC copper losses in the domain based on a hybrid
    ///          analytical-FEM approach
-   /// \param[in] sigma - the electrical conductivity coefficient
-   ACLossFunctionalIntegrator(mfem::Coefficient &sigma) : sigma(sigma) { }
+   /// \param[in] sigma - the temperature-dependent electrical conductivity
+   /// \param[in] temperature_field - GridFunction holding the temperature field
+   ACLossFunctionalIntegrator(StateCoefficient &sigma,
+                              mfem::GridFunction &temperature_field)
+    : sigma(sigma), temperature_field(temperature_field)
+   { }
 
    /// \brief - Compute AC copper losses in the domain based on a hybrid
    ///          analytical-FEM approach
@@ -1000,17 +2262,185 @@
                            const mfem::Vector &elfun) override;
 
 private:
-   mfem::Coefficient &sigma;
+   /// temperature-dependent electrical conductivity
+   StateCoefficient &sigma;
+   /// GridFunction holding the temperature field
+   mfem::GridFunction &temperature_field;
+
 #ifndef MFEM_THREAD_SAFE
    mfem::Vector shape;
-#endif
-};
-
-class ACLossFunctionalDistributionIntegrator : public mfem::LinearFormIntegrator
-{
-public:
-   friend void setInputs(ACLossFunctionalDistributionIntegrator &integ,
-                         const MachInputs &inputs);
+   mfem::Vector temp_shape;
+   mfem::Array<int> vdofs;
+   mfem::Vector temp_elfun;
+#endif
+
+   friend class ACLossFunctionalIntegratorMeshSens;
+   friend class ACLossFunctionalIntegratorPeakFluxSens;
+   friend class ACLossFunctionalIntegratorTemperatureSens;
+};
+
+class ACLossFunctionalIntegratorMeshSens : public mfem::LinearFormIntegrator
+{
+public:
+   /// \param[in] peak_flux - the peak_flux grid function
+   /// \param[in] integ - reference to primal integrator that holds inputs for
+   /// integrator
+   ACLossFunctionalIntegratorMeshSens(mfem::GridFunction &peak_flux,
+                                      ACLossFunctionalIntegrator &integ)
+    : peak_flux(peak_flux), integ(integ)
+   { }
+
+   /// \brief - assemble an element's contribution to dJdX
+   /// \param[in] mesh_el - the finite element that describes the mesh element
+   /// \param[in] mesh_trans - the transformation between reference and physical
+   /// space
+   /// \param[out] mesh_coords_bar - dJdX for the element
+   void AssembleRHSElementVect(const mfem::FiniteElement &mesh_el,
+                               mfem::ElementTransformation &mesh_trans,
+                               mfem::Vector &mesh_coords_bar) override;
+
+private:
+   /// peak_flux GridFunction
+   mfem::GridFunction &peak_flux;
+   /// reference to primal integrator
+   ACLossFunctionalIntegrator &integ;
+
+#ifndef MFEM_THREAD_SAFE
+   mfem::Array<int> vdofs;
+   mfem::Vector elfun;
+   mfem::Vector temp_elfun;
+   mfem::Vector shape;
+   mfem::Vector temp_shape;
+   mfem::Vector shape_bar;
+   mfem::DenseMatrix PointMat_bar;
+#endif
+};
+
+class ACLossFunctionalIntegratorPeakFluxSens : public mfem::LinearFormIntegrator
+{
+public:
+   /// \param[in] peak_flux - the peak_flux grid function
+   /// \param[in] integ - reference to primal integrator that holds inputs for
+   /// integrator
+   ACLossFunctionalIntegratorPeakFluxSens(mfem::GridFunction &peak_flux,
+                                          ACLossFunctionalIntegrator &integ)
+    : peak_flux(peak_flux), integ(integ)
+   { }
+
+   /// \brief - assemble an element's contribution to dJdX
+   /// \param[in] pf_el - the finite element to integrate over
+   /// \param[in] pf_trans - the transformation between reference and physical
+   /// space
+   /// \param[out] peak_flux_bar - dJdB for the element
+   void AssembleRHSElementVect(const mfem::FiniteElement &pf_el,
+                               mfem::ElementTransformation &pf_trans,
+                               mfem::Vector &peak_flux_bar) override;
+
+private:
+   /// peak_flux GridFunction
+   mfem::GridFunction &peak_flux;
+   /// reference to primal integrator
+   ACLossFunctionalIntegrator &integ;
+
+#ifndef MFEM_THREAD_SAFE
+   mfem::Array<int> vdofs;
+   mfem::Vector elfun;
+   mfem::Vector temp_elfun;
+#endif
+};
+
+class ACLossFunctionalIntegratorTemperatureSens
+ : public mfem::LinearFormIntegrator
+{
+public:
+   /// \param[in] peak_flux - the peak_flux grid function
+   /// \param[in] integ - reference to primal integrator that holds inputs for
+   /// integrator
+   ACLossFunctionalIntegratorTemperatureSens(mfem::GridFunction &peak_flux,
+                                             ACLossFunctionalIntegrator &integ)
+    : peak_flux(peak_flux), integ(integ)
+   { }
+
+   /// \brief - assemble an element's contribution to dJdX
+   /// \param[in] pf_el - the finite element to integrate over
+   /// \param[in] pf_trans - the transformation between reference and physical
+   /// space
+   /// \param[out] peak_flux_bar - dJdB for the element
+   void AssembleRHSElementVect(const mfem::FiniteElement &pf_el,
+                               mfem::ElementTransformation &pf_trans,
+                               mfem::Vector &peak_flux_bar) override;
+
+private:
+   /// peak_flux GridFunction
+   mfem::GridFunction &peak_flux;
+   /// reference to primal integrator
+   ACLossFunctionalIntegrator &integ;
+
+#ifndef MFEM_THREAD_SAFE
+   mfem::Array<int> vdofs;
+   mfem::Vector elfun;
+   mfem::Vector temp_elfun;
+#endif
+};
+
+inline void addDomainSensitivityIntegrator(
+    ACLossFunctionalIntegrator &primal_integ,
+    std::map<std::string, FiniteElementState> &fields,
+    std::map<std::string, mfem::ParLinearForm> &output_sens,
+    std::map<std::string, mfem::ParNonlinearForm> &output_scalar_sens,
+    mfem::Array<int> *attr_marker,
+    std::string state_name)
+{
+   auto &mesh_fes = fields.at("mesh_coords").space();
+   output_sens.emplace("mesh_coords", &mesh_fes);
+
+   auto &peak_flux_fes = fields.at("peak_flux").space();
+   output_sens.emplace("peak_flux", &peak_flux_fes);
+
+   auto &temp_fes = fields.at("temperature").space();
+   output_sens.emplace("temperature", &temp_fes);
+
+   if (attr_marker == nullptr)
+   {
+      output_sens.at("mesh_coords")
+          .AddDomainIntegrator(new ACLossFunctionalIntegratorMeshSens(
+              fields.at(state_name).gridFunc(), primal_integ));
+
+      output_sens.at("peak_flux")
+          .AddDomainIntegrator(new ACLossFunctionalIntegratorPeakFluxSens(
+              fields.at(state_name).gridFunc(), primal_integ));
+
+      output_sens.at("temperature")
+          .AddDomainIntegrator(new ACLossFunctionalIntegratorTemperatureSens(
+              fields.at(state_name).gridFunc(), primal_integ));
+   }
+   else
+   {
+      output_sens.at("mesh_coords")
+          .AddDomainIntegrator(
+              new ACLossFunctionalIntegratorMeshSens(
+                  fields.at(state_name).gridFunc(), primal_integ),
+              *attr_marker);
+
+      output_sens.at("peak_flux")
+          .AddDomainIntegrator(
+              new ACLossFunctionalIntegratorPeakFluxSens(
+                  fields.at(state_name).gridFunc(), primal_integ),
+              *attr_marker);
+
+      output_sens.at("temperature")
+          .AddDomainIntegrator(
+              new ACLossFunctionalIntegratorTemperatureSens(
+                  fields.at(state_name).gridFunc(), primal_integ),
+              *attr_marker);
+   }
+}
+
+class ACLossDistributionIntegrator : public mfem::LinearFormIntegrator
+{
+public:
+   friend void setInputs(ACLossDistributionIntegrator &integ,
+                         const MISOInputs &inputs);
 
    /// \param[in] el - the finite element
    /// \param[in] trans - defines the reference to physical element mapping
@@ -1019,85 +2449,660 @@
                                mfem::ElementTransformation &trans,
                                mfem::Vector &elvect) override;
 
-   ACLossFunctionalDistributionIntegrator(mfem::GridFunction &peak_flux,
-                                          mfem::Coefficient &sigma,
-                                          std::string name = "")
-    : peak_flux(peak_flux), sigma(sigma), name(name)
-   { }
-
-private:
+   ACLossDistributionIntegrator(mfem::GridFunction &peak_flux,
+                                mfem::GridFunction &temperature_field,
+                                StateCoefficient &sigma)
+    : peak_flux(peak_flux), temperature_field(temperature_field), sigma(sigma)
+   { }
+
+private:
+   /// Peak magnetic flux density field
    mfem::GridFunction &peak_flux;
-   /// Electrical conductivity
-   mfem::Coefficient &sigma;
-   // optional integrator name to differentiate setting inputs
-   std::string name;
+   /// Temperature field
+   mfem::GridFunction &temperature_field;
+   /// Temperature dependent electrical conductivity
+   StateCoefficient &sigma;
 
    /// Electrical excitation frequency
    double freq = 1.0;
    /// Litz wire strand radius
    double radius = 1.0;
-   /// into the page length
-   double stack_length = 1.0;
+   // /// into the page length
+   // double stack_length = 1.0;
    /// Number of strands in hand for litz wire
    double strands_in_hand = 1.0;
    /// Number of turns of litz wire
    double num_turns = 1.0;
    /// Number of slots in motor
    double num_slots = 1.0;
-#ifndef MFEM_THREAD_SAFE
-   mfem::Vector shape;
+   /// Volume (area) of the windings
+   double winding_volume = 1.0;
+
+#ifndef MFEM_THREAD_SAFE
+   mfem::Array<int> vdofs;
+   mfem::Vector flux_elfun;
+   mfem::Vector temp_elfun;
    mfem::Vector flux_shape;
-   mfem::Array<int> vdofs;
-   mfem::Vector elfun;
-#endif
-   /// class that implements mesh sensitivities for
-   /// ACLossFunctionalDistributionIntegrator
-   friend class ACLossFunctionalDistributionIntegratorMeshSens;
-};
-
-/// Functional integrator to compute AC copper losses based on hybrid approach
-class HybridACLossFunctionalIntegrator : public mfem::NonlinearFormIntegrator
-{
-public:
-   /// \brief allows changing the frequency and diameter of the strands for AC
-   /// loss calculation
-   friend void setInputs(HybridACLossFunctionalIntegrator &integ,
-                         const MISOInputs &inputs);
-
-   /// \brief - Compute AC copper losses in the domain based on a hybrid
-   ///          analytical-FEM approach
-   /// \param[in] sigma - the electrical conductivity coefficient
-   /// \param[in] freq - the electrical excitation frequency
-   /// \param[in] diam - the diameter of a strand in the bundle
-   /// \param[in] fill_factor - the density of strands in the bundle
-   HybridACLossFunctionalIntegrator(mfem::Coefficient &sigma,
-                                    const double freq,
-                                    const double diam,
-                                    const double fill_factor)
-    : sigma(sigma), freq(freq), diam(diam), fill_factor(fill_factor)
-   { }
-
-   /// \brief - Compute AC copper losses in the domain based on a hybrid
-   ///          analytical-FEM approach
+   mfem::Vector temp_shape;
+#endif
+
+   friend class ACLossDistributionIntegratorMeshRevSens;
+   friend class ACLossDistributionIntegratorPeakFluxRevSens;
+   friend class ACLossDistributionIntegratorTemperatureRevSens;
+   friend class ACLossDistributionIntegratorFrequencyRevSens;
+   friend class ACLossDistributionIntegratorStrandRadiusRevSens;
+   friend class ACLossDistributionIntegratorStrandsInHandRevSens;
+   friend class ACLossDistributionIntegratorNumTurnsRevSens;
+   friend class ACLossDistributionIntegratorNumSlotsRevSens;
+   friend class ACLossDistributionIntegratorWindingVolumeRevSens;
+};
+
+class ACLossDistributionIntegratorMeshRevSens
+ : public mfem::LinearFormIntegrator
+{
+public:
+   /// \brief - assemble an element's contribution to d(psi^T R)/dX
+   /// \param[in] el - the finite element that describes the mesh element
+   /// \param[in] trans - the transformation between reference and physical
+   /// space
+   /// \param[out] mesh_coords_bar - d(psi^T R)/dX for the element
+   /// \note the LinearForm that assembles this integrator's FiniteElementSpace
+   /// MUST be the mesh's nodal finite element space
+   void AssembleRHSElementVect(const mfem::FiniteElement &el,
+                               mfem::ElementTransformation &trans,
+                               mfem::Vector &mesh_coords_bar) override;
+
+   /// \param[in] adjoint - the adjoint to use when evaluating d(psi^T R)/dX
+   /// \param[in] integ - reference to primal integrator
+   ACLossDistributionIntegratorMeshRevSens(mfem::GridFunction &adjoint,
+                                           ACLossDistributionIntegrator &integ)
+    : adjoint(adjoint), integ(integ)
+   { }
+
+private:
+   /// the adjoint to use when evaluating d(psi^T R)/dX
+   mfem::GridFunction &adjoint;
+   /// reference to primal integrator
+   ACLossDistributionIntegrator &integ;
+
+#ifndef MFEM_THREAD_SAFE
+   mfem::Array<int> vdofs;
+   mfem::Vector psi;
+   mfem::DenseMatrix PointMat_bar;
+#endif
+};
+
+class ACLossDistributionIntegratorPeakFluxRevSens
+ : public mfem::LinearFormIntegrator
+{
+public:
+   /// \brief - assemble an element's contribution to d(psi^T R)/dX
+   /// \param[in] el - the finite element that describes the mesh element
+   /// \param[in] trans - the transformation between reference and physical
+   /// space
+   /// \param[out] mesh_coords_bar - d(psi^T R)/dX for the element
+   /// \note the LinearForm that assembles this integrator's FiniteElementSpace
+   /// MUST be the mesh's nodal finite element space
+   void AssembleRHSElementVect(const mfem::FiniteElement &el,
+                               mfem::ElementTransformation &trans,
+                               mfem::Vector &mesh_coords_bar) override;
+
+   /// \param[in] adjoint - the adjoint to use when evaluating d(psi^T R)/dX
+   /// \param[in] integ - reference to primal integrator
+   ACLossDistributionIntegratorPeakFluxRevSens(
+       mfem::GridFunction &adjoint,
+       ACLossDistributionIntegrator &integ)
+    : adjoint(adjoint), integ(integ)
+   { }
+
+private:
+   /// the adjoint to use when evaluating d(psi^T R)/dX
+   mfem::GridFunction &adjoint;
+   /// reference to primal integrator
+   ACLossDistributionIntegrator &integ;
+
+#ifndef MFEM_THREAD_SAFE
+   mfem::Array<int> vdofs;
+   mfem::Vector psi;
+#endif
+};
+
+class ACLossDistributionIntegratorTemperatureRevSens
+ : public mfem::LinearFormIntegrator
+{
+public:
+   /// \brief - assemble an element's contribution to d(psi^T R)/dX
+   /// \param[in] el - the finite element that describes the mesh element
+   /// \param[in] trans - the transformation between reference and physical
+   /// space
+   /// \param[out] mesh_coords_bar - d(psi^T R)/dX for the element
+   /// \note the LinearForm that assembles this integrator's FiniteElementSpace
+   /// MUST be the mesh's nodal finite element space
+   void AssembleRHSElementVect(const mfem::FiniteElement &el,
+                               mfem::ElementTransformation &trans,
+                               mfem::Vector &mesh_coords_bar) override;
+
+   /// \param[in] adjoint - the adjoint to use when evaluating d(psi^T R)/dX
+   /// \param[in] integ - reference to primal integrator
+   ACLossDistributionIntegratorTemperatureRevSens(
+       mfem::GridFunction &adjoint,
+       ACLossDistributionIntegrator &integ)
+    : adjoint(adjoint), integ(integ)
+   { }
+
+private:
+   /// the adjoint to use when evaluating d(psi^T R)/dX
+   mfem::GridFunction &adjoint;
+   /// reference to primal integrator
+   ACLossDistributionIntegrator &integ;
+
+#ifndef MFEM_THREAD_SAFE
+   mfem::Array<int> vdofs;
+   mfem::Vector psi;
+#endif
+};
+
+class ACLossDistributionIntegratorFrequencyRevSens
+ : public mfem::NonlinearFormIntegrator
+{
+public:
+   double GetElementEnergy(const mfem::FiniteElement &el,
+                           mfem::ElementTransformation &trans,
+                           const mfem::Vector &elfun) override;
+
+   /// \param[in] adjoint - the adjoint to use when evaluating d(psi^T R)/dX
+   /// \param[in] integ - reference to primal integrator
+   ACLossDistributionIntegratorFrequencyRevSens(
+       mfem::GridFunction &adjoint,
+       ACLossDistributionIntegrator &integ)
+    : adjoint(adjoint), integ(integ)
+   { }
+
+private:
+   /// the adjoint to use when evaluating d(psi^T R)/dX
+   mfem::GridFunction &adjoint;
+   /// reference to primal integrator
+   ACLossDistributionIntegrator &integ;
+
+#ifndef MFEM_THREAD_SAFE
+   mfem::Array<int> vdofs;
+   mfem::Vector psi;
+#endif
+};
+
+class ACLossDistributionIntegratorStrandRadiusRevSens
+ : public mfem::NonlinearFormIntegrator
+{
+public:
+   double GetElementEnergy(const mfem::FiniteElement &el,
+                           mfem::ElementTransformation &trans,
+                           const mfem::Vector &elfun) override;
+
+   /// \param[in] adjoint - the adjoint to use when evaluating d(psi^T R)/dX
+   /// \param[in] integ - reference to primal integrator
+   ACLossDistributionIntegratorStrandRadiusRevSens(
+       mfem::GridFunction &adjoint,
+       ACLossDistributionIntegrator &integ)
+    : adjoint(adjoint), integ(integ)
+   { }
+
+private:
+   /// the adjoint to use when evaluating d(psi^T R)/dX
+   mfem::GridFunction &adjoint;
+   /// reference to primal integrator
+   ACLossDistributionIntegrator &integ;
+
+#ifndef MFEM_THREAD_SAFE
+   mfem::Array<int> vdofs;
+   mfem::Vector psi;
+#endif
+};
+
+class ACLossDistributionIntegratorStackLengthRevSens
+ : public mfem::NonlinearFormIntegrator
+{
+public:
+   double GetElementEnergy(const mfem::FiniteElement &el,
+                           mfem::ElementTransformation &trans,
+                           const mfem::Vector &elfun) override;
+
+   /// \param[in] adjoint - the adjoint to use when evaluating d(psi^T R)/dX
+   /// \param[in] integ - reference to primal integrator
+   ACLossDistributionIntegratorStackLengthRevSens(
+       mfem::GridFunction &adjoint,
+       ACLossDistributionIntegrator &integ)
+    : adjoint(adjoint), integ(integ)
+   { }
+
+private:
+   /// the adjoint to use when evaluating d(psi^T R)/dX
+   mfem::GridFunction &adjoint;
+   /// reference to primal integrator
+   ACLossDistributionIntegrator &integ;
+
+#ifndef MFEM_THREAD_SAFE
+   mfem::Array<int> vdofs;
+   mfem::Vector psi;
+#endif
+};
+
+class ACLossDistributionIntegratorStrandsInHandRevSens
+ : public mfem::NonlinearFormIntegrator
+{
+public:
+   double GetElementEnergy(const mfem::FiniteElement &el,
+                           mfem::ElementTransformation &trans,
+                           const mfem::Vector &elfun) override;
+
+   /// \param[in] adjoint - the adjoint to use when evaluating d(psi^T R)/dX
+   /// \param[in] integ - reference to primal integrator
+   ACLossDistributionIntegratorStrandsInHandRevSens(
+       mfem::GridFunction &adjoint,
+       ACLossDistributionIntegrator &integ)
+    : adjoint(adjoint), integ(integ)
+   { }
+
+private:
+   /// the adjoint to use when evaluating d(psi^T R)/dX
+   mfem::GridFunction &adjoint;
+   /// reference to primal integrator
+   ACLossDistributionIntegrator &integ;
+
+#ifndef MFEM_THREAD_SAFE
+   mfem::Array<int> vdofs;
+   mfem::Vector psi;
+#endif
+};
+
+class ACLossDistributionIntegratorNumTurnsRevSens
+ : public mfem::NonlinearFormIntegrator
+{
+public:
+   double GetElementEnergy(const mfem::FiniteElement &el,
+                           mfem::ElementTransformation &trans,
+                           const mfem::Vector &elfun) override;
+
+   /// \param[in] adjoint - the adjoint to use when evaluating d(psi^T R)/dX
+   /// \param[in] integ - reference to primal integrator
+   ACLossDistributionIntegratorNumTurnsRevSens(
+       mfem::GridFunction &adjoint,
+       ACLossDistributionIntegrator &integ)
+    : adjoint(adjoint), integ(integ)
+   { }
+
+private:
+   /// the adjoint to use when evaluating d(psi^T R)/dX
+   mfem::GridFunction &adjoint;
+   /// reference to primal integrator
+   ACLossDistributionIntegrator &integ;
+
+#ifndef MFEM_THREAD_SAFE
+   mfem::Array<int> vdofs;
+   mfem::Vector psi;
+#endif
+};
+
+class ACLossDistributionIntegratorNumSlotsRevSens
+ : public mfem::NonlinearFormIntegrator
+{
+public:
+   double GetElementEnergy(const mfem::FiniteElement &el,
+                           mfem::ElementTransformation &trans,
+                           const mfem::Vector &elfun) override;
+
+   /// \param[in] adjoint - the adjoint to use when evaluating d(psi^T R)/dX
+   /// \param[in] integ - reference to primal integrator
+   ACLossDistributionIntegratorNumSlotsRevSens(
+       mfem::GridFunction &adjoint,
+       ACLossDistributionIntegrator &integ)
+    : adjoint(adjoint), integ(integ)
+   { }
+
+private:
+   /// the adjoint to use when evaluating d(psi^T R)/dX
+   mfem::GridFunction &adjoint;
+   /// reference to primal integrator
+   ACLossDistributionIntegrator &integ;
+
+#ifndef MFEM_THREAD_SAFE
+   mfem::Array<int> vdofs;
+   mfem::Vector psi;
+#endif
+};
+
+class ACLossDistributionIntegratorWindingVolumeRevSens
+ : public mfem::NonlinearFormIntegrator
+{
+public:
+   double GetElementEnergy(const mfem::FiniteElement &el,
+                           mfem::ElementTransformation &trans,
+                           const mfem::Vector &elfun) override;
+
+   /// \param[in] adjoint - the adjoint to use when evaluating d(psi^T R)/dX
+   /// \param[in] integ - reference to primal integrator
+   ACLossDistributionIntegratorWindingVolumeRevSens(
+       mfem::GridFunction &adjoint,
+       ACLossDistributionIntegrator &integ)
+    : adjoint(adjoint), integ(integ)
+   { }
+
+private:
+   /// the adjoint to use when evaluating d(psi^T R)/dX
+   mfem::GridFunction &adjoint;
+   /// reference to primal integrator
+   ACLossDistributionIntegrator &integ;
+
+#ifndef MFEM_THREAD_SAFE
+   mfem::Array<int> vdofs;
+   mfem::Vector psi;
+#endif
+};
+
+inline void addDomainSensitivityIntegrator(
+    ACLossDistributionIntegrator &primal_integ,
+    std::map<std::string, FiniteElementState> &fields,
+    std::map<std::string, mfem::ParLinearForm> &rev_sens,
+    std::map<std::string, mfem::ParNonlinearForm> &rev_scalar_sens,
+    std::map<std::string, mfem::ParLinearForm> &fwd_sens,
+    std::map<std::string, mfem::ParNonlinearForm> &fwd_scalar_sens,
+    mfem::Array<int> *attr_marker,
+    std::string adjoint_name)
+{
+   auto &mesh_fes = fields.at("mesh_coords").space();
+   rev_sens.emplace("mesh_coords", &mesh_fes);
+
+   auto &peak_flux_fes = fields.at("peak_flux").space();
+   rev_sens.emplace("peak_flux", &peak_flux_fes);
+
+   auto &temperature_fes = fields.at("temperature").space();
+   rev_sens.emplace("temperature", &temperature_fes);
+
+   auto &state_fes = fields.at("state").space();
+   rev_scalar_sens.emplace("frequency", &state_fes);
+   rev_scalar_sens.emplace("strand_radius", &state_fes);
+   rev_scalar_sens.emplace("strands_in_hand", &state_fes);
+   rev_scalar_sens.emplace("num_turns", &state_fes);
+   rev_scalar_sens.emplace("num_slots", &state_fes);
+   rev_scalar_sens.emplace("winding_volume", &state_fes);
+
+   if (attr_marker == nullptr)
+   {
+      rev_sens.at("mesh_coords")
+          .AddDomainIntegrator(new ACLossDistributionIntegratorMeshRevSens(
+              fields.at(adjoint_name).gridFunc(), primal_integ));
+
+      rev_sens.at("peak_flux")
+          .AddDomainIntegrator(new ACLossDistributionIntegratorPeakFluxRevSens(
+              fields.at(adjoint_name).gridFunc(), primal_integ));
+
+      rev_sens.at("temperature")
+          .AddDomainIntegrator(
+              new ACLossDistributionIntegratorTemperatureRevSens(
+                  fields.at(adjoint_name).gridFunc(), primal_integ));
+
+      rev_scalar_sens.at("frequency")
+          .AddDomainIntegrator(new ACLossDistributionIntegratorFrequencyRevSens(
+              fields.at(adjoint_name).gridFunc(), primal_integ));
+
+      rev_scalar_sens.at("strand_radius")
+          .AddDomainIntegrator(
+              new ACLossDistributionIntegratorStrandRadiusRevSens(
+                  fields.at(adjoint_name).gridFunc(), primal_integ));
+
+      rev_scalar_sens.at("strands_in_hand")
+          .AddDomainIntegrator(
+              new ACLossDistributionIntegratorStrandsInHandRevSens(
+                  fields.at(adjoint_name).gridFunc(), primal_integ));
+
+      rev_scalar_sens.at("num_turns")
+          .AddDomainIntegrator(new ACLossDistributionIntegratorNumTurnsRevSens(
+              fields.at(adjoint_name).gridFunc(), primal_integ));
+
+      rev_scalar_sens.at("num_slots")
+          .AddDomainIntegrator(new ACLossDistributionIntegratorNumSlotsRevSens(
+              fields.at(adjoint_name).gridFunc(), primal_integ));
+
+      rev_scalar_sens.at("winding_volume")
+          .AddDomainIntegrator(
+              new ACLossDistributionIntegratorWindingVolumeRevSens(
+                  fields.at(adjoint_name).gridFunc(), primal_integ));
+   }
+   else
+   {
+      rev_sens.at("mesh_coords")
+          .AddDomainIntegrator(
+              new ACLossDistributionIntegratorMeshRevSens(
+                  fields.at(adjoint_name).gridFunc(), primal_integ),
+              *attr_marker);
+
+      rev_sens.at("peak_flux")
+          .AddDomainIntegrator(
+              new ACLossDistributionIntegratorPeakFluxRevSens(
+                  fields.at(adjoint_name).gridFunc(), primal_integ),
+              *attr_marker);
+
+      rev_sens.at("temperature")
+          .AddDomainIntegrator(
+              new ACLossDistributionIntegratorTemperatureRevSens(
+                  fields.at(adjoint_name).gridFunc(), primal_integ),
+              *attr_marker);
+
+      rev_scalar_sens.at("frequency")
+          .AddDomainIntegrator(
+              new ACLossDistributionIntegratorFrequencyRevSens(
+                  fields.at(adjoint_name).gridFunc(), primal_integ),
+              *attr_marker);
+
+      rev_scalar_sens.at("strand_radius")
+          .AddDomainIntegrator(
+              new ACLossDistributionIntegratorStrandRadiusRevSens(
+                  fields.at(adjoint_name).gridFunc(), primal_integ),
+              *attr_marker);
+
+      rev_scalar_sens.at("strands_in_hand")
+          .AddDomainIntegrator(
+              new ACLossDistributionIntegratorStrandsInHandRevSens(
+                  fields.at(adjoint_name).gridFunc(), primal_integ),
+              *attr_marker);
+
+      rev_scalar_sens.at("num_turns")
+          .AddDomainIntegrator(
+              new ACLossDistributionIntegratorNumTurnsRevSens(
+                  fields.at(adjoint_name).gridFunc(), primal_integ),
+              *attr_marker);
+
+      rev_scalar_sens.at("num_slots")
+          .AddDomainIntegrator(
+              new ACLossDistributionIntegratorNumSlotsRevSens(
+                  fields.at(adjoint_name).gridFunc(), primal_integ),
+              *attr_marker);
+
+      rev_scalar_sens.at("winding_volume")
+          .AddDomainIntegrator(
+              new ACLossDistributionIntegratorWindingVolumeRevSens(
+                  fields.at(adjoint_name).gridFunc(), primal_integ),
+              *attr_marker);
+   }
+}
+
+/// NOTE: HybridACLossFunctionalIntegrator is a Dead class. Not putting any more
+/// time into
+///  In cpp and hpp, Have only the immediate below
+///  HybridACLossFunctionalIntegrator uncommented for StateCoefficient logic for
+///  test_acloss_functional (this will be the one that remains) Functional
+///  integrator to compute AC copper losses based on hybrid approach
+// class HybridACLossFunctionalIntegrator : public mfem::NonlinearFormIntegrator
+// {
+// public:
+//    /// \brief allows changing the frequency and diameter of the strands for
+//    AC
+//    /// loss calculation
+//    friend void setInputs(HybridACLossFunctionalIntegrator &integ,
+//                          const MISOInputs &inputs);
+
+//    /// \brief - Compute AC copper losses in the domain based on a hybrid
+//    ///          analytical-FEM approach
+//    /// \param[in] sigma - the temperature dependent electrical conductivity
+//    coefficient
+//    /// \param[in] freq - the electrical excitation frequency
+//    /// \param[in] diam - the diameter of a strand in the bundle
+//    /// \param[in] fill_factor - the density of strands in the bundle
+//    /// \param[in] temperature_field - the temperature field that informs the
+//    conductivity
+//    // Made sigma a StateCoefficient (was formerly an mfem::coefficient)
+//    HybridACLossFunctionalIntegrator(StateCoefficient &sigma,
+//                                     const double freq,
+//                                     const double diam,
+//                                     const double fill_factor,
+//                                     mfem::GridFunction
+//                                     *temperature_field=nullptr)
+//     : sigma(sigma), freq(freq), diam(diam), fill_factor(fill_factor),
+//     temperature_field(temperature_field)
+//    { }
+
+//    /// \brief - Compute AC copper losses in the domain based on a hybrid
+//    ///          analytical-FEM approach
+//    /// \param[in] el - the finite element
+//    /// \param[in] trans - defines the reference to physical element mapping
+//    /// \param[in] elfun - state vector of the element
+//    /// \returns the AC losses calculated over an element
+//    double GetElementEnergy(const mfem::FiniteElement &el,
+//                            mfem::ElementTransformation &trans,
+//                            const mfem::Vector &elfun) override;
+
+// private:
+//    // Made sigma a StateCoefficient (was formerly an mfem::coefficient)
+//    StateCoefficient &sigma;
+
+//    double freq;
+//    double diam;
+//    double fill_factor;
+
+//    mfem::GridFunction *temperature_field; // pointer to temperature field
+//    (can be null)
+
+// #ifndef MFEM_THREAD_SAFE
+//    mfem::DenseMatrix curlshape, curlshape_dFt;
+//    mfem::Vector b_vec;
+//    mfem::Vector shape;
+//    mfem::Array<int> vdofs;
+//    mfem::Vector temp_elfun;
+// #endif
+// };
+
+class ForceIntegrator3 : public mfem::NonlinearFormIntegrator
+{
+public:
+   ForceIntegrator3(StateCoefficient &nu, mfem::GridFunction &v) : nu(nu), v(v)
+   { }
+
+   /// \brief - Compute forces/torques based on the virtual work method
+   /// \param[in] nu - model describing reluctivity
+   /// \param[in] v - the grid function containing virtual displacements for
+   ///                each mesh node
+   /// \param[in] attrs - the regions the force is acting on
+   ForceIntegrator3(StateCoefficient &nu,
+                    mfem::GridFunction &v,
+                    std::unordered_set<int> attrs)
+    : nu(nu), v(v), attrs(std::move(attrs))
+   { }
+
+   /// \brief - Compute element contribution to global force/torque
    /// \param[in] el - the finite element
    /// \param[in] trans - defines the reference to physical element mapping
    /// \param[in] elfun - state vector of the element
-   /// \returns the AC losses calculated over an element
+   /// \returns the element contribution to global force/torque
    double GetElementEnergy(const mfem::FiniteElement &el,
                            mfem::ElementTransformation &trans,
                            const mfem::Vector &elfun) override;
 
-private:
-   mfem::Coefficient &sigma;
-   double freq;
-   double diam;
-   double fill_factor;
-
-#ifndef MFEM_THREAD_SAFE
-   mfem::DenseMatrix curlshape, curlshape_dFt;
-   mfem::Vector b_vec;
-#endif
-};
+   /// \brief - Computes dJdu, for solving for the adjoint
+   /// \param[in] el - the finite element
+   /// \param[in] trans - defines the reference to physical element mapping
+   /// \param[in] elfun - state vector of the element
+   /// \param[out] elfun_bar - \partial J \partial u for this functional
+   void AssembleElementVector(const mfem::FiniteElement &el,
+                              mfem::ElementTransformation &trans,
+                              const mfem::Vector &elfun,
+                              mfem::Vector &elfun_bar) override;
+
+private:
+   /// material dependent model describing reluctivity
+   StateCoefficient &nu;
+   /// grid function containing virtual displacements for each mesh node
+   mfem::GridFunction &v;
+   /// set of attributes the force is acting on
+   std::unordered_set<int> attrs;
+#ifndef MFEM_THREAD_SAFE
+   mfem::DenseMatrix dshape;
+   mfem::DenseMatrix curlshape, curlshape_dFt, curlshape_dFt_bar;
+   mfem::DenseMatrix dBdX;
+   mfem::Array<int> vdofs;
+   mfem::Vector vfun;
+#endif
+   /// class that implements mesh sensitivities for ForceIntegrator
+   friend class ForceIntegratorMeshSens3;
+};
+
+/// Linear form integrator to assemble the vector dJdX for the ForceIntegrator
+class ForceIntegratorMeshSens3 : public mfem::LinearFormIntegrator
+{
+public:
+   /// \brief - Compute forces/torques based on the virtual work method
+   /// \param[in] state - the state vector to evaluate force at
+   /// \param[in] integ - reference to primal integrator that holds inputs for
+   /// integrators
+   ForceIntegratorMeshSens3(mfem::GridFunction &state, ForceIntegrator3 &integ)
+    : state(state), force_integ(integ)
+   { }
+
+   /// \brief - assemble an element's contribution to dJdX
+   /// \param[in] el - the finite element that describes the mesh element
+   /// \param[in] trans - the transformation between reference and physical
+   /// space
+   /// \param[out] mesh_coords_bar - dJdX for the element
+   void AssembleRHSElementVect(const mfem::FiniteElement &el,
+                               mfem::ElementTransformation &trans,
+                               mfem::Vector &mesh_coords_bar) override;
+
+private:
+   /// state vector for evaluating force
+   mfem::GridFunction &state;
+   /// reference to primal integrator
+   ForceIntegrator3 &force_integ;
+
+#ifndef MFEM_THREAD_SAFE
+   mfem::DenseMatrix PointMat_bar;
+   mfem::Vector elfun;
+#endif
+};
+
+inline void addDomainSensitivityIntegrator(
+    ForceIntegrator3 &primal_integ,
+    std::map<std::string, FiniteElementState> &fields,
+    std::map<std::string, mfem::ParLinearForm> &output_sens,
+    std::map<std::string, mfem::ParNonlinearForm> &output_scalar_sens,
+    mfem::Array<int> *attr_marker,
+    std::string state_name)
+{
+   auto &mesh_fes = fields.at("mesh_coords").space();
+   output_sens.emplace("mesh_coords", &mesh_fes);
+
+   if (attr_marker == nullptr)
+   {
+      output_sens.at("mesh_coords")
+          .AddDomainIntegrator(new ForceIntegratorMeshSens3(
+              fields.at(state_name).gridFunc(), primal_integ));
+   }
+   else
+   {
+      output_sens.at("mesh_coords")
+          .AddDomainIntegrator(
+              new ForceIntegratorMeshSens3(fields.at(state_name).gridFunc(),
+                                           primal_integ),
+              *attr_marker);
+   }
+}
 
 /// Functional integrator to compute forces/torques based on the virtual work
 /// method
@@ -1192,27 +3197,28 @@
 #endif
 };
 
-inline void addSensitivityIntegrator(
+inline void addDomainSensitivityIntegrator(
     ForceIntegrator &primal_integ,
     std::map<std::string, FiniteElementState> &fields,
     std::map<std::string, mfem::ParLinearForm> &output_sens,
-    std::map<std::string, mfem::ParNonlinearForm> &output_scalar_sens)
+    std::map<std::string, mfem::ParNonlinearForm> &output_scalar_sens,
+    mfem::Array<int> *attr_marker,
+    std::string state_name)
 {
    auto &mesh_fes = fields.at("mesh_coords").space();
    output_sens.emplace("mesh_coords", &mesh_fes);
    output_sens.at("mesh_coords")
        .AddDomainIntegrator(new ForceIntegratorMeshSens(
-           fields.at("state").gridFunc(), primal_integ));
+           fields.at(state_name).gridFunc(), primal_integ));
 }
 
-<<<<<<< HEAD
 /// Functional integrator to compute core losses based on the Steinmetz
 /// equations
 class SteinmetzLossIntegrator : public mfem::NonlinearFormIntegrator
 {
 public:
    friend void setInputs(SteinmetzLossIntegrator &integ,
-                         const MachInputs &inputs);
+                         const MISOInputs &inputs);
 
    /// \brief - Compute element contribution to global force/torque
    /// \param[in] el - the finite element
@@ -1238,7 +3244,7 @@
                            mfem::Coefficient &alpha,
                            mfem::Coefficient &beta,
                            std::string name = "")
-    : rho(rho), k_s(k_s), alpha(alpha), beta(beta), name(name)
+    : rho(rho), k_s(k_s), alpha(alpha), beta(beta), name(std::move(name))
    { }
 
 private:
@@ -1256,19 +3262,139 @@
    double freq = 1.0;
    /// Maximum flux density magnitude
    double max_flux_mag = 1.0;
-#ifndef MFEM_THREAD_SAFE
-   mfem::Vector shape;
-#endif
+
+   /// class that implements frequency sensitivities for SteinmetzLossIntegrator
+   friend class SteinmetzLossIntegratorFreqSens;
+
+   /// class that implements max flux sensitivities for SteinmetzLossIntegrator
+   friend class SteinmetzLossIntegratorMaxFluxSens;
 
    /// class that implements mesh sensitivities for SteinmetzLossIntegrator
    friend class SteinmetzLossIntegratorMeshSens;
 };
 
+class SteinmetzLossIntegratorFreqSens : public mfem::NonlinearFormIntegrator
+{
+public:
+   SteinmetzLossIntegratorFreqSens(SteinmetzLossIntegrator &integ)
+    : integ(integ)
+   { }
+
+   /// \brief - Compute element contribution to global sensitivity
+   /// \param[in] el - the finite element
+   /// \param[in] trans - defines the reference to physical element mapping
+   /// \param[in] elfun - state vector of the element
+   /// \returns the element contribution to global sensitvity
+   double GetElementEnergy(const mfem::FiniteElement &el,
+                           mfem::ElementTransformation &trans,
+                           const mfem::Vector &elfun) override;
+
+private:
+   /// reference to primal integrator
+   SteinmetzLossIntegrator &integ;
+};
+
+class SteinmetzLossIntegratorMaxFluxSens : public mfem::NonlinearFormIntegrator
+{
+public:
+   SteinmetzLossIntegratorMaxFluxSens(SteinmetzLossIntegrator &integ)
+    : integ(integ)
+   { }
+
+   /// \brief - Compute element contribution to global sensitivity
+   /// \param[in] el - the finite element
+   /// \param[in] trans - defines the reference to physical element mapping
+   /// \param[in] elfun - state vector of the element
+   /// \returns the element contribution to global sensitvity
+   double GetElementEnergy(const mfem::FiniteElement &el,
+                           mfem::ElementTransformation &trans,
+                           const mfem::Vector &elfun) override;
+
+private:
+   /// reference to primal integrator
+   SteinmetzLossIntegrator &integ;
+};
+
+class SteinmetzLossIntegratorMeshSens : public mfem::LinearFormIntegrator
+{
+public:
+   SteinmetzLossIntegratorMeshSens(mfem::GridFunction &state,
+                                   SteinmetzLossIntegrator &integ)
+    : state(state), integ(integ)
+   { }
+
+   /// \brief - assemble an element's contribution to dJdX
+   /// \param[in] mesh_el - the finite element that describes the mesh element
+   /// \param[in] mesh_trans - the transformation between reference and physical
+   /// space \param[out] mesh_coords_bar - dJdX for the element
+   void AssembleRHSElementVect(const mfem::FiniteElement &mesh_el,
+                               mfem::ElementTransformation &mesh_trans,
+                               mfem::Vector &mesh_coords_bar) override;
+
+private:
+   /// state vector for evaluating loss
+   mfem::GridFunction &state;
+   /// reference to primal integrator
+   SteinmetzLossIntegrator &integ;
+
+#ifndef MFEM_THREAD_SAFE
+   mfem::DenseMatrix PointMat_bar;
+#endif
+};
+
+inline void addDomainSensitivityIntegrator(
+    SteinmetzLossIntegrator &primal_integ,
+    std::map<std::string, FiniteElementState> &fields,
+    std::map<std::string, mfem::ParLinearForm> &output_sens,
+    std::map<std::string, mfem::ParNonlinearForm> &output_scalar_sens,
+    mfem::Array<int> *attr_marker,
+    std::string state_name)
+{
+   auto &state_fes = fields.at(state_name).space();
+   output_scalar_sens.emplace("frequency", &state_fes);
+   output_scalar_sens.emplace("max_flux_magnitude", &state_fes);
+
+   auto &mesh_fes = fields.at("mesh_coords").space();
+   output_sens.emplace("mesh_coords", &mesh_fes);
+
+   if (attr_marker == nullptr)
+   {
+      output_scalar_sens.at("frequency")
+          .AddDomainIntegrator(
+              new SteinmetzLossIntegratorFreqSens(primal_integ));
+
+      output_scalar_sens.at("max_flux_magnitude")
+          .AddDomainIntegrator(
+              new SteinmetzLossIntegratorMaxFluxSens(primal_integ));
+
+      output_sens.at("mesh_coords")
+          .AddDomainIntegrator(new SteinmetzLossIntegratorMeshSens(
+              fields.at(state_name).gridFunc(), primal_integ));
+   }
+   else
+   {
+      output_scalar_sens.at("frequency")
+          .AddDomainIntegrator(
+              new SteinmetzLossIntegratorFreqSens(primal_integ), *attr_marker);
+
+      output_scalar_sens.at("max_flux_magnitude")
+          .AddDomainIntegrator(
+              new SteinmetzLossIntegratorMaxFluxSens(primal_integ),
+              *attr_marker);
+
+      output_sens.at("mesh_coords")
+          .AddDomainIntegrator(
+              new SteinmetzLossIntegratorMeshSens(
+                  fields.at(state_name).gridFunc(), primal_integ),
+              *attr_marker);
+   }
+}
+
 class SteinmetzLossDistributionIntegrator : public mfem::LinearFormIntegrator
 {
 public:
    friend void setInputs(SteinmetzLossDistributionIntegrator &integ,
-                         const MachInputs &inputs);
+                         const MISOInputs &inputs);
 
    /// \param[in] el - the finite element
    /// \param[in] trans - defines the reference to physical element mapping
@@ -1282,7 +3408,7 @@
                                        mfem::Coefficient &alpha,
                                        mfem::Coefficient &beta,
                                        std::string name = "")
-    : rho(rho), k_s(k_s), alpha(alpha), beta(beta), name(name)
+    : rho(rho), k_s(k_s), alpha(alpha), beta(beta), name(std::move(name))
    { }
 
 private:
@@ -1299,17 +3425,556 @@
    double freq = 1.0;
    /// Maximum flux density magnitude
    double max_flux_mag = 1.0;
+   /// Stack length
+   double stack_length = 1.0;
 #ifndef MFEM_THREAD_SAFE
    mfem::Vector shape;
 #endif
    /// class that implements mesh sensitivities for
    /// SteinmetzLossDistributionIntegrator
+   /// TODO: If necessary, define and implement this class
    friend class SteinmetzLossDistributionIntegratorMeshSens;
 };
 
-}  // namespace mach
-=======
+/// Functional integrator to compute core losses based on the CAL2 core loss
+/// model, a two term loss separation model consisting of a term for hysteresis
+/// losses and a term for eddy current losses that assumes the hysteresis
+/// exponent for B to be constant and equal to 2, like for eddy currents
+class CAL2CoreLossIntegrator : public mfem::NonlinearFormIntegrator
+{
+public:
+   friend void setInputs(CAL2CoreLossIntegrator &integ,
+                         const MISOInputs &inputs);
+
+   /// \brief - Compute element contribution to global force/torque
+   /// \param[in] el - the finite element
+   /// \param[in] trans - defines the reference to physical element mapping
+   /// \param[in] elfun - state vector of the element
+   /// \returns the element contribution to global force/torque
+   double GetElementEnergy(const mfem::FiniteElement &el,
+                           mfem::ElementTransformation &trans,
+                           const mfem::Vector &elfun) override;
+
+   CAL2CoreLossIntegrator(mfem::Coefficient &rho,
+                          ThreeStateCoefficient &CAL2_kh,
+                          ThreeStateCoefficient &CAL2_ke,
+                          mfem::GridFunction &peak_flux,
+                          mfem::GridFunction &temperature_field)
+    : rho(rho),
+      CAL2_kh(CAL2_kh),
+      CAL2_ke(CAL2_ke),
+      peak_flux(peak_flux),
+      temperature_field(temperature_field)
+   { }
+
+private:
+   // Density
+   mfem::Coefficient &rho;
+   /// CAL2 Coefficients
+   ThreeStateCoefficient &CAL2_kh;
+   ThreeStateCoefficient &CAL2_ke;
+
+   // peak flux field
+   mfem::GridFunction &peak_flux;
+   // temperature field
+   mfem::GridFunction &temperature_field;
+
+   /// Electrical excitation frequency
+   double freq = 1.0;
+
+   /// TODO: Look into making code thread-safe
+#ifndef MFEM_THREAD_SAFE
+   mfem::Array<int> vdofs;
+   mfem::Vector flux_elfun;
+   mfem::Vector temp_elfun;
+   mfem::Vector flux_shape;
+   mfem::Vector temp_shape;
+#endif
+
+   /// implements frequency sensitivities for CAL2CoreLossIntegrator
+   friend class CAL2CoreLossIntegratorFreqSens;
+   /// implements peak flux sensitivities for CAL2CoreLossIntegrator
+   friend class CAL2CoreLossIntegratorPeakFluxSens;
+   /// implements temperature sensitivities for CAL2CoreLossIntegrator
+   friend class CAL2CoreLossIntegratorTemperatureSens;
+   /// implements mesh sensitivities for CAL2CoreLossIntegrator
+   friend class CAL2CoreLossIntegratorMeshSens;
+};
+
+class CAL2CoreLossIntegratorFreqSens : public mfem::NonlinearFormIntegrator
+{
+public:
+   CAL2CoreLossIntegratorFreqSens(CAL2CoreLossIntegrator &integ) : integ(integ)
+   { }
+
+   /// \brief - Compute element contribution to global sensitivity
+   /// \param[in] el - the finite element
+   /// \param[in] trans - defines the reference to physical element mapping
+   /// \param[in] elfun - state vector of the element
+   /// \returns the element contribution to global s6ensitvity
+   double GetElementEnergy(const mfem::FiniteElement &el,
+                           mfem::ElementTransformation &trans,
+                           const mfem::Vector &elfun) override;
+
+private:
+   /// reference to primal integrator
+   CAL2CoreLossIntegrator &integ;
+};
+
+class CAL2CoreLossIntegratorPeakFluxSens : public mfem::LinearFormIntegrator
+{
+public:
+   CAL2CoreLossIntegratorPeakFluxSens(CAL2CoreLossIntegrator &integ)
+    : integ(integ)
+   { }
+
+   /// \brief - assemble an element's contribution to dJdX
+   /// \param[in] mesh_el - the finite element that describes the mesh element
+   /// \param[in] mesh_trans - the transformation between reference and physical
+   /// space
+   /// \param[out] peak_flux_elfun_bar - dJdX for the element
+   void AssembleRHSElementVect(const mfem::FiniteElement &mesh_el,
+                               mfem::ElementTransformation &mesh_trans,
+                               mfem::Vector &peak_flux_elfun_bar) override;
+
+private:
+   /// reference to primal integrator
+   CAL2CoreLossIntegrator &integ;
+};
+
+class CAL2CoreLossIntegratorTemperatureSens : public mfem::LinearFormIntegrator
+{
+public:
+   CAL2CoreLossIntegratorTemperatureSens(CAL2CoreLossIntegrator &integ)
+    : integ(integ)
+   { }
+
+   /// \brief - assemble an element's contribution to dJdX
+   /// \param[in] mesh_el - the finite element that describes the mesh element
+   /// \param[in] mesh_trans - the transformation between reference and physical
+   /// space
+   /// \param[out] peak_flux_elfun_bar - dJdX for the element
+   void AssembleRHSElementVect(const mfem::FiniteElement &el,
+                               mfem::ElementTransformation &trans,
+                               mfem::Vector &temp_elfun_bar) override;
+
+private:
+   /// reference to primal integrator
+   CAL2CoreLossIntegrator &integ;
+};
+
+class CAL2CoreLossIntegratorMeshSens : public mfem::LinearFormIntegrator
+{
+public:
+   CAL2CoreLossIntegratorMeshSens(CAL2CoreLossIntegrator &integ) : integ(integ)
+   { }
+
+   /// \brief - assemble an element's contribution to dJdX
+   /// \param[in] mesh_el - the finite element that describes the mesh element
+   /// \param[in] mesh_trans - the transformation between reference and physical
+   /// space
+   /// \param[out] mesh_coords_bar - dJdX for the element
+   void AssembleRHSElementVect(const mfem::FiniteElement &mesh_el,
+                               mfem::ElementTransformation &mesh_trans,
+                               mfem::Vector &mesh_coords_bar) override;
+
+private:
+   /// reference to primal integrator
+   CAL2CoreLossIntegrator &integ;
+#ifndef MFEM_THREAD_SAFE
+   mfem::DenseMatrix PointMat_bar;
+#endif
+};
+
+inline void addDomainSensitivityIntegrator(
+    CAL2CoreLossIntegrator &primal_integ,
+    std::map<std::string, FiniteElementState> &fields,
+    std::map<std::string, mfem::ParLinearForm> &output_sens,
+    std::map<std::string, mfem::ParNonlinearForm> &output_scalar_sens,
+    mfem::Array<int> *attr_marker,
+    std::string state_name)
+{
+   auto &state_fes = fields.at(state_name).space();
+   output_scalar_sens.emplace("frequency", &state_fes);
+
+   auto &mesh_fes = fields.at("mesh_coords").space();
+   output_sens.emplace("mesh_coords", &mesh_fes);
+
+   auto &flux_fes = fields.at("peak_flux").space();
+   output_sens.emplace("peak_flux", &flux_fes);
+
+   auto &temp_fes = fields.at("temperature").space();
+   output_sens.emplace("temperature", &temp_fes);
+
+   if (attr_marker == nullptr)
+   {
+      output_scalar_sens.at("frequency")
+          .AddDomainIntegrator(
+              new CAL2CoreLossIntegratorFreqSens(primal_integ));
+
+      output_sens.at("mesh_coords")
+          .AddDomainIntegrator(
+              new CAL2CoreLossIntegratorMeshSens(primal_integ));
+
+      output_sens.at("peak_flux")
+          .AddDomainIntegrator(
+              new CAL2CoreLossIntegratorPeakFluxSens(primal_integ));
+
+      output_sens.at("temperature")
+          .AddDomainIntegrator(
+              new CAL2CoreLossIntegratorTemperatureSens(primal_integ));
+   }
+   else
+   {
+      output_scalar_sens.at("frequency")
+          .AddDomainIntegrator(new CAL2CoreLossIntegratorFreqSens(primal_integ),
+                               *attr_marker);
+
+      output_sens.at("mesh_coords")
+          .AddDomainIntegrator(new CAL2CoreLossIntegratorMeshSens(primal_integ),
+                               *attr_marker);
+
+      output_sens.at("peak_flux")
+          .AddDomainIntegrator(
+              new CAL2CoreLossIntegratorPeakFluxSens(primal_integ),
+              *attr_marker);
+
+      output_sens.at("temperature")
+          .AddDomainIntegrator(
+              new CAL2CoreLossIntegratorTemperatureSens(primal_integ),
+              *attr_marker);
+   }
+}
+
+/// Integrator to compute the spatial distribution of the heat flux
+/// for core losses based on the CAL2 core loss model, a two term loss
+/// separation model consisting of a term for hysteresis losses and a term for
+/// eddy current losses that assumes the hysteresis exponent for B to be
+/// constant and equal to 2, like for eddy currents
+class CAL2CoreLossDistributionIntegrator : public mfem::LinearFormIntegrator
+{
+public:
+   friend void setInputs(CAL2CoreLossDistributionIntegrator &integ,
+                         const MISOInputs &inputs);
+
+   /// \brief - Compute element contribution to global force/torque
+   /// \param[in] el - the finite element
+   /// \param[in] trans - defines the reference to physical element mapping
+   /// \param[out] elvect - element local heat source distribution
+   void AssembleRHSElementVect(const mfem::FiniteElement &el,
+                               mfem::ElementTransformation &trans,
+                               mfem::Vector &elvect) override;
+
+   CAL2CoreLossDistributionIntegrator(mfem::Coefficient &rho,
+                                      ThreeStateCoefficient &CAL2_kh,
+                                      ThreeStateCoefficient &CAL2_ke,
+                                      mfem::GridFunction &peak_flux,
+                                      mfem::GridFunction &temperature_field)
+    : rho(rho),
+      CAL2_kh(CAL2_kh),
+      CAL2_ke(CAL2_ke),
+      peak_flux(peak_flux),
+      temperature_field(temperature_field)
+   { }
+
+private:
+   /// Density
+   mfem::Coefficient &rho;
+   /// CAL2 Coefficients
+   ThreeStateCoefficient &CAL2_kh;
+   ThreeStateCoefficient &CAL2_ke;
+
+   /// peak flux field
+   mfem::GridFunction &peak_flux;
+
+   /// temperature field
+   mfem::GridFunction &temperature_field;
+
+   /// Electrical excitation frequency
+   double freq = 1.0;
+
+#ifndef MFEM_THREAD_SAFE
+   mfem::Array<int> vdofs;
+   mfem::Vector flux_elfun;
+   mfem::Vector temp_elfun;
+   mfem::Vector flux_shape;
+   mfem::Vector temp_shape;
+#endif
+
+   friend class CAL2CoreLossDistributionIntegratorMeshRevSens;
+   friend class CAL2CoreLossDistributionIntegratorPeakFluxRevSens;
+   friend class CAL2CoreLossDistributionIntegratorTemperatureRevSens;
+   friend class CAL2CoreLossDistributionIntegratorFrequencyRevSens;
+};
+
+class CAL2CoreLossDistributionIntegratorMeshRevSens
+ : public mfem::LinearFormIntegrator
+{
+public:
+   /// \brief - assemble an element's contribution to d(psi^T R)/dX
+   /// \param[in] el - the finite element that describes the mesh element
+   /// \param[in] trans - the transformation between reference and physical
+   /// space
+   /// \param[out] mesh_coords_bar - d(psi^T R)/dX for the element
+   /// \note the LinearForm that assembles this integrator's FiniteElementSpace
+   /// MUST be the mesh's nodal finite element space
+   void AssembleRHSElementVect(const mfem::FiniteElement &el,
+                               mfem::ElementTransformation &trans,
+                               mfem::Vector &mesh_coords_bar) override;
+
+   /// \param[in] adjoint - the adjoint to use when evaluating d(psi^T R)/dX
+   /// \param[in] integ - reference to primal integrator
+   CAL2CoreLossDistributionIntegratorMeshRevSens(
+       mfem::GridFunction &adjoint,
+       CAL2CoreLossDistributionIntegrator &integ)
+    : adjoint(adjoint), integ(integ)
+   { }
+
+private:
+   /// the adjoint to use when evaluating d(psi^T R)/dX
+   mfem::GridFunction &adjoint;
+   /// reference to primal integrator
+   CAL2CoreLossDistributionIntegrator &integ;
+
+#ifndef MFEM_THREAD_SAFE
+   mfem::Array<int> vdofs;
+   mfem::Vector psi;
+   mfem::DenseMatrix PointMat_bar;
+#endif
+};
+
+class CAL2CoreLossDistributionIntegratorPeakFluxRevSens
+ : public mfem::LinearFormIntegrator
+{
+public:
+   /// \brief - assemble an element's contribution to d(psi^T R)/dX
+   /// \param[in] el - the finite element that describes the mesh element
+   /// \param[in] trans - the transformation between reference and physical
+   /// space
+   /// \param[out] mesh_coords_bar - d(psi^T R)/dX for the element
+   /// \note the LinearForm that assembles this integrator's FiniteElementSpace
+   /// MUST be the mesh's nodal finite element space
+   void AssembleRHSElementVect(const mfem::FiniteElement &el,
+                               mfem::ElementTransformation &trans,
+                               mfem::Vector &mesh_coords_bar) override;
+
+   /// \param[in] adjoint - the adjoint to use when evaluating d(psi^T R)/dX
+   /// \param[in] integ - reference to primal integrator
+   CAL2CoreLossDistributionIntegratorPeakFluxRevSens(
+       mfem::GridFunction &adjoint,
+       CAL2CoreLossDistributionIntegrator &integ)
+    : adjoint(adjoint), integ(integ)
+   { }
+
+private:
+   /// the adjoint to use when evaluating d(psi^T R)/dX
+   mfem::GridFunction &adjoint;
+   /// reference to primal integrator
+   CAL2CoreLossDistributionIntegrator &integ;
+
+#ifndef MFEM_THREAD_SAFE
+   mfem::Array<int> vdofs;
+   mfem::Vector psi;
+#endif
+};
+
+class CAL2CoreLossDistributionIntegratorTemperatureRevSens
+ : public mfem::LinearFormIntegrator
+{
+public:
+   /// \brief - assemble an element's contribution to d(psi^T R)/dX
+   /// \param[in] el - the finite element that describes the mesh element
+   /// \param[in] trans - the transformation between reference and physical
+   /// space
+   /// \param[out] mesh_coords_bar - d(psi^T R)/dX for the element
+   /// \note the LinearForm that assembles this integrator's FiniteElementSpace
+   /// MUST be the mesh's nodal finite element space
+   void AssembleRHSElementVect(const mfem::FiniteElement &el,
+                               mfem::ElementTransformation &trans,
+                               mfem::Vector &mesh_coords_bar) override;
+
+   /// \param[in] adjoint - the adjoint to use when evaluating d(psi^T R)/dX
+   /// \param[in] integ - reference to primal integrator
+   CAL2CoreLossDistributionIntegratorTemperatureRevSens(
+       mfem::GridFunction &adjoint,
+       CAL2CoreLossDistributionIntegrator &integ)
+    : adjoint(adjoint), integ(integ)
+   { }
+
+private:
+   /// the adjoint to use when evaluating d(psi^T R)/dX
+   mfem::GridFunction &adjoint;
+   /// reference to primal integrator
+   CAL2CoreLossDistributionIntegrator &integ;
+
+#ifndef MFEM_THREAD_SAFE
+   mfem::Array<int> vdofs;
+   mfem::Vector psi;
+#endif
+};
+
+class CAL2CoreLossDistributionIntegratorFrequencyRevSens
+ : public mfem::NonlinearFormIntegrator
+{
+public:
+   double GetElementEnergy(const mfem::FiniteElement &el,
+                           mfem::ElementTransformation &trans,
+                           const mfem::Vector &elfun) override;
+
+   /// \param[in] adjoint - the adjoint to use when evaluating d(psi^T R)/dX
+   /// \param[in] integ - reference to primal integrator
+   CAL2CoreLossDistributionIntegratorFrequencyRevSens(
+       mfem::GridFunction &adjoint,
+       CAL2CoreLossDistributionIntegrator &integ)
+    : adjoint(adjoint), integ(integ)
+   { }
+
+private:
+   /// the adjoint to use when evaluating d(psi^T R)/dX
+   mfem::GridFunction &adjoint;
+   /// reference to primal integrator
+   CAL2CoreLossDistributionIntegrator &integ;
+
+#ifndef MFEM_THREAD_SAFE
+   mfem::Array<int> vdofs;
+   mfem::Vector psi;
+#endif
+};
+
+inline void addDomainSensitivityIntegrator(
+    CAL2CoreLossDistributionIntegrator &primal_integ,
+    std::map<std::string, FiniteElementState> &fields,
+    std::map<std::string, mfem::ParLinearForm> &rev_sens,
+    std::map<std::string, mfem::ParNonlinearForm> &rev_scalar_sens,
+    std::map<std::string, mfem::ParLinearForm> &fwd_sens,
+    std::map<std::string, mfem::ParNonlinearForm> &fwd_scalar_sens,
+    mfem::Array<int> *attr_marker,
+    std::string adjoint_name)
+{
+   auto &mesh_fes = fields.at("mesh_coords").space();
+   rev_sens.emplace("mesh_coords", &mesh_fes);
+
+   auto &peak_flux_fes = fields.at("peak_flux").space();
+   rev_sens.emplace("peak_flux", &peak_flux_fes);
+
+   auto &temperature_fes = fields.at("temperature").space();
+   rev_sens.emplace("temperature", &temperature_fes);
+
+   auto &state_fes = fields.at("state").space();
+   rev_scalar_sens.emplace("frequency", &state_fes);
+
+   if (attr_marker == nullptr)
+   {
+      rev_sens.at("mesh_coords")
+          .AddDomainIntegrator(
+              new CAL2CoreLossDistributionIntegratorMeshRevSens(
+                  fields.at(adjoint_name).gridFunc(), primal_integ));
+
+      rev_sens.at("peak_flux")
+          .AddDomainIntegrator(
+              new CAL2CoreLossDistributionIntegratorPeakFluxRevSens(
+                  fields.at(adjoint_name).gridFunc(), primal_integ));
+
+      rev_sens.at("temperature")
+          .AddDomainIntegrator(
+              new CAL2CoreLossDistributionIntegratorTemperatureRevSens(
+                  fields.at(adjoint_name).gridFunc(), primal_integ));
+
+      rev_scalar_sens.at("frequency")
+          .AddDomainIntegrator(
+              new CAL2CoreLossDistributionIntegratorFrequencyRevSens(
+                  fields.at(adjoint_name).gridFunc(), primal_integ));
+   }
+   else
+   {
+      rev_sens.at("mesh_coords")
+          .AddDomainIntegrator(
+              new CAL2CoreLossDistributionIntegratorMeshRevSens(
+                  fields.at(adjoint_name).gridFunc(), primal_integ),
+              *attr_marker);
+
+      rev_sens.at("peak_flux")
+          .AddDomainIntegrator(
+              new CAL2CoreLossDistributionIntegratorPeakFluxRevSens(
+                  fields.at(adjoint_name).gridFunc(), primal_integ),
+              *attr_marker);
+
+      rev_sens.at("temperature")
+          .AddDomainIntegrator(
+              new CAL2CoreLossDistributionIntegratorTemperatureRevSens(
+                  fields.at(adjoint_name).gridFunc(), primal_integ),
+              *attr_marker);
+
+      rev_scalar_sens.at("frequency")
+          .AddDomainIntegrator(
+              new CAL2CoreLossDistributionIntegratorFrequencyRevSens(
+                  fields.at(adjoint_name).gridFunc(), primal_integ),
+              *attr_marker);
+   }
+}
+
+/// Functional integrator to determine values or distribution
+/// of Permanent Magnet Demagnetization constraint equation
+class PMDemagIntegrator : public mfem::NonlinearFormIntegrator
+{
+public:
+   /// \brief - determine values or distribution
+   ///         of Permanent Magnet Demagnetization constraint equation
+   /// \param[in] PMDemagConstraint - the permanent magnet demagnetization
+   /// constraint equation coefficient \param[in] temperature_field - a pointer
+   /// to the temperature field (default is null) \param[in] name - component
+   /// name to differentiate setting inputs (default is blank)
+   PMDemagIntegrator(TwoStateCoefficient &PMDemagConstraint,
+                     mfem::GridFunction *temperature_field = nullptr,
+                     std::string name = "")
+    : PMDemagConstraint(PMDemagConstraint),
+      temperature_field(temperature_field),
+      name(std::move(name))
+   { }
+
+   /// \brief - determine value
+   ///         of Permanent Magnet Demagnetization constraint equation
+   /// \param[in] el - the finite element
+   /// \param[in] trans - defines the reference to physical element mapping
+   /// \param[in] elfun - state vector of the element
+   /// \returns the value of the Permanent Magnet Demagnetization constraint
+   /// equation calculated over an element
+   double GetElementEnergy(const mfem::FiniteElement &el,
+                           mfem::ElementTransformation &trans,
+                           const mfem::Vector &elfun) override;
+
+   /// \brief - determine distribution
+   ///         of Permanent Magnet Demagnetization constraint equation
+   /// \param[in] el - the finite element
+   /// \param[in] trans - defines the reference to physical element mapping
+   /// \param[in] elfun - state vector of the element
+   /// \param[out] elvect - element Permanent Magnet Demagnetization constraint
+   /// equation distribution
+   void AssembleElementVector(const mfem::FiniteElement &el,
+                              mfem::ElementTransformation &trans,
+                              const mfem::Vector &elfun,
+                              mfem::Vector &elvect) override;
+
+private:
+   TwoStateCoefficient
+       &PMDemagConstraint;  // the permanent magnet demagnetization constraint
+                            // equation coefficient
+   mfem::GridFunction
+       *temperature_field;  // pointer to temperature field (can be null)
+
+   // optional integrator name to differentiate setting inputs
+   std::string name;
+
+#ifndef MFEM_THREAD_SAFE
+   mfem::Vector shape;
+   mfem::Vector temp_shape;
+   mfem::Array<int> vdofs;
+   mfem::Vector temp_elfun;
+#endif
+
+   /// TODO: Add in sens classes, and denote them as friends here
+};
+
 }  // namespace miso
->>>>>>> 37fcab9f
 
 #endif