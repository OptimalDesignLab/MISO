--- conflicted
+++ resolved
@@ -1,6 +1,10 @@
+#include <iostream>
 #include "coefficient.hpp"
 #include "electromag_integ.hpp"
-#include "mach_input.hpp"
+#include "miso_input.hpp"
+
+#include "cal2_kh_coefficient.hpp"
+#include "cal2_ke_coefficient.hpp"
 
 using namespace mfem;
 
@@ -13,7 +17,7 @@
 {
    /// TODO: use a composite rule instead or find a way to just directly
    /// integrate B-H curve
-   const IntegrationRule *ir = &IntRules.Get(Geometry::Type::SEGMENT, 40);
+   const IntegrationRule *ir = &IntRules.Get(Geometry::Type::SEGMENT, 20);
 
    /// compute int_0^{B} \nuB dB
    double en = 0.0;
@@ -34,7 +38,7 @@
 {
    /// TODO: use a composite rule instead or find a way to just directly
    /// integrate B-H curve
-   const IntegrationRule *ir = &IntRules.Get(Geometry::Type::SEGMENT, 40);
+   const IntegrationRule *ir = &IntRules.Get(Geometry::Type::SEGMENT, 20);
 
    /// compute int_0^{B} \nuB dB
    double en = 0.0;
@@ -63,7 +67,7 @@
 {
    /// TODO: use a composite rule instead or find a way to just directly
    /// integrate B-H curve
-   const IntegrationRule *ir = &IntRules.Get(Geometry::Type::SEGMENT, 40);
+   const IntegrationRule *ir = &IntRules.Get(Geometry::Type::SEGMENT, 20);
 
    /// compute int_0^{B} \nuB dB
    double d2endB2 = 0.0;
@@ -83,6 +87,3102 @@
                       xi * d2nudB2 * dxidB * dxidB * B);
    }
    return d2endB2;
+}
+
+void NonlinearDiffusionIntegrator::AssembleElementVector(
+    const FiniteElement &el,
+    ElementTransformation &trans,
+    const Vector &elfun,
+    Vector &elvect)
+{
+   /// number of degrees of freedom
+   int ndof = el.GetDof();
+   elvect.SetSize(ndof);
+
+   int dim = el.GetDim();
+   int space_dim = trans.GetSpaceDim();
+
+#ifdef MFEM_THREAD_SAFE
+   DenseMatrix dshape;
+   DenseMatrix dshapedxt;
+#endif
+   dshape.SetSize(ndof, dim);
+   dshapedxt.SetSize(ndof, space_dim);
+
+   double pointflux_buffer[3] = {};
+   Vector pointflux(pointflux_buffer, space_dim);
+
+   const IntegrationRule *ir = IntRule;
+   if (ir == nullptr)
+   {
+      int order = [&]()
+      {
+         if (el.Space() == FunctionSpace::Pk)
+         {
+            return 2 * el.GetOrder();
+         }
+         else
+         {
+            // order = 2*el.GetOrder() - 2;  // <-- this seems to work fine too
+            return 2 * el.GetOrder() + el.GetDim() - 1;
+         }
+      }();
+
+      if (el.Space() == FunctionSpace::rQk)
+      {
+         ir = &RefinedIntRules.Get(el.GetGeomType(), order);
+      }
+      else
+      {
+         ir = &IntRules.Get(el.GetGeomType(), order);
+      }
+   }
+
+   elvect = 0.0;
+   for (int i = 0; i < ir->GetNPoints(); i++)
+   {
+      const IntegrationPoint &ip = ir->IntPoint(i);
+      trans.SetIntPoint(&ip);
+
+      double trans_weight = trans.Weight();
+
+      double w = alpha * ip.weight / trans_weight;
+
+      el.CalcDShape(ip, dshape);
+      Mult(dshape, trans.AdjugateJacobian(), dshapedxt);
+
+      dshapedxt.MultTranspose(elfun, pointflux);
+
+      const double pointflux_norm = pointflux.Norml2();
+      const double pointflux_mag = pointflux_norm / trans_weight;
+
+      double model_val = model.Eval(trans, ip, pointflux_mag);
+
+      pointflux *= w * model_val;
+
+      dshapedxt.AddMult(pointflux, elvect);
+
+      if (!isfinite(elvect.Norml2()))
+      {
+         std::cout << "nan!\n";
+      }
+   }
+}
+
+void NonlinearDiffusionIntegrator::AssembleElementGrad(
+    const mfem::FiniteElement &el,
+    mfem::ElementTransformation &trans,
+    const mfem::Vector &elfun,
+    mfem::DenseMatrix &elmat)
+{
+   /// number of degrees of freedom
+   int ndof = el.GetDof();
+   elmat.SetSize(ndof);
+   elmat = 0.0;
+
+   int dim = el.GetDim();
+   int space_dim = trans.GetSpaceDim();
+
+#ifdef MFEM_THREAD_SAFE
+   DenseMatrix dshape;
+   DenseMatrix dshapedxt;
+   DenseMatrix point_flux_2_dot;
+   Vector scratch;
+#endif
+   dshape.SetSize(ndof, dim);
+   dshapedxt.SetSize(ndof, space_dim);
+   point_flux_2_dot.SetSize(ndof, space_dim);
+   pointflux_norm_dot.SetSize(ndof);
+
+   double pointflux_buffer[3] = {};
+   Vector pointflux(pointflux_buffer, space_dim);
+
+   const IntegrationRule *ir = IntRule;
+   if (ir == nullptr)
+   {
+      int order = [&]()
+      {
+         if (el.Space() == FunctionSpace::Pk)
+         {
+            return 2 * el.GetOrder();
+         }
+         else
+         {
+            // order = 2*el.GetOrder() - 2;  // <-- this seems to work fine too
+            return 2 * el.GetOrder() + el.GetDim() - 1;
+         }
+      }();
+
+      if (el.Space() == FunctionSpace::rQk)
+      {
+         ir = &RefinedIntRules.Get(el.GetGeomType(), order);
+      }
+      else
+      {
+         ir = &IntRules.Get(el.GetGeomType(), order);
+      }
+   }
+
+   elmat = 0.0;
+   for (int i = 0; i < ir->GetNPoints(); i++)
+   {
+      const IntegrationPoint &ip = ir->IntPoint(i);
+      trans.SetIntPoint(&ip);
+
+      double trans_weight = trans.Weight();
+
+      double w = alpha * ip.weight / trans_weight;
+
+      el.CalcDShape(ip, dshape);
+      Mult(dshape, trans.AdjugateJacobian(), dshapedxt);
+
+      dshapedxt.MultTranspose(elfun, pointflux);
+
+      const double pointflux_norm = pointflux.Norml2();
+
+      pointflux_norm_dot = 0.0;
+      dshapedxt.AddMult_a(1.0 / pointflux_norm, pointflux, pointflux_norm_dot);
+
+      const double pointflux_mag = pointflux_norm / trans_weight;
+      pointflux_norm_dot /= trans_weight;
+
+      double model_val = model.Eval(trans, ip, pointflux_mag);
+
+      double model_deriv = model.EvalStateDeriv(trans, ip, pointflux_mag);
+      pointflux_norm_dot *= model_deriv;
+
+      point_flux_2_dot = dshapedxt;
+      point_flux_2_dot *= model_val;
+
+      if (abs(pointflux_norm) > 1e-14)
+      {
+         AddMultVWt(pointflux_norm_dot, pointflux, point_flux_2_dot);
+      }
+      point_flux_2_dot *= w;
+
+      AddMultABt(dshapedxt, point_flux_2_dot, elmat);
+      if (!isfinite(elmat.FNorm()))
+      {
+         std::cout << "nan!\n";
+      }
+
+      // elmat.Print(mfem::out, 20);
+   }
+}
+
+void NonlinearDiffusionIntegratorMeshRevSens::AssembleRHSElementVect(
+    const FiniteElement &mesh_el,
+    ElementTransformation &mesh_trans,
+    Vector &mesh_coords_bar)
+{
+   const int element = mesh_trans.ElementNo;
+   const auto &el = *state.FESpace()->GetFE(element);
+   auto &trans = *state.FESpace()->GetElementTransformation(element);
+
+   const int mesh_ndof = mesh_el.GetDof();
+   const int ndof = el.GetDof();
+   const int dim = el.GetDim();
+   const int space_dim = trans.GetSpaceDim();
+   const int curl_dim = space_dim;
+
+   /// get the proper element, transformation, and state vector
+#ifdef MFEM_THREAD_SAFE
+   mfem::Array<int> vdofs;
+   mfem::Vector elfun;
+   mfem::Vector psi;
+#endif
+   auto *dof_tr = state.FESpace()->GetElementVDofs(element, vdofs);
+   state.GetSubVector(vdofs, elfun);
+   if (dof_tr != nullptr)
+   {
+      dof_tr->InvTransformPrimal(elfun);
+   }
+
+   dof_tr = adjoint.FESpace()->GetElementVDofs(element, vdofs);
+   adjoint.GetSubVector(vdofs, psi);
+   if (dof_tr != nullptr)
+   {
+      dof_tr->InvTransformPrimal(psi);
+   }
+
+#ifdef MFEM_THREAD_SAFE
+   DenseMatrix dshape;
+   DenseMatrix dshapedxt;
+   DenseMatrix dshapedxt_bar;
+   DenseMatrix PointMat_bar;
+#else
+   auto &dshape = integ.dshape;
+   auto &dshapedxt = integ.dshapedxt;
+#endif
+
+   dshape.SetSize(ndof, dim);
+   dshapedxt.SetSize(ndof, space_dim);
+   dshapedxt_bar.SetSize(ndof, space_dim);
+   PointMat_bar.SetSize(space_dim, mesh_ndof);
+
+   double pointflux_buffer[3] = {};
+   Vector pointflux(pointflux_buffer, space_dim);
+   double pointflux_bar_buffer[3] = {};
+   Vector pointflux_bar(pointflux_bar_buffer, space_dim);
+
+   double curl_psi_buffer[3] = {};
+   Vector curl_psi(curl_psi_buffer, dim);
+   double curl_psi_bar_buffer[3] = {};
+   Vector curl_psi_bar(curl_psi_bar_buffer, dim);
+
+   // cast the ElementTransformation
+   auto &isotrans = dynamic_cast<IsoparametricTransformation &>(mesh_trans);
+
+   const IntegrationRule *ir = IntRule;
+   if (ir == nullptr)
+   {
+      int order = [&]()
+      {
+         if (el.Space() == FunctionSpace::Pk)
+         {
+            return 2 * el.GetOrder();
+         }
+         else
+         {
+            // order = 2*el.GetOrder() - 2;  // <-- this seems to work fine too
+            return 2 * el.GetOrder() + el.GetDim() - 1;
+         }
+      }();
+
+      ir = &IntRules.Get(el.GetGeomType(), order);
+   }
+
+   auto &alpha = integ.alpha;
+   auto &model = integ.model;
+   mesh_coords_bar.SetSize(mesh_ndof * space_dim);
+   mesh_coords_bar = 0.0;
+   for (int i = 0; i < ir->GetNPoints(); i++)
+   {
+      const IntegrationPoint &ip = ir->IntPoint(i);
+      trans.SetIntPoint(&ip);
+
+      double trans_weight = trans.Weight();
+
+      /// holds quadrature weight
+      double w = alpha * ip.weight / trans_weight;
+
+      el.CalcDShape(ip, dshape);
+      Mult(dshape, trans.AdjugateJacobian(), dshapedxt);
+
+      dshapedxt.MultTranspose(elfun, pointflux);
+      dshapedxt.MultTranspose(psi, curl_psi);
+      const double curl_psi_dot_pointflux = curl_psi * pointflux;
+
+      const double pointflux_norm = pointflux.Norml2();
+      const double pointflux_mag = pointflux_norm / trans_weight;
+
+      double model_val = model.Eval(trans, ip, pointflux_mag);
+
+      /// dummy functional for adjoint-weighted residual
+      // fun += model_val * curl_psi_dot_pointflux * w;
+
+      /// start reverse pass
+      double fun_bar = 1.0;
+
+      /// fun += model_val * curl_psi_dot_pointflux * w;
+      double model_val_bar = fun_bar * curl_psi_dot_pointflux * w;
+      double curl_psi_dot_pointflux_bar = fun_bar * model_val * w;
+      double w_bar = fun_bar * model_val * curl_psi_dot_pointflux;
+
+      /// double model_val = model.Eval(trans, ip, pointflux_mag);
+      double pointflux_mag_bar = 0.0;
+      const double dmodeldpointflux_mag =
+          model.EvalStateDeriv(trans, ip, pointflux_mag);
+      pointflux_mag_bar += model_val_bar * dmodeldpointflux_mag;
+
+      /// const double pointflux_mag = pointflux_norm / trans_weight;
+      double pointflux_norm_bar = 0.0;
+      double trans_weight_bar = 0.0;
+      pointflux_norm_bar += pointflux_mag_bar / trans_weight;
+      trans_weight_bar -=
+          pointflux_mag_bar * pointflux_norm / pow(trans_weight, 2);
+
+      /// const double pointflux_norm = pointflux.Norml2();
+      pointflux_bar = 0.0;
+      add(pointflux_bar,
+          pointflux_norm_bar / pointflux_norm,
+          pointflux,
+          pointflux_bar);
+
+      /// const double curl_psi_dot_pointflux = curl_psi * pointflux;
+      curl_psi_bar = 0.0;
+      add(curl_psi_bar, curl_psi_dot_pointflux_bar, pointflux, curl_psi_bar);
+      add(pointflux_bar, curl_psi_dot_pointflux_bar, curl_psi, pointflux_bar);
+
+      dshapedxt_bar = 0.0;
+      /// dshapedxt.MultTranspose(psi, curl_psi);
+      AddMultVWt(psi, curl_psi_bar, dshapedxt_bar);
+      /// dshapedxt.MultTranspose(elfun, pointflux);
+      AddMultVWt(elfun, pointflux_bar, dshapedxt_bar);
+
+      /// Mult(dshape, trans.AdjugateJacobian(), dshapedxt);
+      double adj_jac_bar_buffer[9] = {};
+      DenseMatrix adj_jac_bar(adj_jac_bar_buffer, space_dim, space_dim);
+      MultAtB(dshape, dshapedxt_bar, adj_jac_bar);
+
+      PointMat_bar = 0.0;
+      isotrans.AdjugateJacobianRevDiff(adj_jac_bar, PointMat_bar);
+
+      /// double w = alpha * ip.weight / trans_weight;
+      trans_weight_bar -= w_bar * alpha * ip.weight / pow(trans_weight, 2);
+
+      isotrans.WeightRevDiff(trans_weight_bar, PointMat_bar);
+
+      // code to insert PointMat_bar into mesh_coords_bar;
+      for (int j = 0; j < mesh_ndof; ++j)
+      {
+         for (int k = 0; k < curl_dim; ++k)
+         {
+            mesh_coords_bar(k * mesh_ndof + j) += PointMat_bar(k, j);
+         }
+      }
+   }
+}
+
+void NonlinearDGDiffusionIntegrator::AssembleFaceVector(
+    const mfem::FiniteElement &el1,
+    const mfem::FiniteElement &el2,
+    mfem::FaceElementTransformations &trans,
+    const mfem::Vector &elfun,
+    mfem::Vector &elvect)
+{
+   int ndof = el1.GetDof();
+
+   int dim = el1.GetDim();
+
+#ifdef MFEM_THREAD_SAFE
+   mfem::Vector shape;
+   mfem::DenseMatrix dshape;
+   mfem::DenseMatrix dshapedxt;
+   mfem::Vector dshapedn;
+#endif
+   shape.SetSize(ndof);
+   dshape.SetSize(ndof, dim);
+   dshapedxt.SetSize(ndof, dim);
+   dshapedn.SetSize(ndof);
+
+   double pointflux_buffer[3] = {};
+   Vector pointflux(pointflux_buffer, dim);
+
+   double nor_buffer[3] = {};
+   mfem::Vector nor(nor_buffer, dim);
+
+   // double nh_buffer[3] = {};
+   // mfem::Vector nh(nh_buffer, dim);
+
+   const IntegrationRule *ir = IntRule;
+   if (ir == NULL)
+   {
+      int order = [&]()
+      {
+         if (el1.Space() == FunctionSpace::Pk)
+         {
+            return 2 * el1.GetOrder();
+         }
+         else
+         {
+            return 2 * el1.GetOrder() + el1.GetDim();
+         }
+      }();
+      ir = &IntRules.Get(trans.GetGeometryType(), order);
+   }
+
+   elvect.SetSize(ndof);
+   elvect = 0.0;
+   for (int i = 0; i < ir->GetNPoints(); i++)
+   {
+      const IntegrationPoint &ip = ir->IntPoint(i);
+
+      // Set the integration point in the face and the neighboring elements
+      trans.SetAllIntPoints(&ip);
+      const IntegrationPoint &eip1 = trans.GetElement1IntPoint();
+
+      double el1_trans_weight = trans.Elem1->Weight();
+      // double el1_trans_weight = 1.0;
+
+      double w = alpha * ip.weight;
+
+      if (dim == 1)
+      {
+         nor(0) = 2 * eip1.x - 1.0;
+      }
+      else
+      {
+         CalcOrtho(trans.Jacobian(), nor);
+      }
+
+      el1.CalcShape(eip1, shape);
+      el1.CalcDShape(eip1, dshape);
+
+      Mult(dshape, trans.Elem1->InverseJacobian(), dshapedxt);
+      dshapedxt.MultTranspose(elfun, pointflux);
+      const double pointflux_norm = pointflux.Norml2();
+
+      double model_val = model.Eval(*trans.Elem1, eip1, pointflux_norm);
+
+      dshapedxt.Mult(nor, dshapedn);
+
+      double bc_val = g.Eval(*trans.Elem1, eip1);
+
+      elvect.Add(-(dshapedn * elfun) * model_val * w, shape);
+      elvect.Add(-((shape * elfun) - bc_val) * model_val * w, dshapedn);
+
+      const double w_q = w * (nor * nor) * mu / el1_trans_weight;
+      elvect.Add(((shape * elfun) - bc_val) * model_val * w_q, shape);
+   }
+}
+
+void NonlinearDGDiffusionIntegrator::AssembleFaceGrad(
+    const mfem::FiniteElement &el1,
+    const mfem::FiniteElement &el2,
+    mfem::FaceElementTransformations &trans,
+    const mfem::Vector &elfun,
+    mfem::DenseMatrix &elmat)
+{
+   int ndof = el1.GetDof();
+
+   int dim = el1.GetDim();
+
+#ifdef MFEM_THREAD_SAFE
+   mfem::Vector shape;
+   mfem::DenseMatrix dshape;
+   mfem::DenseMatrix dshapedxt;
+   mfem::Vector dshapedn;
+   mfem::Vector pointflux_norm_dot;
+#endif
+   shape.SetSize(ndof);
+   dshape.SetSize(ndof, dim);
+   dshapedxt.SetSize(ndof, dim);
+   dshapedn.SetSize(ndof);
+   pointflux_norm_dot.SetSize(ndof);
+
+   double pointflux_buffer[3] = {};
+   Vector pointflux(pointflux_buffer, dim);
+
+   double nor_buffer[3] = {};
+   mfem::Vector nor(nor_buffer, dim);
+
+   double nh_buffer[3] = {};
+   mfem::Vector nh(nh_buffer, dim);
+
+   const IntegrationRule *ir = IntRule;
+   if (ir == NULL)
+   {
+      int order = [&]()
+      {
+         if (el1.Space() == FunctionSpace::Pk)
+         {
+            return 2 * el1.GetOrder();
+         }
+         else
+         {
+            return 2 * el1.GetOrder() + el1.GetDim();
+         }
+      }();
+      ir = &IntRules.Get(trans.GetGeometryType(), order);
+   }
+
+   elmat.SetSize(ndof);
+   elmat = 0.0;
+   for (int i = 0; i < ir->GetNPoints(); i++)
+   {
+      const IntegrationPoint &ip = ir->IntPoint(i);
+
+      // Set the integration point in the face and the neighboring elements
+      trans.SetAllIntPoints(&ip);
+      const IntegrationPoint &eip1 = trans.GetElement1IntPoint();
+
+      double el1_trans_weight = trans.Elem1->Weight();
+
+      double w = alpha * ip.weight;
+
+      if (dim == 1)
+      {
+         nor(0) = 2 * eip1.x - 1.0;
+      }
+      else
+      {
+         CalcOrtho(trans.Jacobian(), nor);
+      }
+
+      el1.CalcShape(eip1, shape);
+      el1.CalcDShape(eip1, dshape);
+
+      Mult(dshape, trans.Elem1->InverseJacobian(), dshapedxt);
+      dshapedxt.MultTranspose(elfun, pointflux);
+      const double pointflux_norm = pointflux.Norml2();
+      pointflux_norm_dot = 0.0;
+      if (abs(pointflux_norm) > 1e-14)
+      {
+         dshapedxt.AddMult_a(
+             1.0 / pointflux_norm, pointflux, pointflux_norm_dot);
+      }
+
+      double model_val = model.Eval(*trans.Elem1, eip1, pointflux_norm);
+      double model_deriv =
+          model.EvalStateDeriv(*trans.Elem1, ip, pointflux_norm);
+      pointflux_norm_dot *= model_deriv;
+
+      dshapedxt.Mult(nor, dshapedn);
+
+      double bc_val = g.Eval(*trans.Elem1, eip1);
+
+      // elvect.Add(-(dshapedn * elfun) * model_val * w, shape);
+      AddMult_a_VWt(-model_val * w, shape, dshapedn, elmat);
+      AddMult_a_VWt(-(dshapedn * elfun) * w, shape, pointflux_norm_dot, elmat);
+
+      // elvect.Add(-((shape * elfun) - bc_val) * model_val * w, dshapedn);
+      AddMult_a_VWt(-model_val * w, dshapedn, shape, elmat);
+      AddMult_a_VWt(
+          -((shape * elfun) - bc_val) * w, dshapedn, pointflux_norm_dot, elmat);
+
+      const double w_q = w * (nor * nor) * mu / el1_trans_weight;
+      // elvect.Add(((shape * elfun) - bc_val) * model_val * w_q, shape);
+      AddMult_a_VVt(model_val * w_q, shape, elmat);
+      AddMult_a_VWt(
+          ((shape * elfun) - bc_val) * w_q, shape, pointflux_norm_dot, elmat);
+   }
+}
+
+void NonlinearDGDiffusionIntegratorMeshRevSens::AssembleRHSElementVect(
+    const mfem::FiniteElement &mesh_el,
+    mfem::FaceElementTransformations &trans,
+    mfem::Vector &mesh_coords_bar)
+{
+   const auto &el = *state.FESpace()->GetFE(trans.Elem1->ElementNo);
+
+   const int mesh_ndof = mesh_el.GetDof();
+   const int mesh_face_ndof = trans.GetFE()->GetDof();
+
+   const int ndof = el.GetDof();
+
+   int dim = el.GetDim();
+   const int space_dim = trans.GetSpaceDim();
+   const int trans_dim = trans.GetDimension();
+
+   /// get the proper element, transformation, and state vector
+#ifdef MFEM_THREAD_SAFE
+   mfem::Array<int> vdofs;
+   mfem::Array<int> vdofs2;
+   mfem::Vector elfun;
+   mfem::Vector psi;
+#endif
+   auto *dof_tr =
+       state.FESpace()->GetElementVDofs(trans.Elem1->ElementNo, vdofs);
+   state.GetSubVector(vdofs, elfun);
+   if (dof_tr != nullptr)
+   {
+      dof_tr->InvTransformPrimal(elfun);
+   }
+
+   dof_tr = adjoint.FESpace()->GetElementVDofs(trans.Elem1->ElementNo, vdofs);
+   adjoint.GetSubVector(vdofs, psi);
+   if (dof_tr != nullptr)
+   {
+      dof_tr->InvTransformPrimal(psi);
+   }
+
+   dof_tr = mesh_fes.GetElementVDofs(trans.Elem1->ElementNo, vdofs);
+   mesh_fes.GetBdrElementVDofs(trans.ElementNo, vdofs2);
+
+#ifdef MFEM_THREAD_SAFE
+   mfem::Vector shape;
+   mfem::DenseMatrix dshape;
+   mfem::DenseMatrix dshapedxt;
+   mfem::Vector dshapedn;
+   mfem::DenseMatrix dshapedxt_bar;
+   mfem::Vector dshapedn_bar;
+   mfem::DenseMatrix PointMat_bar;
+   mfem::DenseMatrix PointMatFace_bar;
+   mfem::Vector mesh_coords_face_bar;
+#else
+   auto &shape = integ.shape;
+   auto &dshape = integ.dshape;
+   auto &dshapedxt = integ.dshapedxt;
+   auto &dshapedn = integ.dshapedn;
+#endif
+   shape.SetSize(ndof);
+   dshape.SetSize(ndof, dim);
+   dshapedxt.SetSize(ndof, dim);
+   dshapedn.SetSize(ndof);
+
+   dshapedxt_bar.SetSize(ndof, dim);
+   dshapedn_bar.SetSize(ndof);
+
+   PointMat_bar.SetSize(space_dim, mesh_ndof);
+   PointMatFace_bar.SetSize(space_dim, mesh_face_ndof);
+   mesh_coords_face_bar.SetSize(space_dim * mesh_face_ndof);
+
+   double ip_flux_buffer[3] = {};
+   Vector ip_flux(ip_flux_buffer, dim);
+
+   double ip_flux_bar_buffer[3] = {};
+   Vector ip_flux_bar(ip_flux_bar_buffer, dim);
+
+   double nor_buffer[3] = {};
+   mfem::Vector nor(nor_buffer, dim);
+
+   double nor_bar_buffer[3] = {};
+   mfem::Vector nor_bar(nor_bar_buffer, dim);
+
+   double inv_jac_bar_buffer[9] = {};
+   mfem::DenseMatrix inv_jac_bar(space_dim, dim);
+
+   double jac_bar_buffer[9] = {};
+   mfem::DenseMatrix jac_bar(space_dim, trans_dim);
+
+   // cast the ElementTransformation
+   auto &isotrans =
+       dynamic_cast<mfem::IsoparametricTransformation &>(*trans.Elem1);
+
+   const mfem::IntegrationRule *ir = IntRule;
+   if (ir == nullptr)
+   {
+      int order = 2 * el.GetOrder();
+      ir = &mfem::IntRules.Get(trans.GetGeometryType(), order);
+   }
+
+   auto &alpha = integ.alpha;
+   auto &model = integ.model;
+   auto &g = integ.g;
+   auto &mu = integ.mu;
+
+   mesh_coords_bar.SetSize(mesh_ndof * space_dim);
+   mesh_coords_bar = 0.0;
+   mesh_coords_face_bar = 0.0;
+   for (int i = 0; i < ir->GetNPoints(); i++)
+   {
+      const IntegrationPoint &ip = ir->IntPoint(i);
+
+      // Set the integration point in the face and the neighboring elements
+      trans.SetAllIntPoints(&ip);
+      const IntegrationPoint &eip1 = trans.GetElement1IntPoint();
+
+      double el1_trans_weight = trans.Elem1->Weight();
+
+      double w = alpha * ip.weight;
+
+      if (dim == 1)
+      {
+         nor(0) = 2 * eip1.x - 1.0;
+      }
+      else
+      {
+         CalcOrtho(trans.Jacobian(), nor);
+      }
+
+      el.CalcShape(eip1, shape);
+      el.CalcDShape(eip1, dshape);
+
+      Mult(dshape, trans.Elem1->InverseJacobian(), dshapedxt);
+      dshapedxt.MultTranspose(elfun, ip_flux);
+      const double ip_flux_norm = ip_flux.Norml2();
+
+      double model_val = model.Eval(*trans.Elem1, eip1, ip_flux_norm);
+
+      dshapedxt.Mult(nor, dshapedn);
+
+      double bc_val = g.Eval(*trans.Elem1, eip1);
+
+      double elfun_shape = elfun * shape;
+      double elfun_dshapedn = elfun * dshapedn;
+
+      double psi_shape = psi * shape;
+      double psi_dshapedn = psi * dshapedn;
+
+      /// elvect.Add(-(dshapedn * elfun) * model_val * w, shape);
+      // double term1 = -elfun_dshapedn * model_val * w * psi_shape;
+      /// elvect.Add(-((shape * elfun) - bc_val) * model_val * w, dshapedn);
+      // double term2 = -(elfun_shape - bc_val) * model_val * w * psi_dshapedn;
+
+      const double w_q = w * (nor * nor) * mu / el1_trans_weight;
+      /// elvect.Add(((shape * elfun) - bc_val) * model_val * w_q, shape);
+      // double term3 = (elfun_shape - bc_val) * model_val * w_q * psi_shape;
+
+      /// dummy functional for adjoint-weighted residual
+      // fun += term1 + term2 + term3;
+
+      /// start reverse pass
+      const double fun_bar = 1.0;
+
+      /// fun += term1 + term2 + term3;
+      const double term1_bar = fun_bar;
+      const double term2_bar = fun_bar;
+      const double term3_bar = fun_bar;
+
+      /// double term3 = (elfun_shape - bc_val) * model_val * w_q * psi_shape;
+      double w_q_bar =
+          term3_bar * (elfun_shape - bc_val) * model_val * psi_shape;
+      double model_val_bar =
+          term3_bar * (elfun_shape - bc_val) * w_q * psi_shape;
+
+      /// const double w_q = w * (nor * nor) * mu / el1_trans_weight;
+      double el1_trans_weight_bar =
+          w_q_bar * -w * (nor * nor) * mu / pow(el1_trans_weight, 2);
+      nor_bar = 0.0;
+      nor_bar.Add(w_q_bar * 2 * w * mu / el1_trans_weight, nor);
+
+      /// double term2 = -(elfun_shape - bc_val) * model_val * w * psi_dshapedn;
+      model_val_bar += term2_bar * -(elfun_shape - bc_val) * w * psi_dshapedn;
+      double psi_dshapedn_bar =
+          term2_bar * -(elfun_shape - bc_val) * model_val * w;
+
+      /// double term1 = -elfun_dshapedn * model_val * w * psi_shape;
+      model_val_bar += term1_bar * -elfun_dshapedn * w * psi_shape;
+      double elfun_dshapedn_bar = term1_bar * -model_val * w * psi_shape;
+
+      /// double psi_dshapedn = psi * dshapedn;
+      dshapedn_bar = 0.0;
+      dshapedn_bar.Add(psi_dshapedn_bar, psi);
+
+      /// double psi_shape = psi * shape;
+
+      /// double elfun_dshapedn = elfun * dshapedn;
+      dshapedn_bar.Add(elfun_dshapedn_bar, elfun);
+
+      /// double elfun_shape = elfun * shape;
+
+      /// double bc_val = g.Eval(trans, eip1);
+
+      /// dshapedxt.Mult(nor, dshapedn);
+      dshapedxt.AddMultTranspose(dshapedn_bar, nor_bar);
+      MultVWt(dshapedn_bar, nor, dshapedxt_bar);
+
+      /// double model_val = model.Eval(trans, eip1, ip_flux_norm);
+      const double model_val_dot =
+          model.EvalStateDeriv(*trans.Elem1, ip, ip_flux_norm);
+      double ip_flux_norm_bar = model_val_bar * model_val_dot;
+
+      /// const double ip_flux_norm = ip_flux.Norml2();
+      ip_flux_bar = 0.0;
+      ip_flux_bar.Add(ip_flux_norm_bar / ip_flux_norm, ip_flux);
+
+      /// dshapedxt.MultTranspose(elfun, ip_flux);
+      AddMultVWt(elfun, ip_flux_bar, dshapedxt_bar);
+
+      /// Mult(dshape, trans.Elem1->InverseJacobian(), dshapedxt);
+      inv_jac_bar = 0.0;
+      MultAtB(dshape, dshapedxt_bar, inv_jac_bar);
+      PointMat_bar = 0.0;
+      isotrans.InverseJacobianRevDiff(inv_jac_bar, PointMat_bar);
+
+      if (dim == 1)
+      {
+         /// nor(0) = 2 * eip1.x - 1.0;
+      }
+      else
+      {
+         /// CalcOrtho(trans.Jacobian(), nor);
+         jac_bar = 0.0;
+         CalcOrthoRevDiff(trans.Jacobian(), nor_bar, jac_bar);
+         PointMatFace_bar = 0.0;
+         trans.JacobianRevDiff(jac_bar, PointMatFace_bar);
+      }
+
+      /// double w = alpha * ip.weight;
+
+      /// double el1_trans_weight = trans.Elem1->Weight();
+      isotrans.WeightRevDiff(el1_trans_weight_bar, PointMat_bar);
+
+      // code to insert PointMat_bar into mesh_coords_bar;
+      for (int j = 0; j < mesh_ndof; ++j)
+      {
+         for (int k = 0; k < space_dim; ++k)
+         {
+            mesh_coords_bar(k * mesh_ndof + j) += PointMat_bar(k, j);
+         }
+      }
+
+      // code to insert PointMatFace_bar into mesh_coords_face_bar
+      for (int j = 0; j < mesh_face_ndof; ++j)
+      {
+         for (int k = 0; k < space_dim; ++k)
+         {
+            mesh_coords_face_bar(k * mesh_face_ndof + j) +=
+                PointMatFace_bar(k, j);
+         }
+      }
+   }
+
+   // code to insert mesh_coords_face_bar into mesh_coords_bar
+   for (int j = 0; j < vdofs2.Size(); ++j)
+   {
+      auto idx = vdofs.Find(vdofs2[j]);
+      if (idx == -1)
+      {
+         continue;
+      }
+      else
+      {
+         mesh_coords_bar(idx) += mesh_coords_face_bar(j);
+      }
+   }
+}
+
+void DGInteriorFaceDiffusionIntegrator::AssembleFaceVector(
+    const mfem::FiniteElement &el1,
+    const mfem::FiniteElement &el2,
+    mfem::FaceElementTransformations &trans,
+    const mfem::Vector &elfun,
+    mfem::Vector &elvect)
+{
+   int ndof1 = el1.GetDof();
+   int ndof2 = el2.GetDof();
+
+   int dim = el1.GetDim();
+
+#ifdef MFEM_THREAD_SAFE
+   mfem::Vector shape1;
+   mfem::Vector shape2;
+   mfem::DenseMatrix dshape1;
+   mfem::DenseMatrix dshape2;
+   mfem::DenseMatrix dshapedxt1;
+   mfem::DenseMatrix dshapedxt2;
+   mfem::Vector dshapedn1;
+   mfem::Vector dshapedn2;
+#endif
+   shape1.SetSize(ndof1);
+   shape2.SetSize(ndof2);
+   dshape1.SetSize(ndof1, dim);
+   dshape2.SetSize(ndof2, dim);
+   dshapedxt1.SetSize(ndof1, dim);
+   dshapedxt2.SetSize(ndof2, dim);
+   dshapedn1.SetSize(ndof1);
+   dshapedn2.SetSize(ndof2);
+
+   double ip_flux1_buffer[3] = {};
+   Vector ip_flux1(ip_flux1_buffer, dim);
+
+   double ip_flux2_buffer[3] = {};
+   Vector ip_flux2(ip_flux2_buffer, dim);
+
+   double nor_buffer[3] = {};
+   mfem::Vector nor(nor_buffer, dim);
+
+   const IntegrationRule *ir = IntRule;
+   if (ir == NULL)
+   {
+      int order = 2 * std::max(el1.GetOrder(), el2.GetOrder());
+      ir = &mfem::IntRules.Get(trans.GetGeometryType(), order);
+   }
+
+   mfem::Vector elfun1(elfun.GetData(), ndof1);
+   mfem::Vector elfun2(elfun.GetData() + ndof1, ndof2);
+
+   elvect.SetSize(ndof1 + ndof2);
+   mfem::Vector elvect1(elvect.GetData(), ndof1);
+   mfem::Vector elvect2(elvect.GetData() + ndof1, ndof2);
+
+   elvect = 0.0;
+   for (int i = 0; i < ir->GetNPoints(); i++)
+   {
+      // Set the integration point in the face and the neighboring element
+      const auto &ip = ir->IntPoint(i);
+      trans.SetAllIntPoints(&ip);
+
+      // Access the neighboring element's integration point
+      const auto &eip1 = trans.GetElement1IntPoint();
+      const auto &eip2 = trans.GetElement2IntPoint();
+
+      double el1_trans_weight = trans.Elem1->Weight();
+      double el2_trans_weight = trans.Elem2->Weight();
+
+      double w = alpha * ip.weight;
+
+      if (dim == 1)
+      {
+         nor(0) = 2 * eip1.x - 1.0;
+      }
+      else
+      {
+         CalcOrtho(trans.Jacobian(), nor);
+      }
+
+      el1.CalcShape(eip1, shape1);
+      el2.CalcShape(eip2, shape2);
+      el1.CalcDShape(eip1, dshape1);
+      el2.CalcDShape(eip2, dshape2);
+
+      Mult(dshape1, trans.Elem1->InverseJacobian(), dshapedxt1);
+      Mult(dshape2, trans.Elem2->InverseJacobian(), dshapedxt2);
+
+      dshapedxt1.Mult(nor, dshapedn1);
+      dshapedxt2.Mult(nor, dshapedn2);
+
+      dshapedxt1.MultTranspose(elfun1, ip_flux1);
+      dshapedxt2.MultTranspose(elfun2, ip_flux2);
+
+      const double ip_flux1_norm = ip_flux1.Norml2();
+      const double ip_flux2_norm = ip_flux2.Norml2();
+
+      const double model_val1 = model.Eval(*trans.Elem1, eip1, ip_flux1_norm);
+      const double model_val2 = model.Eval(*trans.Elem2, eip2, ip_flux2_norm);
+
+      elvect1.Add(-(model_val1 * (dshapedn1 * elfun1) +
+                    model_val2 * (dshapedn2 * elfun2)) /
+                      2 * w,
+                  shape1);
+      elvect2.Add((model_val1 * (dshapedn1 * elfun1) +
+                   model_val2 * (dshapedn2 * elfun2)) /
+                      2 * w,
+                  shape2);
+
+      elvect1.Add((-(shape1 * elfun1) + (shape2 * elfun2)) * model_val1 / 2 * w,
+                  dshapedn1);
+      elvect2.Add((-(shape1 * elfun1) + (shape2 * elfun2)) * model_val2 / 2 * w,
+                  dshapedn2);
+
+      const double w_q =
+          w * (nor * nor) * mu / 2 *
+          (model_val1 / el1_trans_weight + model_val2 / el2_trans_weight);
+      elvect1.Add(((shape1 * elfun1) - (shape2 * elfun2)) * w_q, shape1);
+      elvect2.Add(-((shape1 * elfun1) - (shape2 * elfun2)) * w_q, shape2);
+   }
+}
+
+void DGInteriorFaceDiffusionIntegrator::AssembleFaceGrad(
+    const mfem::FiniteElement &el1,
+    const mfem::FiniteElement &el2,
+    mfem::FaceElementTransformations &trans,
+    const mfem::Vector &elfun,
+    mfem::DenseMatrix &elmat)
+{
+   int ndof1 = el1.GetDof();
+   int ndof2 = el2.GetDof();
+   int ndof = ndof1 + ndof2;
+
+   int dim = el1.GetDim();
+
+#ifdef MFEM_THREAD_SAFE
+   mfem::Vector shape1;
+   mfem::Vector shape2;
+   mfem::DenseMatrix dshape1;
+   mfem::DenseMatrix dshape2;
+   mfem::DenseMatrix dshapedxt1;
+   mfem::DenseMatrix dshapedxt2;
+   mfem::Vector dshapedn1;
+   mfem::Vector dshapedn2;
+#endif
+   shape1.SetSize(ndof1);
+   shape2.SetSize(ndof2);
+   dshape1.SetSize(ndof1, dim);
+   dshape2.SetSize(ndof2, dim);
+   dshapedxt1.SetSize(ndof1, dim);
+   dshapedxt2.SetSize(ndof2, dim);
+   dshapedn1.SetSize(ndof1);
+   dshapedn2.SetSize(ndof2);
+
+   double ip_flux1_buffer[3] = {};
+   Vector ip_flux1(ip_flux1_buffer, dim);
+
+   double ip_flux2_buffer[3] = {};
+   Vector ip_flux2(ip_flux2_buffer, dim);
+
+   ip_flux1_norm_dot.SetSize(ndof1);
+   ip_flux2_norm_dot.SetSize(ndof2);
+
+   double nor_buffer[3] = {};
+   mfem::Vector nor(nor_buffer, dim);
+
+   mfem::Vector elfun1(elfun.GetData(), ndof1);
+   mfem::Vector elfun2(elfun.GetData() + ndof1, ndof2);
+
+   elmat.SetSize(ndof);
+
+   elmat11.SetSize(ndof1);
+   elmat12.SetSize(ndof1, ndof2);
+   elmat21.SetSize(ndof2, ndof1);
+   elmat22.SetSize(ndof2);
+
+   const auto *ir = IntRule;
+   if (ir == nullptr)
+   {
+      int order = 2 * std::max(el1.GetOrder(), el2.GetOrder());
+      ir = &mfem::IntRules.Get(trans.GetGeometryType(), order);
+   }
+
+   elmat = 0.0;
+   for (int i = 0; i < ir->GetNPoints(); i++)
+   {
+      // Set the integration point in the face and the neighboring element
+      const auto &ip = ir->IntPoint(i);
+      trans.SetAllIntPoints(&ip);
+
+      // Access the neighboring element's integration point
+      const auto &eip1 = trans.GetElement1IntPoint();
+      const auto &eip2 = trans.GetElement2IntPoint();
+
+      double el1_trans_weight = trans.Elem1->Weight();
+      double el2_trans_weight = trans.Elem2->Weight();
+
+      double w = alpha * ip.weight;
+
+      if (dim == 1)
+      {
+         nor(0) = 2 * eip1.x - 1.0;
+      }
+      else
+      {
+         CalcOrtho(trans.Jacobian(), nor);
+      }
+
+      el1.CalcShape(eip1, shape1);
+      el2.CalcShape(eip2, shape2);
+      el1.CalcDShape(eip1, dshape1);
+      el2.CalcDShape(eip2, dshape2);
+
+      Mult(dshape1, trans.Elem1->InverseJacobian(), dshapedxt1);
+      Mult(dshape2, trans.Elem2->InverseJacobian(), dshapedxt2);
+
+      dshapedxt1.Mult(nor, dshapedn1);
+      dshapedxt2.Mult(nor, dshapedn2);
+
+      dshapedxt1.MultTranspose(elfun1, ip_flux1);
+      dshapedxt2.MultTranspose(elfun2, ip_flux2);
+
+      const double ip_flux1_norm = ip_flux1.Norml2();
+      ip_flux1_norm_dot = 0.0;
+      if (abs(ip_flux1_norm) > 1e-14)
+      {
+         dshapedxt1.AddMult_a(1.0 / ip_flux1_norm, ip_flux1, ip_flux1_norm_dot);
+      }
+
+      const double ip_flux2_norm = ip_flux2.Norml2();
+      ip_flux2_norm_dot = 0.0;
+      if (abs(ip_flux2_norm) > 1e-14)
+      {
+         dshapedxt2.AddMult_a(1.0 / ip_flux2_norm, ip_flux2, ip_flux2_norm_dot);
+      }
+
+      const double model_val1 = model.Eval(*trans.Elem1, eip1, ip_flux1_norm);
+      double model_deriv1 =
+          model.EvalStateDeriv(*trans.Elem1, ip, ip_flux1_norm);
+      ip_flux1_norm_dot *= model_deriv1;
+
+      const double model_val2 = model.Eval(*trans.Elem2, eip2, ip_flux2_norm);
+      double model_deriv2 =
+          model.EvalStateDeriv(*trans.Elem2, ip, ip_flux2_norm);
+      ip_flux2_norm_dot *= model_deriv2;
+
+      elmat11 = 0.0;
+      elmat12 = 0.0;
+      elmat21 = 0.0;
+      elmat22 = 0.0;
+
+      // elvect1.Add(-(model_val1 * (dshapedn1 * elfun1) +
+      //               model_val2 * (dshapedn2 * elfun2)) /
+      //                 2 * w,
+      //             shape1);
+      AddMult_a_VWt(-model_val1 * w / 2, shape1, dshapedn1, elmat11);
+      AddMult_a_VWt(
+          -(dshapedn1 * elfun1) * w / 2, shape1, ip_flux1_norm_dot, elmat11);
+
+      AddMult_a_VWt(-model_val2 * w / 2, shape1, dshapedn2, elmat12);
+      AddMult_a_VWt(
+          -(dshapedn2 * elfun2) * w / 2, shape1, ip_flux2_norm_dot, elmat12);
+
+      // elvect2.Add((model_val1 * (dshapedn1 * elfun1) +
+      //              model_val2 * (dshapedn2 * elfun2)) /
+      //                 2 * w,
+      //             shape2);
+      AddMult_a_VWt(model_val2 * w / 2, shape2, dshapedn2, elmat22);
+      AddMult_a_VWt(
+          (dshapedn2 * elfun2) * w / 2, shape2, ip_flux2_norm_dot, elmat22);
+
+      AddMult_a_VWt(model_val1 * w / 2, shape2, dshapedn1, elmat21);
+      AddMult_a_VWt(
+          (dshapedn1 * elfun1) * w / 2, shape2, ip_flux1_norm_dot, elmat21);
+
+      // elvect1.Add((-(shape1 * elfun1) + (shape2 * elfun2)) * model_val1 /2*w,
+      //             dshapedn1);
+      AddMult_a_VWt(-model_val1 * w / 2, dshapedn1, shape1, elmat11);
+      AddMult_a_VWt((-(shape1 * elfun1) + (shape2 * elfun2)) * w / 2,
+                    dshapedn1,
+                    ip_flux1_norm_dot,
+                    elmat11);
+
+      AddMult_a_VWt(model_val1 * w / 2, dshapedn1, shape2, elmat12);
+      // AddMult_a_VWt((-(shape1 * elfun1) + (shape2 * elfun2)) * w / 2,
+      //               dshapedn1,
+      //               ip_flux2_norm_dot,
+      //               elmat12);
+
+      // elvect2.Add((-(shape1 * elfun1) + (shape2 * elfun2)) * model_val2 /2*w,
+      //             dshapedn2);
+      AddMult_a_VWt(model_val2 * w / 2, dshapedn2, shape2, elmat22);
+      AddMult_a_VWt((-(shape1 * elfun1) + (shape2 * elfun2)) * w / 2,
+                    dshapedn2,
+                    ip_flux2_norm_dot,
+                    elmat22);
+
+      AddMult_a_VWt(-model_val2 * w / 2, dshapedn2, shape1, elmat21);
+      // AddMult_a_VWt((-(shape1 * elfun1) + (shape2 * elfun2)) * w / 2,
+      //               dshapedn2,
+      //               ip_flux1_norm_dot,
+      //               elmat21);
+
+      const double w_q =
+          w * (nor * nor) * mu / 2 *
+          (model_val1 / el1_trans_weight + model_val2 / el2_trans_weight);
+
+      // elvect1.Add(((shape1 * elfun1) - (shape2 * elfun2)) * w_q, shape1);
+      AddMult_a_VVt(w_q, shape1, elmat11);
+      AddMult_a_VWt(((shape1 * elfun1) - (shape2 * elfun2)) * w * (nor * nor) *
+                        mu / 2 / el1_trans_weight,
+                    shape1,
+                    ip_flux1_norm_dot,
+                    elmat11);
+
+      AddMult_a_VWt(-w_q, shape1, shape2, elmat12);
+      AddMult_a_VWt(((shape1 * elfun1) - (shape2 * elfun2)) * w * (nor * nor) *
+                        mu / 2 / el2_trans_weight,
+                    shape1,
+                    ip_flux2_norm_dot,
+                    elmat12);
+
+      // elvect2.Add(-((shape1 * elfun1) - (shape2 * elfun2)) * w_q, shape2);
+      AddMult_a_VVt(w_q, shape2, elmat22);
+      AddMult_a_VWt(-((shape1 * elfun1) - (shape2 * elfun2)) * w * (nor * nor) *
+                        mu / 2 / el2_trans_weight,
+                    shape2,
+                    ip_flux2_norm_dot,
+                    elmat22);
+
+      AddMult_a_VWt(-w_q, shape2, shape1, elmat21);
+      AddMult_a_VWt(-((shape1 * elfun1) - (shape2 * elfun2)) * w * (nor * nor) *
+                        mu / 2 / el1_trans_weight,
+                    shape2,
+                    ip_flux1_norm_dot,
+                    elmat21);
+
+      for (int j = 0; j < ndof1; ++j)
+      {
+         for (int k = 0; k < ndof1; ++k)
+         {
+            elmat(j, k) += elmat11(j, k);
+         }
+      }
+
+      for (int j = 0; j < ndof1; ++j)
+      {
+         for (int k = 0; k < ndof2; ++k)
+         {
+            elmat(j, k + ndof1) += elmat12(j, k);
+            elmat(k + ndof1, j) += elmat21(k, j);
+         }
+      }
+
+      for (int j = 0; j < ndof2; ++j)
+      {
+         for (int k = 0; k < ndof2; ++k)
+         {
+            elmat(j + ndof1, k + ndof1) += elmat22(j, k);
+         }
+      }
+   }
+}
+
+void DGInteriorFaceDiffusionIntegratorMeshRevSens::AssembleRHSElementVect(
+    const mfem::FiniteElement &mesh_el1,
+    const mfem::FiniteElement &mesh_el2,
+    mfem::FaceElementTransformations &trans,
+    mfem::Vector &mesh_coords_bar)
+{
+   const auto &el1 = *state.FESpace()->GetFE(trans.Elem1->ElementNo);
+   const auto &el2 = *state.FESpace()->GetFE(trans.Elem2->ElementNo);
+
+   const int mesh_ndof1 = mesh_el1.GetDof();
+   const int mesh_ndof2 = mesh_el2.GetDof();
+   const int mesh_face_ndof = trans.GetFE()->GetDof();
+
+   const int ndof1 = el1.GetDof();
+   const int ndof2 = el2.GetDof();
+
+   int dim = el1.GetDim();
+   const int space_dim = trans.GetSpaceDim();
+
+   /// get the proper element, transformation, and state vector
+#ifdef MFEM_THREAD_SAFE
+   mfem::Array<int> vdofs1;
+   mfem::Array<int> vdofs2;
+   mfem::Vector elfun1;
+   mfem::Vector elfun2;
+   mfem::Vector psi1;
+   mfem::Vector psi2;
+#endif
+   auto *dof_tr =
+       state.FESpace()->GetElementVDofs(trans.Elem1->ElementNo, vdofs1);
+   state.GetSubVector(vdofs1, elfun1);
+   if (dof_tr != nullptr)
+   {
+      dof_tr->InvTransformPrimal(elfun1);
+   }
+   dof_tr = state.FESpace()->GetElementVDofs(trans.Elem2->ElementNo, vdofs2);
+   state.GetSubVector(vdofs2, elfun2);
+   if (dof_tr != nullptr)
+   {
+      dof_tr->InvTransformPrimal(elfun2);
+   }
+
+   dof_tr = adjoint.FESpace()->GetElementVDofs(trans.Elem1->ElementNo, vdofs1);
+   adjoint.GetSubVector(vdofs1, psi1);
+   if (dof_tr != nullptr)
+   {
+      dof_tr->InvTransformPrimal(psi1);
+   }
+   dof_tr = adjoint.FESpace()->GetElementVDofs(trans.Elem2->ElementNo, vdofs2);
+   adjoint.GetSubVector(vdofs2, psi2);
+   if (dof_tr != nullptr)
+   {
+      dof_tr->InvTransformPrimal(psi2);
+   }
+
+   dof_tr = mesh_fes.GetElementVDofs(trans.Elem1->ElementNo, vdofs1);
+
+   if (trans.ElementType == mfem::ElementTransformation::FACE)
+   {
+      mesh_fes.GetFaceVDofs(trans.ElementNo, vdofs2);
+   }
+   else
+   {
+      mesh_fes.GetBdrElementVDofs(trans.ElementNo, vdofs2);
+   }
+
+#ifdef MFEM_THREAD_SAFE
+   mfem::Vector shape1;
+   mfem::Vector shape2;
+   mfem::DenseMatrix dshape1;
+   mfem::DenseMatrix dshape2;
+   mfem::DenseMatrix dshapedxt1;
+   mfem::DenseMatrix dshapedxt2;
+   mfem::Vector dshapedn1;
+   mfem::Vector dshapedn2;
+   mfem::DenseMatrix dshapedxt1_bar;
+   mfem::DenseMatrix dshapedxt2_bar;
+   mfem::Vector dshapedn1_bar;
+   mfem::Vector dshapedn2_bar;
+   mfem::DenseMatrix PointMat1_bar;
+   mfem::DenseMatrix PointMat2_bar;
+   mfem::DenseMatrix PointMatFace_bar;
+   mfem::Vector mesh_coords_face_bar;
+#else
+   auto &shape1 = integ.shape1;
+   auto &shape2 = integ.shape2;
+   auto &dshape1 = integ.dshape1;
+   auto &dshape2 = integ.dshape2;
+   auto &dshapedxt1 = integ.dshapedxt1;
+   auto &dshapedxt2 = integ.dshapedxt2;
+   auto &dshapedn1 = integ.dshapedn1;
+   auto &dshapedn2 = integ.dshapedn2;
+#endif
+   shape1.SetSize(ndof1);
+   shape2.SetSize(ndof2);
+   dshape1.SetSize(ndof1, dim);
+   dshape2.SetSize(ndof2, dim);
+   dshapedxt1.SetSize(ndof1, dim);
+   dshapedxt2.SetSize(ndof2, dim);
+   dshapedn1.SetSize(ndof1);
+   dshapedn2.SetSize(ndof2);
+   dshapedxt1_bar.SetSize(ndof1, dim);
+   dshapedxt2_bar.SetSize(ndof2, dim);
+   dshapedn1_bar.SetSize(ndof1);
+   dshapedn2_bar.SetSize(ndof2);
+   PointMat1_bar.SetSize(space_dim, mesh_ndof1);
+   PointMat2_bar.SetSize(space_dim, mesh_ndof2);
+   PointMatFace_bar.SetSize(space_dim, mesh_face_ndof);
+   mesh_coords_face_bar.SetSize(space_dim * mesh_face_ndof);
+
+   double ip_flux1_buffer[3] = {};
+   Vector ip_flux1(ip_flux1_buffer, dim);
+
+   double ip_flux1_bar_buffer[3] = {};
+   Vector ip_flux1_bar(ip_flux1_bar_buffer, dim);
+
+   double ip_flux2_buffer[3] = {};
+   Vector ip_flux2(ip_flux2_buffer, dim);
+
+   double ip_flux2_bar_buffer[3] = {};
+   Vector ip_flux2_bar(ip_flux2_bar_buffer, dim);
+
+   double nor_buffer[3] = {};
+   mfem::Vector nor(nor_buffer, dim);
+
+   double nor_bar_buffer[3] = {};
+   mfem::Vector nor_bar(nor_bar_buffer, dim);
+
+   auto &isotrans1 =
+       dynamic_cast<mfem::IsoparametricTransformation &>(*trans.Elem1);
+   auto &isotrans2 =
+       dynamic_cast<mfem::IsoparametricTransformation &>(*trans.Elem2);
+
+   const IntegrationRule *ir = IntRule;
+   if (ir == NULL)
+   {
+      int order = 2 * std::max(el1.GetOrder(), el2.GetOrder());
+      ir = &mfem::IntRules.Get(trans.GetGeometryType(), order);
+   }
+
+   auto &alpha = integ.alpha;
+   auto &model = integ.model;
+   auto &mu = integ.mu;
+
+   mesh_coords_bar.SetSize(space_dim * (mesh_ndof1 + mesh_ndof2));
+   mfem::Vector mesh_coords_bar1(mesh_coords_bar.GetData(),
+                                 space_dim * mesh_ndof1);
+   mfem::Vector mesh_coords_bar2(
+       mesh_coords_bar.GetData() + space_dim * mesh_ndof1,
+       space_dim * mesh_ndof2);
+   mesh_coords_bar = 0.0;
+   mesh_coords_face_bar = 0.0;
+   for (int i = 0; i < ir->GetNPoints(); i++)
+   {
+      // Set the integration point in the face and the neighboring element
+      const auto &ip = ir->IntPoint(i);
+      trans.SetAllIntPoints(&ip);
+
+      // Access the neighboring element's integration point
+      const auto &eip1 = trans.GetElement1IntPoint();
+      const auto &eip2 = trans.GetElement2IntPoint();
+
+      double el1_trans_weight = trans.Elem1->Weight();
+      double el2_trans_weight = trans.Elem2->Weight();
+
+      double w = alpha * ip.weight;
+
+      if (dim == 1)
+      {
+         nor(0) = 2 * eip1.x - 1.0;
+      }
+      else
+      {
+         CalcOrtho(trans.Jacobian(), nor);
+      }
+
+      el1.CalcShape(eip1, shape1);
+      el2.CalcShape(eip2, shape2);
+      el1.CalcDShape(eip1, dshape1);
+      el2.CalcDShape(eip2, dshape2);
+
+      Mult(dshape1, trans.Elem1->InverseJacobian(), dshapedxt1);
+      Mult(dshape2, trans.Elem2->InverseJacobian(), dshapedxt2);
+
+      dshapedxt1.Mult(nor, dshapedn1);
+      dshapedxt2.Mult(nor, dshapedn2);
+
+      dshapedxt1.MultTranspose(elfun1, ip_flux1);
+      dshapedxt2.MultTranspose(elfun2, ip_flux2);
+
+      const double ip_flux1_norm = ip_flux1.Norml2();
+      const double ip_flux2_norm = ip_flux2.Norml2();
+
+      const double model_val1 = model.Eval(*trans.Elem1, eip1, ip_flux1_norm);
+      const double model_val2 = model.Eval(*trans.Elem2, eip2, ip_flux2_norm);
+
+      double elfun1_shape1 = elfun1 * shape1;
+      double elfun2_shape2 = elfun2 * shape2;
+
+      double elfun1_dshapedn1 = dshapedn1 * elfun1;
+      double elfun2_dshapedn2 = dshapedn2 * elfun2;
+
+      double psi1_shape1 = psi1 * shape1;
+      double psi2_shape2 = psi2 * shape2;
+
+      double psi1_dshapedn1 = psi1 * dshapedn1;
+      double psi2_dshapedn2 = psi2 * dshapedn2;
+
+      // elvect1.Add(-(model_val1 * (dshapedn1 * elfun1) +
+      //               model_val2 * (dshapedn2 * elfun2)) /
+      //                 2 * w,
+      //             shape1);
+      double term1 =
+          -(model_val1 * elfun1_dshapedn1 + model_val2 * elfun2_dshapedn2) / 2 *
+          w * psi1_shape1;
+
+      // elvect2.Add((model_val1 * (dshapedn1 * elfun1) +
+      //              model_val2 * (dshapedn2 * elfun2)) /
+      //                 2 * w,
+      //             shape2);
+      double term2 =
+          (model_val1 * elfun1_dshapedn1 + model_val2 * elfun2_dshapedn2) / 2 *
+          w * psi2_shape2;
+
+      // elvect1.Add((-(shape1 * elfun1) + (shape2 * elfun2)) * model_val1 /2*w,
+      //             dshapedn1);
+      double term3 = (-elfun1_shape1 + elfun2_shape2) * model_val1 / 2 * w *
+                     psi1_dshapedn1;
+
+      // elvect2.Add((-(shape1 * elfun1) + (shape2 * elfun2)) * model_val2 /2*w,
+      //             dshapedn2);
+      double term4 = (-elfun1_shape1 + elfun2_shape2) * model_val2 / 2 * w *
+                     psi2_dshapedn2;
+
+      const double w_q =
+          w * (nor * nor) * mu / 2 *
+          (model_val1 / el1_trans_weight + model_val2 / el2_trans_weight);
+
+      // elvect1.Add(((shape1 * elfun1) - (shape2 * elfun2)) * w_q, shape1);
+      double term5 = (elfun1_shape1 - elfun2_shape2) * w_q * psi1_shape1;
+
+      // elvect2.Add(-((shape1 * elfun1) - (shape2 * elfun2)) * w_q, shape2);
+      double term6 = -(elfun1_shape1 - elfun2_shape2) * w_q * psi2_shape2;
+
+      /// dummy functional for adjoint-weighted residual
+      /// fun += term1 + term2 + term3 + term4 + term5 + term6;
+
+      /// start reverse pass
+      double fun_bar = 1.0;
+
+      /// fun += term1 + term2 + term3 + term4 + term5 + term6;
+      const double term1_bar = fun_bar;
+      const double term2_bar = fun_bar;
+      const double term3_bar = fun_bar;
+      const double term4_bar = fun_bar;
+      const double term5_bar = fun_bar;
+      const double term6_bar = fun_bar;
+
+      /// double term6 = -(elfun1_shape1 - elfun2_shape2) * w_q * psi2_shape2;
+      double w_q_bar =
+          term6_bar * -(elfun1_shape1 - elfun2_shape2) * psi2_shape2;
+
+      /// double term5 = (elfun1_shape1 - elfun2_shape2) * w_q * psi1_shape1;
+      w_q_bar += term5_bar * (elfun1_shape1 - elfun2_shape2) * psi1_shape1;
+
+      /// const double w_q =
+      ///     w * (nor * nor) * mu / 2 *
+      ///     (model_val1 / el1_trans_weight + model_val2 / el2_trans_weight);
+      double nornor_bar =
+          w_q_bar * w * mu / 2 *
+          (model_val1 / el1_trans_weight + model_val2 / el2_trans_weight);
+      double model_val1_bar =
+          w_q_bar * w * (nor * nor) * mu / 2 / el1_trans_weight;
+      double model_val2_bar =
+          w_q_bar * w * (nor * nor) * mu / 2 / el2_trans_weight;
+      double el1_trans_weight_bar = -w_q_bar * w * (nor * nor) * mu / 2 *
+                                    (model_val1 / pow(el1_trans_weight, 2));
+      double el2_trans_weight_bar = -w_q_bar * w * (nor * nor) * mu / 2 *
+                                    (model_val2 / pow(el2_trans_weight, 2));
+
+      /// nornor = nor * nor
+      nor_bar = 0.0;
+      nor_bar.Add(2 * nornor_bar, nor);
+
+      /// double term4 = (-elfun1_shape1 + elfun2_shape2) * model_val2 / 2 * w *
+      ///                psi2_dshapedn2;
+      model_val2_bar +=
+          term4_bar * (-elfun1_shape1 + elfun2_shape2) / 2 * w * psi2_dshapedn2;
+      double psi2_dshapedn2_bar =
+          term4_bar * (-elfun1_shape1 + elfun2_shape2) / 2 * model_val2 * w;
+
+      /// double term3 = (-elfun1_shape1 + elfun2_shape2) * model_val1 / 2 * w *
+      ///                psi1_dshapedn1;
+      model_val1_bar +=
+          term3_bar * (-elfun1_shape1 + elfun2_shape2) / 2 * w * psi1_dshapedn1;
+      double psi1_dshapedn1_bar =
+          term3_bar * (-elfun1_shape1 + elfun2_shape2) / 2 * model_val1 * w;
+
+      /// double term2 =
+      ///     (model_val1 * elfun1_dshapedn1 + model_val2 * elfun2_dshapedn2)/2*
+      ///     w * psi2_shape2;
+      model_val1_bar += term2_bar * (elfun1_dshapedn1) / 2 * w * psi2_shape2;
+      model_val2_bar += term2_bar * (elfun2_dshapedn2) / 2 * w * psi2_shape2;
+      double elfun1_dshapedn1_bar =
+          term2_bar * model_val1 / 2 * w * psi2_shape2;
+      double elfun2_dshapedn2_bar =
+          term2_bar * model_val2 / 2 * w * psi2_shape2;
+
+      /// double term1 =
+      ///     -(model_val1 * elfun1_dshapedn1 + model_val2 *elfun2_dshapedn2)/2*
+      ///     *w * psi1_shape1;
+      model_val1_bar += -term1_bar * (elfun1_dshapedn1) / 2 * w * psi1_shape1;
+      model_val2_bar += -term1_bar * (elfun2_dshapedn2) / 2 * w * psi1_shape1;
+      elfun1_dshapedn1_bar += -term1_bar * model_val1 / 2 * w * psi1_shape1;
+      elfun2_dshapedn2_bar += -term1_bar * model_val2 / 2 * w * psi1_shape1;
+
+      /// double psi2_dshapedn2 = psi2 * dshapedn2;
+      dshapedn2_bar = 0.0;
+      dshapedn2_bar.Add(psi2_dshapedn2_bar, psi2);
+
+      /// double psi1_dshapedn1 = psi1 * dshapedn1;
+      dshapedn1_bar = 0.0;
+      dshapedn1_bar.Add(psi1_dshapedn1_bar, psi1);
+
+      /// double psi2_shape2 = psi2 * shape2;
+
+      /// double psi1_shape1 = psi1 * shape1;
+
+      /// double elfun2_dshapedn2 = dshapedn2 * elfun2;
+      dshapedn2_bar.Add(elfun2_dshapedn2_bar, elfun2);
+
+      /// double elfun1_dshapedn1 = dshapedn1 * elfun1;
+      dshapedn1_bar.Add(elfun1_dshapedn1_bar, elfun1);
+
+      /// double elfun2_shape2 = elfun2 * shape2;
+
+      /// double elfun1_shape1 = elfun1 * shape1;
+
+      /// dshapedxt2.Mult(nor, dshapedn2);
+      dshapedxt2_bar = 0.0;
+      MultVWt(dshapedn2_bar, nor, dshapedxt2_bar);
+      dshapedxt2.AddMultTranspose(dshapedn2_bar, nor_bar);
+
+      /// dshapedxt1.Mult(nor, dshapedn1);
+      dshapedxt1_bar = 0.0;
+      MultVWt(dshapedn1_bar, nor, dshapedxt1_bar);
+      dshapedxt1.AddMultTranspose(dshapedn1_bar, nor_bar);
+
+      /// const double model_val2 = model.Eval(*trans.Elem2, eip2,
+      /// ip_flux2_norm);
+      const double model_val2_dot =
+          model.EvalStateDeriv(*trans.Elem2, eip2, ip_flux2_norm);
+      double ip_flux2_norm_bar = model_val2_bar * model_val2_dot;
+      /// const double model_val1 = model.Eval(*trans.Elem1, eip1,
+      /// ip_flux1_mag);
+      const double model_val1_dot =
+          model.EvalStateDeriv(*trans.Elem1, eip1, ip_flux1_norm);
+      double ip_flux1_norm_bar = model_val1_bar * model_val1_dot;
+
+      /// const double ip_flux2_norm = ip_flux2.Norml2();
+      ip_flux2_bar = 0.0;
+      ip_flux2_bar.Add(ip_flux2_norm_bar / ip_flux2_norm, ip_flux2);
+
+      /// const double ip_flux1_norm = ip_flux1.Norml2();
+      ip_flux1_bar = 0.0;
+      ip_flux1_bar.Add(ip_flux1_norm_bar / ip_flux1_norm, ip_flux1);
+
+      /// dshapedxt2.MultTranspose(elfun2, ip_flux2);
+      AddMultVWt(elfun2, ip_flux2_bar, dshapedxt2_bar);
+
+      /// dshapedxt1.MultTranspose(elfun1, ip_flux1);
+      AddMultVWt(elfun1, ip_flux1_bar, dshapedxt1_bar);
+
+      /// Mult(dshape2, trans.Elem2->InverseJacobian(), dshapedxt2);
+      double inv_jac2_bar_buffer[9] = {};
+      DenseMatrix inv_jac2_bar(inv_jac2_bar_buffer, space_dim, space_dim);
+      MultAtB(dshape2, dshapedxt2_bar, inv_jac2_bar);
+
+      PointMat2_bar = 0.0;
+      isotrans2.InverseJacobianRevDiff(inv_jac2_bar, PointMat2_bar);
+
+      /// Mult(dshape1, trans.Elem1->AdjugateJacobian(), dshapedxt1);
+      double inv_jac1_bar_buffer[9] = {};
+      DenseMatrix inv_jac1_bar(inv_jac1_bar_buffer, space_dim, space_dim);
+      MultAtB(dshape1, dshapedxt1_bar, inv_jac1_bar);
+
+      PointMat1_bar = 0.0;
+      isotrans1.InverseJacobianRevDiff(inv_jac1_bar, PointMat1_bar);
+
+      PointMatFace_bar = 0.0;
+      if (dim == 1)
+      {
+         nor(0) = 2 * eip1.x - 1.0;
+      }
+      else
+      {
+         /// CalcOrtho(trans.Jacobian(), nor);
+         double jac_bar_buffer[9] = {};
+         mfem::DenseMatrix jac_bar(
+             jac_bar_buffer, space_dim, trans.GetFE()->GetDim());
+         jac_bar = 0.0;
+         CalcOrthoRevDiff(trans.Jacobian(), nor_bar, jac_bar);
+         trans.JacobianRevDiff(jac_bar, PointMatFace_bar);
+      }
+
+      /// double el2_trans_weight = trans.Elem2->Weight();
+      isotrans2.WeightRevDiff(el2_trans_weight_bar, PointMat2_bar);
+
+      /// double el1_trans_weight = trans.Elem1->Weight();
+      isotrans1.WeightRevDiff(el1_trans_weight_bar, PointMat1_bar);
+
+      // code to insert PointMat_bar into mesh_coords_bar
+      for (int j = 0; j < mesh_ndof1; ++j)
+      {
+         for (int k = 0; k < space_dim; ++k)
+         {
+            mesh_coords_bar1(k * mesh_ndof1 + j) += PointMat1_bar(k, j);
+         }
+      }
+
+      // code to insert PointMat_bar into mesh_coords_bar
+      for (int j = 0; j < mesh_ndof2; ++j)
+      {
+         for (int k = 0; k < space_dim; ++k)
+         {
+            mesh_coords_bar2(k * mesh_ndof2 + j) += PointMat2_bar(k, j);
+         }
+      }
+      // code to insert PointMatFace_bar into mesh_coords_face_bar
+      for (int j = 0; j < mesh_face_ndof; ++j)
+      {
+         for (int k = 0; k < space_dim; ++k)
+         {
+            mesh_coords_face_bar(k * mesh_face_ndof + j) +=
+                PointMatFace_bar(k, j);
+         }
+      }
+   }
+
+   // code to insert mesh_coords_face_bar into mesh_coords_bar
+   for (int j = 0; j < vdofs2.Size(); ++j)
+   {
+      auto idx = vdofs1.Find(vdofs2[j]);
+      if (idx == -1)
+      {
+         continue;
+      }
+      else
+      {
+         mesh_coords_bar1(idx) += mesh_coords_face_bar(j);
+      }
+   }
+}
+
+void TestBoundaryIntegrator::AssembleFaceVector(
+    const mfem::FiniteElement &el1,
+    const mfem::FiniteElement &el2,
+    mfem::FaceElementTransformations &trans,
+    const mfem::Vector &elfun,
+    mfem::Vector &elvect)
+{
+   int ndof = el1.GetDof();
+
+   int dim = el1.GetDim();
+
+#ifdef MFEM_THREAD_SAFE
+   mfem::Vector shape;
+   mfem::DenseMatrix dshape;
+   mfem::DenseMatrix dshapedxt;
+   mfem::Vector dshapedn;
+#endif
+   shape.SetSize(ndof);
+   dshape.SetSize(ndof, dim);
+   dshapedxt.SetSize(ndof, dim);
+   dshapedn.SetSize(ndof);
+
+   double nor_buffer[3] = {};
+   mfem::Vector nor(nor_buffer, dim);
+
+   const IntegrationRule *ir = IntRule;
+   if (ir == NULL)
+   {
+      int order = [&]()
+      {
+         if (el1.Space() == FunctionSpace::Pk)
+         {
+            return 2 * el1.GetOrder() - 1;
+         }
+         else
+         {
+            return 2 * el1.GetOrder() + el1.GetDim() - 1;
+         }
+      }();
+      ir = &IntRules.Get(trans.GetGeometryType(), order);
+   }
+
+   elvect.SetSize(ndof);
+   elvect = 0.0;
+   for (int i = 0; i < ir->GetNPoints(); i++)
+   {
+      const IntegrationPoint &ip = ir->IntPoint(i);
+
+      /// Set the integration point in the face and the neighboring elements
+      trans.SetAllIntPoints(&ip);
+      const IntegrationPoint &eip1 = trans.GetElement1IntPoint();
+
+      double el1_trans_weight = trans.Elem1->Weight();
+
+      double w = alpha * ip.weight / el1_trans_weight;
+
+      if (dim == 1)
+      {
+         nor(0) = 2 * eip1.x - 1.0;
+      }
+      else
+      {
+         CalcOrtho(trans.Jacobian(), nor);
+      }
+
+      el1.CalcShape(eip1, shape);
+      el1.CalcDShape(eip1, dshape);
+
+      Mult(dshape, trans.Elem1->AdjugateJacobian(), dshapedxt);
+
+      dshapedxt.Mult(nor, dshapedn);
+
+      elvect.Add(-(dshapedn * elfun) * w, shape);
+      elvect.Add(-(shape * elfun) * w, dshapedn);
+
+      const double w_q = w * (nor * nor);
+      elvect.Add((shape * elfun) * w_q, shape);
+   }
+}
+
+/// this signature is for sensitivity wrt mesh face
+void TestBoundaryIntegratorMeshRevSens::AssembleRHSElementVect(
+    const mfem::FiniteElement &mesh_el,
+    mfem::ElementTransformation &mesh_trans,
+    mfem::Vector &mesh_coords_bar)
+{
+   const int element = mesh_trans.ElementNo;
+   auto &trans =
+       *state.FESpace()->GetMesh()->GetBdrFaceTransformations(element);
+   const int state_elem_num = trans.Elem1->ElementNo;
+   const auto &el1 = *state.FESpace()->GetFE(state_elem_num);
+   int dim = el1.GetDim();
+
+   const int mesh_ndof = mesh_el.GetDof();
+   const int ndof = el1.GetDof();
+   const int trans_dim = trans.GetDimension();
+   const int space_dim = trans.GetSpaceDim();
+
+   /// get the proper element, transformation, and state vector
+#ifdef MFEM_THREAD_SAFE
+   mfem::Array<int> vdofs;
+   mfem::Vector elfun;
+   mfem::Vector psi;
+#endif
+   auto *dof_tr = state.FESpace()->GetElementVDofs(state_elem_num, vdofs);
+   state.GetSubVector(vdofs, elfun);
+   if (dof_tr != nullptr)
+   {
+      dof_tr->InvTransformPrimal(elfun);
+   }
+
+   dof_tr = adjoint.FESpace()->GetElementVDofs(state_elem_num, vdofs);
+   adjoint.GetSubVector(vdofs, psi);
+   if (dof_tr != nullptr)
+   {
+      dof_tr->InvTransformPrimal(psi);
+   }
+
+#ifdef MFEM_THREAD_SAFE
+   mfem::Vector shape;
+   mfem::DenseMatrix dshape;
+   mfem::DenseMatrix dshapedxt;
+   mfem::Vector dshapedn;
+   mfem::DenseMatrix PointMat_bar;
+   mfem::DenseMatrix dshapedxt_bar;
+   mfem::DenseMatrix dshapedn_bar;
+#else
+   auto &shape = integ.shape;
+   auto &dshape = integ.dshape;
+   auto &dshapedxt = integ.dshapedxt;
+   auto &dshapedn = integ.dshapedn;
+#endif
+   shape.SetSize(ndof);
+   dshape.SetSize(ndof, dim);
+   dshapedxt.SetSize(ndof, dim);
+   dshapedn.SetSize(ndof);
+
+   PointMat_bar.SetSize(space_dim, mesh_ndof);
+   dshapedxt_bar.SetSize(ndof, dim);
+   dshapedn_bar.SetSize(ndof);
+
+   double nor_buffer[3] = {};
+   mfem::Vector nor(nor_buffer, dim);
+
+   double nor_bar_buffer[3] = {};
+   mfem::Vector nor_bar(nor_bar_buffer, dim);
+
+   double adj_jac_bar_buffer[9] = {};
+   mfem::DenseMatrix adj_jac_bar(dim);
+
+   double jac_bar_buffer[9] = {};
+   mfem::DenseMatrix jac_bar(dim, trans_dim);
+
+   // cast the ElementTransformation
+   auto &isotrans = dynamic_cast<mfem::IsoparametricTransformation &>(trans);
+
+   const mfem::IntegrationRule *ir = IntRule;
+   if (ir == nullptr)
+   {
+      int order = 2 * el1.GetOrder() - 1;
+      ir = &mfem::IntRules.Get(trans.GetGeometryType(), order);
+   }
+
+   auto &alpha = integ.alpha;
+
+   mesh_coords_bar.SetSize(mesh_ndof * space_dim);
+   mesh_coords_bar = 0.0;
+   for (int i = 0; i < ir->GetNPoints(); i++)
+   {
+      const IntegrationPoint &ip = ir->IntPoint(i);
+
+      /// Set the integration point in the face and the neighboring elements
+      trans.SetAllIntPoints(&ip);
+      const IntegrationPoint &eip1 = trans.GetElement1IntPoint();
+
+      double el1_trans_weight = trans.Elem1->Weight();
+
+      double w = alpha * ip.weight / el1_trans_weight;
+
+      if (dim == 1)
+      {
+         nor(0) = 2 * eip1.x - 1.0;
+      }
+      else
+      {
+         CalcOrtho(trans.Jacobian(), nor);
+      }
+
+      el1.CalcShape(eip1, shape);
+      el1.CalcDShape(eip1, dshape);
+
+      Mult(dshape, trans.Elem1->AdjugateJacobian(), dshapedxt);
+
+      dshapedxt.Mult(nor, dshapedn);
+
+      double elfun_shape = elfun * shape;
+      double elfun_dshapedn = elfun * dshapedn;
+
+      double psi_shape = psi * shape;
+      double psi_dshapedn = psi * dshapedn;
+
+      // elvect.Add(-(elfun_dshapedn) * w, shape);
+      double term1 = -elfun_dshapedn * w * psi_shape;
+
+      // elvect.Add(-elfun_shape * w, dshapedn);
+      double term2 = -elfun_shape * w * psi_dshapedn;
+
+      const double w_q = w * (nor * nor);
+      // elvect.Add(elfun_shape * w_q, shape);
+      double term3 = elfun_shape * w_q * psi_shape;
+
+      /// dummy functional for adjoint-weighted residual
+      // fun += term1 + term2 + term3;
+
+      /// start reverse pass
+      double fun_bar = 1.0;
+
+      /// fun += term1 + term2 + term3;
+      const double term1_bar = fun_bar;
+      const double term2_bar = fun_bar;
+      const double term3_bar = fun_bar;
+
+      /// double term3 = elfun_shape * w_q * psi_shape;
+      double w_q_bar = term3_bar * elfun_shape * psi_shape;
+
+      /// const double w_q = w * (nor * nor);
+      double w_bar = w_q_bar * (nor * nor);
+      nor_bar = 0.0;
+      nor_bar.Add(2 * w_q_bar * w, nor);
+
+      /// double term2 = -elfun_shape * w * psi_dshapedn;
+      w_bar += term2_bar * -elfun_shape * psi_dshapedn;
+      double psi_dshapedn_bar = term2_bar * -elfun_shape * w;
+
+      /// double term1 = -elfun_dshapedn * w * psi_shape;
+      w_bar += term1_bar * -elfun_dshapedn * psi_shape;
+      double elfun_dshapedn_bar = term1_bar * -w * psi_shape;
+
+      /// double psi_dshapedn = psi * dshapedn;
+      dshapedn_bar = 0.0;
+      dshapedn_bar.Add(psi_dshapedn_bar, psi);
+
+      /// double psi_shape = psi * shape;
+
+      /// double elfun_dshapedn = elfun * dshapedn;
+      dshapedn_bar.Add(elfun_dshapedn_bar, elfun);
+
+      /// double elfun_shape = elfun * shape;
+
+      /// dshapedxt.Mult(nor, dshapedn);
+      dshapedxt.AddMultTranspose(dshapedn_bar, nor_bar);
+      // MultVWt(dshapedn_bar, nor, dshapedxt_bar);
+
+      /// Mult(dshape, trans.Elem1->AdjugateJacobian(), dshapedxt);
+      // MultAtB(dshape, dshapedxt_bar, adj_jac_bar);
+      // trans.Elem1->AdjugateJacobianRevDiff(adj_jac_bar, PointMat_bar); ///
+      // element Jacobian!
+
+      /// el1.CalcDShape(eip1, dshape);
+      /// el1.CalcShape(eip1, shape);
+
+      if (dim == 1)
+      {
+         /// nor(0) = 2 * eip1.x - 1.0;
+      }
+      else
+      {
+         /// CalcOrtho(trans.Jacobian(), nor);
+         jac_bar = 0.0;
+         CalcOrthoRevDiff(trans.Jacobian(), nor_bar, jac_bar);
+         PointMat_bar = 0.0;
+         isotrans.JacobianRevDiff(jac_bar, PointMat_bar);
+      }
+
+      /// double w = alpha * ip.weight / el1_trans_weight;
+      double el1_trans_weight_bar =
+          w_bar * -alpha * ip.weight / pow(el1_trans_weight, 2);
+
+      /// double el1_trans_weight = trans.Elem1->Weight();
+      // trans.Elem1->WeightRevDiff(el1_trans_weight_bar, PointMat_bar); ///
+      // element Jacobian!
+
+      // code to insert PointMat_bar into mesh_coords_bar;
+      for (int j = 0; j < mesh_ndof; ++j)
+      {
+         for (int k = 0; k < space_dim; ++k)
+         {
+            mesh_coords_bar(k * mesh_ndof + j) += PointMat_bar(k, j);
+         }
+      }
+   }
+}
+
+/// This signature is for sensitivity wrt mesh element
+void TestBoundaryIntegratorMeshRevSens::AssembleRHSElementVect(
+    const mfem::FiniteElement &mesh_el,
+    mfem::FaceElementTransformations &mesh_trans,
+    mfem::Vector &mesh_coords_bar)
+{
+   const int element = mesh_trans.ElementNo;
+   auto &trans =
+       *state.FESpace()->GetMesh()->GetBdrFaceTransformations(element);
+   const int state_elem_num = trans.Elem1->ElementNo;
+   const auto &el1 = *state.FESpace()->GetFE(state_elem_num);
+   int dim = el1.GetDim();
+
+   const int mesh_ndof = mesh_el.GetDof();
+   const int ndof = el1.GetDof();
+   const int space_dim = trans.GetSpaceDim();
+
+   /// get the proper element, transformation, and state vector
+#ifdef MFEM_THREAD_SAFE
+   mfem::Array<int> vdofs;
+   mfem::Vector elfun;
+   mfem::Vector psi;
+#endif
+   auto *dof_tr = state.FESpace()->GetElementVDofs(state_elem_num, vdofs);
+   state.GetSubVector(vdofs, elfun);
+   if (dof_tr != nullptr)
+   {
+      dof_tr->InvTransformPrimal(elfun);
+   }
+
+   dof_tr = adjoint.FESpace()->GetElementVDofs(state_elem_num, vdofs);
+   adjoint.GetSubVector(vdofs, psi);
+   if (dof_tr != nullptr)
+   {
+      dof_tr->InvTransformPrimal(psi);
+   }
+
+#ifdef MFEM_THREAD_SAFE
+   mfem::Vector shape;
+   mfem::DenseMatrix dshape;
+   mfem::DenseMatrix dshapedxt;
+   mfem::Vector dshapedn;
+   mfem::DenseMatrix PointMat_bar;
+   mfem::DenseMatrix dshapedxt_bar;
+   mfem::Vector dshapedn_bar;
+#else
+   auto &shape = integ.shape;
+   auto &dshape = integ.dshape;
+   auto &dshapedxt = integ.dshapedxt;
+   auto &dshapedn = integ.dshapedn;
+#endif
+   shape.SetSize(ndof);
+   dshape.SetSize(ndof, dim);
+   dshapedxt.SetSize(ndof, dim);
+   dshapedn.SetSize(ndof);
+
+   PointMat_bar.SetSize(space_dim, mesh_ndof);
+   dshapedxt_bar.SetSize(ndof, dim);
+   dshapedn_bar.SetSize(ndof);
+
+   double nor_buffer[3] = {};
+   mfem::Vector nor(nor_buffer, dim);
+
+   double nor_bar_buffer[3] = {};
+   mfem::Vector nor_bar(nor_bar_buffer, dim);
+
+   double adj_jac_bar_buffer[9] = {};
+   mfem::DenseMatrix adj_jac_bar(dim);
+
+   double jac_bar_buffer[9] = {};
+   mfem::DenseMatrix jac_bar(dim);
+
+   // cast the ElementTransformation
+   auto &isotrans =
+       dynamic_cast<mfem::IsoparametricTransformation &>(*trans.Elem1);
+
+   const mfem::IntegrationRule *ir = IntRule;
+   if (ir == nullptr)
+   {
+      int order = 2 * el1.GetOrder() - 1;
+      ir = &mfem::IntRules.Get(trans.GetGeometryType(), order);
+   }
+
+   auto &alpha = integ.alpha;
+
+   mesh_coords_bar.SetSize(mesh_ndof * space_dim);
+   mesh_coords_bar = 0.0;
+   for (int i = 0; i < ir->GetNPoints(); i++)
+   {
+      const IntegrationPoint &ip = ir->IntPoint(i);
+
+      /// Set the integration point in the face and the neighboring elements
+      trans.SetAllIntPoints(&ip);
+      const IntegrationPoint &eip1 = trans.GetElement1IntPoint();
+
+      double el1_trans_weight = trans.Elem1->Weight();
+
+      double w = alpha * ip.weight / el1_trans_weight;
+
+      if (dim == 1)
+      {
+         nor(0) = 2 * eip1.x - 1.0;
+      }
+      else
+      {
+         CalcOrtho(trans.Jacobian(), nor);
+      }
+
+      el1.CalcShape(eip1, shape);
+      el1.CalcDShape(eip1, dshape);
+
+      Mult(dshape, trans.Elem1->AdjugateJacobian(), dshapedxt);
+
+      dshapedxt.Mult(nor, dshapedn);
+
+      double elfun_shape = elfun * shape;
+      double elfun_dshapedn = elfun * dshapedn;
+
+      double psi_shape = psi * shape;
+      double psi_dshapedn = psi * dshapedn;
+
+      // elvect.Add(-(elfun_dshapedn) * w, shape);
+      double term1 = -elfun_dshapedn * w * psi_shape;
+
+      // elvect.Add(-elfun_shape * w, dshapedn);
+      double term2 = -elfun_shape * w * psi_dshapedn;
+
+      const double w_q = w * (nor * nor);
+      // elvect.Add(elfun_shape * w_q, shape);
+      double term3 = elfun_shape * w_q * psi_shape;
+
+      /// dummy functional for adjoint-weighted residual
+      // fun += term1 + term2 + term3;
+
+      /// start reverse pass
+      double fun_bar = 1.0;
+
+      /// fun += term1 + term2 + term3;
+      const double term1_bar = fun_bar;
+      const double term2_bar = fun_bar;
+      const double term3_bar = fun_bar;
+
+      /// double term3 = elfun_shape * w_q * psi_shape;
+      double w_q_bar = term3_bar * elfun_shape * psi_shape;
+
+      /// const double w_q = w * (nor * nor);
+      double w_bar = w_q_bar * (nor * nor);
+      nor_bar = 0.0;
+      nor_bar.Add(2 * w_q_bar * w, nor);
+
+      /// double term2 = -elfun_shape * w * psi_dshapedn;
+      w_bar += term2_bar * -elfun_shape * psi_dshapedn;
+      double psi_dshapedn_bar = term2_bar * -elfun_shape * w;
+
+      /// double term1 = -elfun_dshapedn * w * psi_shape;
+      w_bar += term1_bar * -elfun_dshapedn * psi_shape;
+      double elfun_dshapedn_bar = term1_bar * -w * psi_shape;
+
+      /// double psi_dshapedn = psi * dshapedn;
+      dshapedn_bar = 0.0;
+      dshapedn_bar.Add(psi_dshapedn_bar, psi);
+
+      /// double psi_shape = psi * shape;
+
+      /// double elfun_dshapedn = elfun * dshapedn;
+      dshapedn_bar.Add(elfun_dshapedn_bar, elfun);
+
+      /// double elfun_shape = elfun * shape;
+
+      /// dshapedxt.Mult(nor, dshapedn);
+      dshapedxt.AddMultTranspose(dshapedn_bar, nor_bar);
+      MultVWt(dshapedn_bar, nor, dshapedxt_bar);
+
+      /// Mult(dshape, trans.Elem1->AdjugateJacobian(), dshapedxt);
+      MultAtB(dshape, dshapedxt_bar, adj_jac_bar);
+      PointMat_bar = 0.0;
+      isotrans.AdjugateJacobianRevDiff(adj_jac_bar, PointMat_bar);
+
+      /// el1.CalcDShape(eip1, dshape);
+      /// el1.CalcShape(eip1, shape);
+
+      if (dim == 1)
+      {
+         /// nor(0) = 2 * eip1.x - 1.0;
+      }
+      else
+      {
+         /// CalcOrtho(trans.Jacobian(), nor);
+         // jac_bar = 0.0;
+         // CalcOrthoRevDiff(trans.Jacobian(), nor_bar, jac_bar);
+         // isotrans.JacobianRevDiff(jac_bar, PointMat_bar); /// face
+         // Jacobian!
+      }
+
+      /// double w = alpha * ip.weight / el1_trans_weight;
+      double el1_trans_weight_bar =
+          w_bar * -alpha * ip.weight / pow(el1_trans_weight, 2);
+
+      /// double el1_trans_weight = trans.Elem1->Weight();
+      isotrans.WeightRevDiff(el1_trans_weight_bar, PointMat_bar);
+
+      // code to insert PointMat_bar into mesh_coords_bar;
+      for (int j = 0; j < mesh_ndof; ++j)
+      {
+         for (int k = 0; k < space_dim; ++k)
+         {
+            mesh_coords_bar(k * mesh_ndof + j) += PointMat_bar(k, j);
+         }
+      }
+   }
+}
+
+void TestInteriorFaceIntegrator::AssembleFaceVector(
+    const mfem::FiniteElement &el1,
+    const mfem::FiniteElement &el2,
+    mfem::FaceElementTransformations &trans,
+    const mfem::Vector &elfun,
+    mfem::Vector &elvect)
+{
+   int ndof1 = el1.GetDof();
+   int ndof2 = el2.GetDof();
+
+   int dim = trans.GetSpaceDim();
+
+#ifdef MFEM_THREAD_SAFE
+   mfem::Vector shape1;
+   mfem::Vector shape2;
+   mfem::DenseMatrix dshape1;
+   mfem::DenseMatrix dshape2;
+   mfem::DenseMatrix dshapedxt1;
+   mfem::DenseMatrix dshapedxt2;
+   mfem::Vector dshapedn1;
+   mfem::Vector dshapedn2;
+#endif
+   shape1.SetSize(ndof1);
+   shape2.SetSize(ndof2);
+   dshape1.SetSize(ndof1, dim);
+   dshape2.SetSize(ndof2, dim);
+   dshapedxt1.SetSize(ndof1, dim);
+   dshapedxt2.SetSize(ndof2, dim);
+   dshapedn1.SetSize(ndof1);
+   dshapedn2.SetSize(ndof2);
+
+   double nor_buffer[3] = {};
+   mfem::Vector nor(nor_buffer, dim);
+
+   mfem::Vector elfun1(elfun.GetData(), ndof1);
+   mfem::Vector elfun2(elfun.GetData() + ndof1, ndof2);
+
+   const IntegrationRule *ir = IntRule;
+   if (ir == NULL)
+   {
+      int order = 2 * std::max(el1.GetOrder(), el2.GetOrder());
+      ir = &mfem::IntRules.Get(trans.GetGeometryType(), order);
+   }
+
+   elvect.SetSize(ndof1 + ndof2);
+   mfem::Vector elvect1(elvect.GetData(), ndof1);
+   mfem::Vector elvect2(elvect.GetData() + ndof1, ndof2);
+
+   elvect = 0.0;
+   for (int i = 0; i < ir->GetNPoints(); i++)
+   {
+      // Set the integration point in the face and the neighboring element
+      const auto &ip = ir->IntPoint(i);
+      trans.SetAllIntPoints(&ip);
+
+      // Access the neighboring element's integration point
+      const auto &eip1 = trans.GetElement1IntPoint();
+      const auto &eip2 = trans.GetElement2IntPoint();
+
+      double el1_trans_weight = trans.Elem1->Weight();
+      double el2_trans_weight = trans.Elem2->Weight();
+
+      double w1 = alpha * ip.weight / (el1_trans_weight);
+      double w2 = alpha * ip.weight / (el2_trans_weight);
+
+      if (dim == 1)
+      {
+         nor(0) = 2 * eip1.x - 1.0;
+      }
+      else
+      {
+         CalcOrtho(trans.Jacobian(), nor);
+      }
+
+      el1.CalcShape(eip1, shape1);
+      el2.CalcShape(eip2, shape2);
+      el1.CalcDShape(eip1, dshape1);
+      el2.CalcDShape(eip2, dshape2);
+
+      Mult(dshape1, trans.Elem1->AdjugateJacobian(), dshapedxt1);
+      Mult(dshape2, trans.Elem2->AdjugateJacobian(), dshapedxt2);
+
+      dshapedxt1.Mult(nor, dshapedn1);
+      dshapedxt2.Mult(nor, dshapedn2);
+
+      elvect1.Add(-((dshapedn1 * elfun1) + (dshapedn2 * elfun2)) * w1, shape1);
+      elvect2.Add(((dshapedn1 * elfun1) + (dshapedn2 * elfun2)) * w2, shape2);
+
+      elvect1.Add((-(shape1 * elfun1) + (shape2 * elfun2)) * w1, dshapedn1);
+      elvect2.Add((-(shape1 * elfun1) + (shape2 * elfun2)) * w2, dshapedn2);
+
+      const double w_q1 = w1 * (nor * nor);
+      const double w_q2 = w2 * (nor * nor);
+      elvect1.Add(((shape1 * elfun1) - (shape2 * elfun2)) * w_q1, shape1);
+      elvect2.Add(-((shape1 * elfun1) - (shape2 * elfun2)) * w_q2, shape2);
+   }
+}
+
+void TestInteriorFaceIntegratorMeshRevSens::AssembleRHSElementVect(
+    const mfem::FiniteElement &mesh_el1,
+    const mfem::FiniteElement &mesh_el2,
+    mfem::FaceElementTransformations &trans,
+    mfem::Vector &mesh_coords_bar)
+{
+   const auto &el1 = *state.FESpace()->GetFE(trans.Elem1->ElementNo);
+   const auto &el2 = *state.FESpace()->GetFE(trans.Elem2->ElementNo);
+
+   const int mesh_ndof1 = mesh_el1.GetDof();
+   const int mesh_ndof2 = mesh_el2.GetDof();
+   const int mesh_face_ndof = trans.GetFE()->GetDof();
+
+   const int ndof1 = el1.GetDof();
+   const int ndof2 = el2.GetDof();
+
+   int dim = el1.GetDim();
+   const int space_dim = trans.GetSpaceDim();
+
+   /// get the proper element, transformation, and state vector
+#ifdef MFEM_THREAD_SAFE
+   mfem::Array<int> vdofs1;
+   mfem::Array<int> vdofs2;
+   mfem::Vector elfun1;
+   mfem::Vector elfun2;
+   mfem::Vector psi1;
+   mfem::Vector psi2;
+#endif
+   auto *dof_tr =
+       state.FESpace()->GetElementVDofs(trans.Elem1->ElementNo, vdofs1);
+   state.GetSubVector(vdofs1, elfun1);
+   if (dof_tr != nullptr)
+   {
+      dof_tr->InvTransformPrimal(elfun1);
+   }
+   dof_tr = state.FESpace()->GetElementVDofs(trans.Elem2->ElementNo, vdofs2);
+   state.GetSubVector(vdofs2, elfun2);
+   if (dof_tr != nullptr)
+   {
+      dof_tr->InvTransformPrimal(elfun2);
+   }
+
+   dof_tr = adjoint.FESpace()->GetElementVDofs(trans.Elem1->ElementNo, vdofs1);
+   adjoint.GetSubVector(vdofs1, psi1);
+   if (dof_tr != nullptr)
+   {
+      dof_tr->InvTransformPrimal(psi1);
+   }
+   dof_tr = adjoint.FESpace()->GetElementVDofs(trans.Elem2->ElementNo, vdofs2);
+   adjoint.GetSubVector(vdofs2, psi2);
+   if (dof_tr != nullptr)
+   {
+      dof_tr->InvTransformPrimal(psi2);
+   }
+
+   dof_tr = mesh_fes.GetElementVDofs(trans.Elem1->ElementNo, vdofs1);
+   mesh_fes.GetFaceVDofs(trans.ElementNo, vdofs2);
+
+#ifdef MFEM_THREAD_SAFE
+   mfem::Vector shape1;
+   mfem::Vector shape2;
+   mfem::DenseMatrix dshape1;
+   mfem::DenseMatrix dshape2;
+   mfem::DenseMatrix dshapedxt1;
+   mfem::DenseMatrix dshapedxt2;
+   mfem::Vector dshapedn1;
+   mfem::Vector dshapedn2;
+   mfem::DenseMatrix dshapedxt1_bar;
+   mfem::DenseMatrix dshapedxt2_bar;
+   mfem::Vector dshapedn1_bar;
+   mfem::Vector dshapedn2_bar;
+   mfem::DenseMatrix PointMat1_bar;
+   mfem::DenseMatrix PointMat2_bar;
+   mfem::DenseMatrix PointMatFace_bar;
+   mfem::Vector mesh_coords_face_bar;
+#else
+   auto &shape1 = integ.shape1;
+   auto &shape2 = integ.shape2;
+   auto &dshape1 = integ.dshape1;
+   auto &dshape2 = integ.dshape2;
+   auto &dshapedxt1 = integ.dshapedxt1;
+   auto &dshapedxt2 = integ.dshapedxt2;
+   auto &dshapedn1 = integ.dshapedn1;
+   auto &dshapedn2 = integ.dshapedn2;
+#endif
+   shape1.SetSize(ndof1);
+   shape2.SetSize(ndof2);
+   dshape1.SetSize(ndof1, dim);
+   dshape2.SetSize(ndof2, dim);
+   dshapedxt1.SetSize(ndof1, dim);
+   dshapedxt2.SetSize(ndof2, dim);
+   dshapedn1.SetSize(ndof1);
+   dshapedn2.SetSize(ndof2);
+   dshapedxt1_bar.SetSize(ndof1, dim);
+   dshapedxt2_bar.SetSize(ndof2, dim);
+   dshapedn1_bar.SetSize(ndof1);
+   dshapedn2_bar.SetSize(ndof2);
+   PointMat1_bar.SetSize(space_dim, mesh_ndof1);
+   PointMat2_bar.SetSize(space_dim, mesh_ndof2);
+   PointMatFace_bar.SetSize(space_dim, mesh_face_ndof);
+   mesh_coords_face_bar.SetSize(space_dim * mesh_face_ndof);
+
+   double nor_buffer[3] = {};
+   mfem::Vector nor(nor_buffer, dim);
+
+   double nor_bar_buffer[3] = {};
+   mfem::Vector nor_bar(nor_bar_buffer, dim);
+
+   auto &isotrans1 =
+       dynamic_cast<mfem::IsoparametricTransformation &>(*trans.Elem1);
+   auto &isotrans2 =
+       dynamic_cast<mfem::IsoparametricTransformation &>(*trans.Elem2);
+
+   const IntegrationRule *ir = IntRule;
+   if (ir == NULL)
+   {
+      int order = 2 * std::max(el1.GetOrder(), el2.GetOrder());
+      ir = &mfem::IntRules.Get(trans.GetGeometryType(), order);
+   }
+
+   auto &alpha = integ.alpha;
+
+   mesh_coords_bar.SetSize(space_dim * (mesh_ndof1 + mesh_ndof2));
+   mfem::Vector mesh_coords_bar1(mesh_coords_bar.GetData(),
+                                 space_dim * mesh_ndof1);
+   mfem::Vector mesh_coords_bar2(
+       mesh_coords_bar.GetData() + space_dim * mesh_ndof1,
+       space_dim * mesh_ndof2);
+   mesh_coords_bar = 0.0;
+   mesh_coords_face_bar = 0.0;
+   for (int i = 0; i < ir->GetNPoints(); i++)
+   {
+      // Set the integration point in the face and the neighboring element
+      const auto &ip = ir->IntPoint(i);
+      trans.SetAllIntPoints(&ip);
+
+      // Access the neighboring element's integration point
+      const auto &eip1 = trans.GetElement1IntPoint();
+      const auto &eip2 = trans.GetElement2IntPoint();
+
+      double el1_trans_weight = trans.Elem1->Weight();
+      double el2_trans_weight = trans.Elem2->Weight();
+
+      double w1 = alpha * ip.weight / (el1_trans_weight);
+      double w2 = alpha * ip.weight / (el2_trans_weight);
+
+      if (dim == 1)
+      {
+         nor(0) = 2 * eip1.x - 1.0;
+      }
+      else
+      {
+         CalcOrtho(trans.Jacobian(), nor);
+      }
+
+      el1.CalcShape(eip1, shape1);
+      el2.CalcShape(eip2, shape2);
+      el1.CalcDShape(eip1, dshape1);
+      el2.CalcDShape(eip2, dshape2);
+
+      Mult(dshape1, trans.Elem1->AdjugateJacobian(), dshapedxt1);
+      Mult(dshape2, trans.Elem2->AdjugateJacobian(), dshapedxt2);
+
+      dshapedxt1.Mult(nor, dshapedn1);
+      dshapedxt2.Mult(nor, dshapedn2);
+
+      double elfun1_shape1 = elfun1 * shape1;
+      double elfun2_shape2 = elfun2 * shape2;
+
+      double elfun1_dshapedn1 = dshapedn1 * elfun1;
+      double elfun2_dshapedn2 = dshapedn2 * elfun2;
+
+      double psi1_shape1 = psi1 * shape1;
+      double psi2_shape2 = psi2 * shape2;
+
+      double psi1_dshapedn1 = psi1 * dshapedn1;
+      double psi2_dshapedn2 = psi2 * dshapedn2;
+
+      // elvect1.Add(-((dshapedn1 * elfun1) + (dshapedn2 * elfun2)) * w1,
+      // shape1);
+      double term1 = -(elfun1_dshapedn1 + elfun2_dshapedn2) * w1 * psi1_shape1;
+      // elvect2.Add(((dshapedn1 * elfun1) + (dshapedn2 * elfun2)) * w2,
+      // shape2);
+      double term2 = (elfun1_dshapedn1 + elfun2_dshapedn2) * w2 * psi2_shape2;
+
+      // elvect1.Add((-(shape1 * elfun1) + (shape2 * elfun2)) * w1,
+      // dshapedn1);
+      double term3 = (-elfun1_shape1 + elfun2_shape2) * w1 * psi1_dshapedn1;
+      // elvect2.Add((-(shape1 * elfun1) + (shape2 * elfun2)) * w2,
+      // dshapedn2);
+      double term4 = (-elfun1_shape1 + elfun2_shape2) * w2 * psi2_dshapedn2;
+
+      const double w_q1 = w1 * (nor * nor);
+      const double w_q2 = w2 * (nor * nor);
+
+      // elvect1.Add(((shape1 * elfun1) - (shape2 * elfun2)) * w_q1, shape1);
+      double term5 = (elfun1_shape1 - elfun2_shape2) * w_q1 * psi1_shape1;
+      // elvect2.Add(-((shape1 * elfun1) - (shape2 * elfun2)) * w_q2,
+      // shape2);
+      double term6 = -(elfun1_shape1 - elfun2_shape2) * w_q2 * psi2_shape2;
+
+      /// dummy functional for adjoint-weighted residual
+      /// fun += term1 + term2 + term3 + term4 + term5 + term6;
+
+      /// start reverse pass
+      double fun_bar = 1.0;
+
+      /// fun += term1 + term2 + term3 + term4 + term5 + term6;
+      const double term1_bar = fun_bar;
+      const double term2_bar = fun_bar;
+      const double term3_bar = fun_bar;
+      const double term4_bar = fun_bar;
+      const double term5_bar = fun_bar;
+      const double term6_bar = fun_bar;
+
+      /// double term6 = -(elfun1_shape1 - elfun2_shape2) * w_q2 *
+      /// psi2_shape2;
+      double w_q2_bar =
+          term6_bar * -(elfun1_shape1 - elfun2_shape2) * psi2_shape2;
+
+      /// double term5 = (elfun1_shape1 - elfun2_shape2) * w_q1 *
+      /// psi1_shape1;
+      double w_q1_bar =
+          term5_bar * (elfun1_shape1 - elfun2_shape2) * psi1_shape1;
+
+      /// const double w_q2 = w2 * (nor * nor);
+      double w2_bar = w_q2_bar * (nor * nor);
+      double nornor_bar = w_q2_bar * w2;
+
+      /// const double w_q1 = w1 * (nor * nor);
+      double w1_bar = w_q1_bar * (nor * nor);
+      nornor_bar += w_q1_bar * w1;
+
+      /// nornor = nor * nor
+      nor_bar = 0.0;
+      nor_bar.Add(2 * nornor_bar, nor);
+
+      /// double term4 = (-elfun1_shape1 + elfun2_shape2) * w2 *
+      /// psi2_dshapedn2;
+      w2_bar += term4_bar * (-elfun1_shape1 + elfun2_shape2) * psi2_dshapedn2;
+      double psi2_dshapedn2_bar =
+          term4_bar * (-elfun1_shape1 + elfun2_shape2) * w2;
+
+      /// double term3 = (-elfun1_shape1 + elfun2_shape2) * w1 *
+      /// psi1_dshapedn1;
+      w1_bar += term3_bar * (-elfun1_shape1 + elfun2_shape2) * psi1_dshapedn1;
+      double psi1_dshapedn1_bar =
+          term4_bar * (-elfun1_shape1 + elfun2_shape2) * w1;
+
+      /// double term2 = (elfun1_dshapedn1 + elfun2_dshapedn2) * w2 *
+      /// psi2_shape2;
+      w2_bar += term2_bar * (elfun1_dshapedn1 + elfun2_dshapedn2) * psi2_shape2;
+      double elfun1_dshapedn1_bar = term2_bar * w2 * psi2_shape2;
+      double elfun2_dshapedn2_bar = term2_bar * w2 * psi2_shape2;
+
+      /// double term1 = -(elfun1_dshapedn1 + elfun2_dshapedn2) * w1 *
+      /// psi1_shape1;
+      w1_bar +=
+          -term1_bar * (elfun1_dshapedn1 + elfun2_dshapedn2) * psi1_shape1;
+      elfun1_dshapedn1_bar += -term1_bar * w1 * psi1_shape1;
+      elfun2_dshapedn2_bar += -term1_bar * w1 * psi1_shape1;
+
+      /// double psi2_dshapedn2 = psi2 * dshapedn2;
+      dshapedn2_bar = 0.0;
+      dshapedn2_bar.Add(psi2_dshapedn2_bar, psi2);
+
+      /// double psi1_dshapedn1 = psi1 * dshapedn1;
+      dshapedn1_bar = 0.0;
+      dshapedn1_bar.Add(psi1_dshapedn1_bar, psi1);
+
+      /// double psi2_shape2 = psi2 * shape2;
+
+      /// double psi1_shape1 = psi1 * shape1;
+
+      /// double elfun2_dshapedn2 = dshapedn2 * elfun2;
+      dshapedn2_bar.Add(elfun2_dshapedn2_bar, elfun2);
+
+      /// double elfun1_dshapedn1 = dshapedn1 * elfun1;
+      dshapedn1_bar.Add(elfun1_dshapedn1_bar, elfun1);
+
+      /// double elfun2_shape2 = elfun2 * shape2;
+
+      /// double elfun1_shape1 = elfun1 * shape1;
+
+      /// dshapedxt2.Mult(nor, dshapedn2);
+      dshapedxt2_bar = 0.0;
+      MultVWt(dshapedn2_bar, nor, dshapedxt2_bar);
+      dshapedxt2.AddMultTranspose(dshapedn2_bar, nor_bar);
+
+      /// dshapedxt1.Mult(nor, dshapedn1);
+      dshapedxt1_bar = 0.0;
+      MultVWt(dshapedn1_bar, nor, dshapedxt1_bar);
+      dshapedxt1.AddMultTranspose(dshapedn1_bar, nor_bar);
+
+      /// Mult(dshape2, trans.Elem2->AdjugateJacobian(), dshapedxt2);
+      double adj_jac2_bar_buffer[9] = {};
+      DenseMatrix adj_jac2_bar(adj_jac2_bar_buffer, space_dim, space_dim);
+      MultAtB(dshape2, dshapedxt2_bar, adj_jac2_bar);
+
+      PointMat2_bar = 0.0;
+      isotrans2.AdjugateJacobianRevDiff(adj_jac2_bar, PointMat2_bar);
+
+      /// Mult(dshape1, trans.Elem1->AdjugateJacobian(), dshapedxt1);
+      double adj_jac1_bar_buffer[9] = {};
+      DenseMatrix adj_jac1_bar(adj_jac1_bar_buffer, space_dim, space_dim);
+      MultAtB(dshape1, dshapedxt1_bar, adj_jac1_bar);
+
+      PointMat1_bar = 0.0;
+      isotrans1.AdjugateJacobianRevDiff(adj_jac1_bar, PointMat1_bar);
+
+      PointMatFace_bar = 0.0;
+      if (dim == 1)
+      {
+         nor(0) = 2 * eip1.x - 1.0;
+      }
+      else
+      {
+         /// CalcOrtho(trans.Jacobian(), nor);
+         double jac_bar_buffer[9] = {};
+         mfem::DenseMatrix jac_bar(
+             jac_bar_buffer, space_dim, trans.GetFE()->GetDim());
+         jac_bar = 0.0;
+         CalcOrthoRevDiff(trans.Jacobian(), nor_bar, jac_bar);
+         trans.JacobianRevDiff(jac_bar, PointMatFace_bar);
+      }
+
+      /// double w2 = alpha * ip.weight / (el2_trans_weight);
+      double el2_trans_weight_bar =
+          w2_bar * -alpha * ip.weight / pow(el2_trans_weight, 2);
+
+      /// double w1 = alpha * ip.weight / (el1_trans_weight);
+      double el1_trans_weight_bar =
+          w1_bar * -alpha * ip.weight / pow(el1_trans_weight, 2);
+
+      /// double el2_trans_weight = trans.Elem2->Weight();
+      isotrans2.WeightRevDiff(el2_trans_weight_bar, PointMat2_bar);
+
+      /// double el1_trans_weight = trans.Elem1->Weight();
+      isotrans1.WeightRevDiff(el1_trans_weight_bar, PointMat1_bar);
+
+      // code to insert PointMat_bar into mesh_coords_bar
+      for (int j = 0; j < mesh_ndof1; ++j)
+      {
+         for (int k = 0; k < space_dim; ++k)
+         {
+            mesh_coords_bar1(k * mesh_ndof1 + j) += PointMat1_bar(k, j);
+         }
+      }
+
+      // code to insert PointMat_bar into mesh_coords_bar
+      for (int j = 0; j < mesh_ndof2; ++j)
+      {
+         for (int k = 0; k < space_dim; ++k)
+         {
+            mesh_coords_bar2(k * mesh_ndof2 + j) += PointMat2_bar(k, j);
+         }
+      }
+      // code to insert PointMatFace_bar into mesh_coords_face_bar
+      for (int j = 0; j < mesh_face_ndof; ++j)
+      {
+         for (int k = 0; k < space_dim; ++k)
+         {
+            mesh_coords_face_bar(k * mesh_face_ndof + j) +=
+                PointMatFace_bar(k, j);
+         }
+      }
+   }
+
+   // code to insert mesh_coords_face_bar into mesh_coords_bar
+   for (int j = 0; j < vdofs2.Size(); ++j)
+   {
+      auto idx = vdofs1.Find(vdofs2[j]);
+      if (idx == -1)
+      {
+         continue;
+      }
+      else
+      {
+         mesh_coords_bar1(idx) += mesh_coords_face_bar(j);
+      }
+   }
+}
+
+void MagnetizationSource2DIntegrator::AssembleRHSElementVect(
+    const mfem::FiniteElement &el,
+    mfem::ElementTransformation &trans,
+    mfem::Vector &elvect)
+{
+   /// number of degrees of freedom
+   int ndof = el.GetDof();
+   elvect.SetSize(ndof);
+
+   int dim = el.GetDim();
+   int space_dim = trans.GetSpaceDim();
+   if (space_dim != 2)
+   {
+      mfem_error(
+          "MagnetizationSource2DIntegrator only supports 2D space dim!\n");
+   }
+
+#ifdef MFEM_THREAD_SAFE
+   mfem::Array<int> vdofs;
+   mfem::Vector temp_elfun;
+#endif
+   // Obtain correct element, DOFs, etc for temperature field
+   const int element = trans.ElementNo;
+   const auto &temp_el = *temperature_field.FESpace()->GetFE(element);
+   auto &temp_trans =
+       *temperature_field.FESpace()->GetElementTransformation(element);
+   const int temp_ndof = temp_el.GetDof();
+
+   auto *dof_tr = temperature_field.FESpace()->GetElementVDofs(element, vdofs);
+   temperature_field.GetSubVector(vdofs, temp_elfun);
+   if (dof_tr != nullptr)
+   {
+      dof_tr->InvTransformPrimal(temp_elfun);
+   }
+
+#ifdef MFEM_THREAD_SAFE
+   mfem::DenseMatrix dshape;
+   mfem::DenseMatrix dshapedxt;
+   mfem::Vector scratch;
+   mfem::Vector temp_shape;
+#endif
+   dshape.SetSize(ndof, dim);
+   dshapedxt.SetSize(ndof, space_dim);
+   scratch.SetSize(ndof);
+   temp_shape.SetSize(temp_ndof);
+
+   double mag_flux_buffer[3] = {};
+   Vector mag_flux(mag_flux_buffer, space_dim);
+
+   const IntegrationRule *ir = IntRule;
+   if (ir == nullptr)
+   {
+      int order = [&]()
+      {
+         if (el.Space() == FunctionSpace::Pk)
+         {
+            return 2 * el.GetOrder() - 1;
+         }
+         else
+         {
+            // order = 2*el.GetOrder() - 2;  // <-- this seems to work fine
+            // too
+            return 2 * el.GetOrder() + el.GetDim() - 1;
+         }
+      }();
+
+      if (el.Space() == FunctionSpace::rQk)
+      {
+         ir = &RefinedIntRules.Get(el.GetGeomType(), order);
+      }
+      else
+      {
+         ir = &IntRules.Get(el.GetGeomType(), order);
+      }
+   }
+
+   elvect = 0.0;
+   for (int i = 0; i < ir->GetNPoints(); i++)
+   {
+      const IntegrationPoint &ip = ir->IntPoint(i);
+      trans.SetIntPoint(&ip);
+
+      double w = alpha * ip.weight;
+
+      el.CalcDShape(ip, dshape);
+      Mult(dshape, trans.AdjugateJacobian(), dshapedxt);
+
+      temp_el.CalcPhysShape(trans, temp_shape);
+      const double temperature = temp_shape * temp_elfun;
+
+      M.Eval(mag_flux, trans, ip, temperature);
+
+      scratch = 0.0;
+      Vector grad_column;
+      dshapedxt.GetColumnReference(0, grad_column);
+      scratch.Add(mag_flux(1), grad_column);
+
+      dshapedxt.GetColumnReference(1, grad_column);
+      scratch.Add(-mag_flux(0), grad_column);
+
+      elvect.Add(w, scratch);
+   }
+}
+
+void MagnetizationSource2DIntegratorMeshRevSens::AssembleRHSElementVect(
+    const FiniteElement &mesh_el,
+    ElementTransformation &mesh_trans,
+    Vector &mesh_coords_bar)
+{
+   const int element = mesh_trans.ElementNo;
+   const auto &el = *adjoint.FESpace()->GetFE(element);
+   auto &trans = *adjoint.FESpace()->GetElementTransformation(element);
+
+   const int mesh_ndof = mesh_el.GetDof();
+   const int ndof = el.GetDof();
+   const int dim = el.GetDim();
+   const int space_dim = trans.GetSpaceDim();
+
+   /// get the proper element, transformation, and state vector
+#ifdef MFEM_THREAD_SAFE
+   mfem::Array<int> vdofs;
+   mfem::Vector psi;
+   mfem::Vector temp_elfun;
+#else
+   auto &temp_elfun = integ.temp_elfun;
+#endif
+
+   auto *dof_tr = adjoint.FESpace()->GetElementVDofs(element, vdofs);
+   adjoint.GetSubVector(vdofs, psi);
+   if (dof_tr != nullptr)
+   {
+      dof_tr->InvTransformPrimal(psi);
+   }
+
+   auto &temperature_field = integ.temperature_field;
+
+   // Obtain correct element, DOFs, etc for temperature field
+   const auto &temp_el = *temperature_field.FESpace()->GetFE(element);
+   const int temp_ndof = temp_el.GetDof();
+
+   dof_tr = temperature_field.FESpace()->GetElementVDofs(element, vdofs);
+   temperature_field.GetSubVector(vdofs, temp_elfun);
+   if (dof_tr != nullptr)
+   {
+      dof_tr->InvTransformPrimal(temp_elfun);
+   }
+
+#ifdef MFEM_THREAD_SAFE
+   DenseMatrix dshape;
+   DenseMatrix dshapedxt;
+   DenseMatrix dshapedxt_bar;
+   DenseMatrix PointMat_bar;
+   Vector scratch_bar;
+#else
+   auto &dshape = integ.dshape;
+   auto &dshapedxt = integ.dshapedxt;
+   auto &temp_shape = integ.temp_shape;
+#endif
+
+   dshape.SetSize(ndof, dim);
+   dshapedxt.SetSize(ndof, space_dim);
+   temp_shape.SetSize(temp_ndof);
+
+   dshapedxt_bar.SetSize(ndof, space_dim);
+   scratch_bar.SetSize(ndof);
+   PointMat_bar.SetSize(space_dim, mesh_ndof);
+
+   double mag_flux_buffer[3] = {};
+   Vector mag_flux(mag_flux_buffer, space_dim);
+   double mag_flux_bar_buffer[3] = {};
+   Vector mag_flux_bar(mag_flux_bar_buffer, space_dim);
+
+   // cast the ElementTransformation
+   auto &isotrans = dynamic_cast<IsoparametricTransformation &>(mesh_trans);
+
+   const IntegrationRule *ir = IntRule;
+   if (ir == nullptr)
+   {
+      int order = [&]()
+      {
+         if (el.Space() == FunctionSpace::Pk)
+         {
+            return 2 * el.GetOrder() - 1;
+         }
+         else
+         {
+            // order = 2*el.GetOrder() - 2;  // <-- this seems to work fine
+            // too
+            return 2 * el.GetOrder() + el.GetDim() - 1;
+         }
+      }();
+
+      if (el.Space() == FunctionSpace::rQk)
+      {
+         ir = &RefinedIntRules.Get(el.GetGeomType(), order);
+      }
+      else
+      {
+         ir = &IntRules.Get(el.GetGeomType(), order);
+      }
+   }
+
+   auto &alpha = integ.alpha;
+   auto &M = integ.M;
+
+   mesh_coords_bar.SetSize(mesh_ndof * space_dim);
+   mesh_coords_bar = 0.0;
+   for (int i = 0; i < ir->GetNPoints(); i++)
+   {
+      const IntegrationPoint &ip = ir->IntPoint(i);
+      trans.SetIntPoint(&ip);
+
+      double w = alpha * ip.weight;
+
+      el.CalcDShape(ip, dshape);
+      Mult(dshape, trans.AdjugateJacobian(), dshapedxt);
+
+      temp_el.CalcPhysShape(trans, temp_shape);
+      const double temperature = temp_shape * temp_elfun;
+
+      M.Eval(mag_flux, trans, ip, temperature);
+
+      Vector grad_column_0;
+      dshapedxt.GetColumnReference(0, grad_column_0);
+
+      Vector grad_column_1;
+      dshapedxt.GetColumnReference(1, grad_column_1);
+
+      // scratch = 0.0;
+      // add(mag_flux(1), grad_column_0, -mag_flux(0), grad_column_1,
+      // scratch);
+
+      // const double psi_dot_scratch = psi * scratch;
+
+      // elvect += scratch;
+      /// dummy functional for adjoint-weighted residual
+      // fun += psi_dot_scratch * w;
+
+      /// start reverse pass
+      double fun_bar = 1.0;
+
+      /// fun += psi_dot_scratch * w;
+      double psi_dot_scratch_bar = fun_bar * w;
+      // double w_bar = fun_bar * psi_dot_scratch;
+
+      /// const double psi_dot_scratch = psi * scratch;
+      scratch_bar = 0.0;
+      scratch_bar.Add(psi_dot_scratch_bar, psi);
+
+      /// add(mag_flux(1), grad_column_0, -mag_flux(0), grad_column_1,
+      /// scratch); Vector grad_column_1; dshapedxt.GetColumnReference(1,
+      /// grad_column_1); Vector grad_column_0;
+      /// dshapedxt.GetColumnReference(0, grad_column_0);
+      dshapedxt_bar = 0.0;
+      Vector grad_bar_column_1;
+      dshapedxt_bar.GetColumnReference(1, grad_bar_column_1);
+      Vector grad_bar_column_0;
+      dshapedxt_bar.GetColumnReference(0, grad_bar_column_0);
+
+      mag_flux_bar(1) = grad_column_0 * scratch_bar;
+      mag_flux_bar(0) = -(grad_column_1 * scratch_bar);
+
+      grad_bar_column_0.Add(mag_flux(1), scratch_bar);
+      grad_bar_column_1.Add(-mag_flux(0), scratch_bar);
+
+      /// M.Eval(mag_flux, trans, ip);
+      PointMat_bar = 0.0;
+      M.EvalRevDiff(mag_flux_bar, trans, ip, temperature, PointMat_bar);
+
+      /// Mult(dshape, trans.AdjugateJacobian(), dshapedxt);
+      double adj_jac_bar_buffer[9] = {};
+      DenseMatrix adj_jac_bar(adj_jac_bar_buffer, space_dim, space_dim);
+      MultAtB(dshape, dshapedxt_bar, adj_jac_bar);
+
+      isotrans.AdjugateJacobianRevDiff(adj_jac_bar, PointMat_bar);
+
+      // code to insert PointMat_bar into mesh_coords_bar;
+      for (int j = 0; j < mesh_ndof; ++j)
+      {
+         for (int k = 0; k < space_dim; ++k)
+         {
+            mesh_coords_bar(k * mesh_ndof + j) += PointMat_bar(k, j);
+         }
+      }
+   }
+}
+
+void MagnetizationSource2DIntegratorTemperatureSens::AssembleRHSElementVect(
+    const FiniteElement &temp_el,
+    ElementTransformation &trans,
+    Vector &temp_bar)
+{
+   const int element = trans.ElementNo;
+   const auto &el = *adjoint.FESpace()->GetFE(element);
+
+   const int ndof = el.GetDof();
+   const int dim = el.GetDim();
+   const int space_dim = trans.GetSpaceDim();
+
+   /// get the proper element, transformation, and state vector
+#ifdef MFEM_THREAD_SAFE
+   mfem::Array<int> vdofs;
+   mfem::Vector psi;
+   mfem::Vector temp_elfun;
+#else
+   auto &temp_elfun = integ.temp_elfun;
+#endif
+
+   auto *dof_tr = adjoint.FESpace()->GetElementVDofs(element, vdofs);
+   adjoint.GetSubVector(vdofs, psi);
+   if (dof_tr != nullptr)
+   {
+      dof_tr->InvTransformPrimal(psi);
+   }
+
+   auto &temperature_field = integ.temperature_field;
+
+   // Obtain correct element, DOFs, etc for temperature field
+   const int temp_ndof = temp_el.GetDof();
+
+   dof_tr = temperature_field.FESpace()->GetElementVDofs(element, vdofs);
+   temperature_field.GetSubVector(vdofs, temp_elfun);
+   if (dof_tr != nullptr)
+   {
+      dof_tr->InvTransformPrimal(temp_elfun);
+   }
+
+#ifdef MFEM_THREAD_SAFE
+   DenseMatrix dshape;
+   DenseMatrix dshapedxt;
+   DenseMatrix dshapedxt_bar;
+   Vector scratch_bar;
+#else
+   auto &dshape = integ.dshape;
+   auto &dshapedxt = integ.dshapedxt;
+   auto &temp_shape = integ.temp_shape;
+#endif
+
+   dshape.SetSize(ndof, dim);
+   dshapedxt.SetSize(ndof, space_dim);
+   temp_shape.SetSize(temp_ndof);
+
+   dshapedxt_bar.SetSize(ndof, space_dim);
+   scratch_bar.SetSize(ndof);
+
+   double mag_flux_buffer[3] = {};
+   Vector mag_flux(mag_flux_buffer, space_dim);
+   double mag_flux_bar_buffer[3] = {};
+   Vector mag_flux_bar(mag_flux_bar_buffer, space_dim);
+   double mag_flux_dot_buffer[3] = {};
+   Vector mag_flux_dot(mag_flux_dot_buffer, space_dim);
+
+   // cast the ElementTransformation
+   auto &isotrans = dynamic_cast<mfem::IsoparametricTransformation &>(trans);
+
+   const IntegrationRule *ir = IntRule;
+   if (ir == nullptr)
+   {
+      int order = [&]()
+      {
+         if (el.Space() == FunctionSpace::Pk)
+         {
+            return 2 * el.GetOrder() - 1;
+         }
+         else
+         {
+            // order = 2*el.GetOrder() - 2;  // <-- this seems to work fine
+            // too
+            return 2 * el.GetOrder() + el.GetDim() - 1;
+         }
+      }();
+
+      if (el.Space() == FunctionSpace::rQk)
+      {
+         ir = &RefinedIntRules.Get(el.GetGeomType(), order);
+      }
+      else
+      {
+         ir = &IntRules.Get(el.GetGeomType(), order);
+      }
+   }
+
+   auto &alpha = integ.alpha;
+   auto &M = integ.M;
+
+   temp_bar.SetSize(temp_ndof);
+   temp_bar = 0.0;
+   for (int i = 0; i < ir->GetNPoints(); i++)
+   {
+      const IntegrationPoint &ip = ir->IntPoint(i);
+      trans.SetIntPoint(&ip);
+
+      double w = alpha * ip.weight;
+
+      el.CalcDShape(ip, dshape);
+      Mult(dshape, trans.AdjugateJacobian(), dshapedxt);
+
+      temp_el.CalcPhysShape(trans, temp_shape);
+      const double temperature = temp_shape * temp_elfun;
+
+      M.Eval(mag_flux, trans, ip, temperature);
+
+      Vector grad_column_0;
+      dshapedxt.GetColumnReference(0, grad_column_0);
+
+      Vector grad_column_1;
+      dshapedxt.GetColumnReference(1, grad_column_1);
+
+      // scratch = 0.0;
+      // add(mag_flux(1), grad_column_0, -mag_flux(0), grad_column_1,
+      // scratch);
+
+      // const double psi_dot_scratch = psi * scratch;
+
+      // elvect += scratch;
+      /// dummy functional for adjoint-weighted residual
+      // fun += psi_dot_scratch * w;
+
+      /// start reverse pass
+      double fun_bar = 1.0;
+
+      /// fun += psi_dot_scratch * w;
+      double psi_dot_scratch_bar = fun_bar * w;
+      // double w_bar = fun_bar * psi_dot_scratch;
+
+      /// const double psi_dot_scratch = psi * scratch;
+      scratch_bar = 0.0;
+      scratch_bar.Add(psi_dot_scratch_bar, psi);
+
+      /// add(mag_flux(1), grad_column_0, -mag_flux(0), grad_column_1,
+      /// scratch); Vector grad_column_1; dshapedxt.GetColumnReference(1,
+      /// grad_column_1); Vector grad_column_0;
+      /// dshapedxt.GetColumnReference(0, grad_column_0);
+      dshapedxt_bar = 0.0;
+      Vector grad_bar_column_1;
+      dshapedxt_bar.GetColumnReference(1, grad_bar_column_1);
+      Vector grad_bar_column_0;
+      dshapedxt_bar.GetColumnReference(0, grad_bar_column_0);
+
+      mag_flux_bar(1) = grad_column_0 * scratch_bar;
+      mag_flux_bar(0) = -(grad_column_1 * scratch_bar);
+
+      grad_bar_column_0.Add(mag_flux(1), scratch_bar);
+      grad_bar_column_1.Add(-mag_flux(0), scratch_bar);
+
+      /// M.Eval(mag_flux, trans, ip, temperature);
+      mag_flux_dot = 0.0;
+      M.EvalStateDeriv(mag_flux_dot, trans, ip, temperature);
+
+      const double temperature_bar = mag_flux_bar * mag_flux_dot;
+
+      /// const double temperature = temp_shape * temp_elfun;
+      temp_bar.Add(temperature_bar, temp_shape);
+
+      /// temp_el.CalcPhysShape(trans, temp_shape);
+   }
 }
 
 void CurlCurlNLFIntegrator::AssembleElementVector(const FiniteElement &el,
@@ -106,7 +3206,7 @@
    // b_vec.SetSize(dimc);
 #endif
 
-   double b_vec_buffer[3];
+   double b_vec_buffer[3] = {};
    Vector b_vec(b_vec_buffer, dimc);
 
    const IntegrationRule *ir = IntRule;
@@ -180,7 +3280,7 @@
    scratch.SetSize(ndof);
 #endif
 
-   double b_vec_buffer[3];
+   double b_vec_buffer[3] = {};
    Vector b_vec(b_vec_buffer, dimc);
 
    const IntegrationRule *ir = IntRule;
@@ -243,14 +3343,14 @@
       /////////////////////////////////////////////////////////////////////////
       if (abs(b_mag) > 1e-14)
       {
-         /// calculate curl(N_i) dot curl(A), need to store in a DenseMatrix so
-         /// we can take outer product of result to generate matrix
+         /// calculate curl(N_i) dot curl(A), need to store in a DenseMatrix
+         /// so we can take outer product of result to generate matrix
          scratch = 0.0;
          curlshape_dFt.Mult(b_vec, scratch);
 
-         /// evaluate the derivative of the material model with respect to the
-         /// norm of the grid function associated with the model at the point
-         /// defined by ip, and scale by integration point weight
+         /// evaluate the derivative of the material model with respect to
+         /// the norm of the grid function associated with the model at the
+         /// point defined by ip, and scale by integration point weight
          double model_deriv = model.EvalStateDeriv(trans, ip, b_mag);
          model_deriv *= w;
          model_deriv /= b_mag;
@@ -390,9 +3490,9 @@
    auto &nu = integ.model;
 
    /// these vector's size is the spatial dimension we can stack allocate
-   double b_vec_buffer[3];
+   double b_vec_buffer[3] = {};
    Vector b_vec(b_vec_buffer, dim);
-   double curl_psi_buffer[3];
+   double curl_psi_buffer[3] = {};
    Vector curl_psi(curl_psi_buffer, dim);
 
    // cast the ElementTransformation
@@ -467,13 +3567,13 @@
       trans_weight_bar -= b_mag_bar * b_vec_norm / pow(trans.Weight(), 2);
 
       /// const double b_vec_norm = b_vec.Norml2();
-      double b_vec_bar_buffer[3];
+      double b_vec_bar_buffer[3] = {};
       Vector b_vec_bar(b_vec_bar_buffer, dim);
       b_vec_bar = 0.0;
       add(b_vec_bar, b_vec_norm_bar / b_vec_norm, b_vec, b_vec_bar);
 
       /// const double curl_psi_dot_b = curl_psi * b_vec;
-      double curl_psi_bar_buffer[3];
+      double curl_psi_bar_buffer[3] = {};
       Vector curl_psi_bar(curl_psi_bar_buffer, dim);
       curl_psi_bar = 0.0;
       add(curl_psi_bar, curl_psi_dot_b_bar, b_vec, curl_psi_bar);
@@ -486,7 +3586,7 @@
       AddMultVWt(b_vec_bar, elfun, curlshape_dFt_bar);
 
       /// MultABt(curlshape, trans.Jacobian(), curlshape_dFt);
-      double jac_bar_buffer[9];
+      double jac_bar_buffer[9] = {};
       DenseMatrix jac_bar(jac_bar_buffer, dim, dim);
       jac_bar = 0.0;
       AddMult(curlshape_dFt_bar, curlshape, jac_bar);
@@ -667,9 +3767,8 @@
       if (abs(b_mag) > 1e-14)
       {
          /// TODO - is this thread safe?
-         /// calculate curl(N_i) dot curl(A), need to store in a DenseMatrix so
-we
-         /// can take outer product of result to generate matrix
+         /// calculate curl(N_i) dot curl(A), need to store in a DenseMatrix
+         /// so we can take outer product of result to generate matrix
          temp_vec = 0.0;
          curlshape_dFt.Mult(b_vec, temp_vec);
          DenseMatrix temp_matrix(temp_vec.GetData(), ndof, 1);
@@ -681,8 +3780,9 @@
          curlshape_dFt.Mult(mag_vec, temp_vec2);
          DenseMatrix temp_matrix2(temp_vec2.GetData(), ndof, 1);
 
-         /// evaluate the derivative of the material model with respect to the
-         /// norm of the grid function associated with the model at the point
+         /// evaluate the derivative of the material model with respect to
+         /// the norm of the grid function associated with the model at the
+point
          /// defined by ip, and scale by integration point weight
          double nu_deriv = nu->EvalStateDeriv(trans, ip, b_mag);
          nu_deriv *= w;
@@ -1214,19 +4314,18 @@
    /// number of degrees of freedom
    int ndof = el.GetDof();
    int dim = el.GetDim();
-
-   /// I believe this takes advantage of a 2D problem not having
-   /// a properly defined curl? Need more investigation
-   int dimc = (dim == 3) ? 3 : 1;
-
-#ifdef MFEM_THREAD_SAFE
-   DenseMatrix curlshape(ndof, dimc), curlshape_dFt(ndof, dimc), M;
-   Vector b_vec(dimc);
-#else
-   curlshape.SetSize(ndof, dimc);
-   curlshape_dFt.SetSize(ndof, dimc);
-   b_vec.SetSize(dimc);
-#endif
+   int space_dim = trans.GetSpaceDim();
+   int curl_dim = space_dim;
+
+#ifdef MFEM_THREAD_SAFE
+   DenseMatrix curlshape;
+   DenseMatrix curlshape_dFt;
+#endif
+   curlshape.SetSize(ndof, curl_dim);
+   curlshape_dFt.SetSize(ndof, curl_dim);
+
+   double b_vec_buffer[3] = {};
+   Vector b_vec(b_vec_buffer, curl_dim);
 
    const IntegrationRule *ir = IntRule;
    if (ir == nullptr)
@@ -1253,7 +4352,8 @@
       trans.SetIntPoint(&ip);
 
       /// holds quadrature weight
-      const double w = ip.weight * trans.Weight();
+      const double trans_weight = trans.Weight();
+      const double w = ip.weight * trans_weight;
 
       if (dim == 3)
       {
@@ -1262,13 +4362,14 @@
       }
       else
       {
-         el.CalcCurlShape(ip, curlshape_dFt);
+         el.CalcDShape(ip, curlshape);
+         Mult(curlshape, trans.AdjugateJacobian(), curlshape_dFt);
       }
 
       b_vec = 0.0;
       curlshape_dFt.AddMultTranspose(elfun, b_vec);
       const double b_vec_norm = b_vec.Norml2();
-      const double b_mag = b_vec_norm / trans.Weight();
+      const double b_mag = b_vec_norm / trans_weight;
 
       const double energy = calcMagneticEnergy(trans, ip, nu, b_mag);
       fun += energy * w;
@@ -1280,24 +4381,28 @@
     const FiniteElement &el,
     ElementTransformation &trans,
     const Vector &elfun,
-    Vector &elvect)
+    Vector &elfun_bar)
 {
    /// number of degrees of freedom
    int ndof = el.GetDof();
    int dim = el.GetDim();
-
-   /// I believe this takes advantage of a 2D problem not having
-   /// a properly defined curl? Need more investigation
-   int dimc = (dim == 3) ? 3 : 1;
-
-#ifdef MFEM_THREAD_SAFE
-   DenseMatrix curlshape(ndof, dimc), curlshape_dFt(ndof, dimc), M;
-   Vector b_vec(dimc);
-#else
-   curlshape.SetSize(ndof, dimc);
-   curlshape_dFt.SetSize(ndof, dimc);
-   b_vec.SetSize(dimc);
-#endif
+   int space_dim = trans.GetSpaceDim();
+   int curl_dim = space_dim;
+
+#ifdef MFEM_THREAD_SAFE
+   DenseMatrix curlshape;
+   DenseMatrix curlshape_dFt;
+#endif
+   curlshape.SetSize(ndof, curl_dim);
+   curlshape_dFt.SetSize(ndof, curl_dim);
+
+   // Vector curlshape_dFt_bar_buffer(curl_dim * ndof);
+
+   double b_vec_buffer[3] = {};
+   Vector b_vec(b_vec_buffer, curl_dim);
+
+   double b_vec_bar_buffer[3] = {};
+   Vector b_vec_bar(b_vec_bar_buffer, curl_dim);
 
    const IntegrationRule *ir = IntRule;
    if (ir == nullptr)
@@ -1317,15 +4422,16 @@
       ir = &IntRules.Get(el.GetGeomType(), order);
    }
 
-   elvect.SetSize(ndof);
-   elvect = 0.0;
+   elfun_bar.SetSize(ndof);
+   elfun_bar = 0.0;
    for (int i = 0; i < ir->GetNPoints(); i++)
    {
       const IntegrationPoint &ip = ir->IntPoint(i);
       trans.SetIntPoint(&ip);
 
       /// holds quadrature weight
-      const double w = ip.weight / trans.Weight();
+      double trans_weight = trans.Weight();
+      const double w = ip.weight * trans_weight;
 
       if (dim == 3)
       {
@@ -1334,17 +4440,42 @@
       }
       else
       {
-         el.CalcCurlShape(ip, curlshape_dFt);
+         el.CalcDShape(ip, curlshape);
+         Mult(curlshape, trans.AdjugateJacobian(), curlshape_dFt);
       }
 
       b_vec = 0.0;
       curlshape_dFt.AddMultTranspose(elfun, b_vec);
-      const double b_mag = b_vec.Norml2() / trans.Weight();
-
+
+      const double b_vec_norm = b_vec.Norml2();
+      const double b_mag = b_vec_norm / trans_weight;
+
+      // const double energy = calcMagneticEnergy(trans, ip, nu, b_mag);
+      // fun += energy * w;
+      double fun_bar = 1.0;
+
+      double energy_bar = 0.0;
+      // double w_bar = 0.0;
+      energy_bar += fun_bar * w;
+      // w_bar += fun_bar * energy;
+
+      /// const double energy = calcMagneticEnergy(trans, ip, nu, b_mag);
+      double b_mag_bar = 0.0;
       const double energy_dot = calcMagneticEnergyDot(trans, ip, nu, b_mag);
-
-      b_vec *= energy_dot * w / b_mag;
-      curlshape_dFt.AddMult(b_vec, elvect);
+      b_mag_bar += energy_bar * energy_dot;
+
+      double b_vec_norm_bar = 0.0;
+      // double trans_weight_bar = 0.0;
+      /// const double b_mag = b_vec_norm / trans_weight;
+      b_vec_norm_bar += b_mag_bar / trans_weight;
+      // trans_weight_bar -= b_mag_bar * b_vec_norm / pow(trans_weight, 2);
+
+      b_vec_bar = 0.0;
+      /// const double b_vec_norm = b_vec.Norml2();
+      add(b_vec_bar, b_vec_norm_bar / b_vec_norm, b_vec, b_vec_bar);
+
+      /// curlshape_dFt.AddMultTranspose(elfun, b_vec);
+      curlshape_dFt.AddMult(b_vec_bar, elfun_bar);
    }
 }
 
@@ -1353,8 +4484,6 @@
     ElementTransformation &mesh_trans,
     Vector &mesh_coords_bar)
 {
-   auto &nu = integ.nu;
-
    /// get the proper element, transformation, and state vector
 #ifdef MFEM_THREAD_SAFE
    Array<int> vdofs;
@@ -1367,9 +4496,8 @@
    const int ndof = mesh_el.GetDof();
    const int el_ndof = el.GetDof();
    const int dim = el.GetDim();
-   const int dimc = (dim == 3) ? 3 : 1;
-   mesh_coords_bar.SetSize(ndof * dimc);
-   mesh_coords_bar = 0.0;
+   const int space_dim = trans.GetSpaceDim();
+   const int curl_dim = space_dim;
 
    auto *dof_tr = state.FESpace()->GetElementVDofs(element, vdofs);
    state.GetSubVector(vdofs, elfun);
@@ -1378,26 +4506,29 @@
       dof_tr->InvTransformPrimal(elfun);
    }
 
-#ifdef MFEM_THREAD_SAFE
-   DenseMatrix curlshape(el_ndof, dimc);
-   DenseMatrix curlshape_dFt(el_ndof, dimc);
-   Vector b_vec(dimc);
-   DenseMatrix curlshape_dFt_bar(
-       dimc, el_ndof);  // transposed dimensions of curlshape_dFt so I don't
-                        // have to transpose J later
-   DenseMatrix PointMat_bar(dimc, ndof);
+   auto &nu = integ.nu;
+
+#ifdef MFEM_THREAD_SAFE
+   DenseMatrix curlshape(el_ndof, curl_dim);
+   DenseMatrix curlshape_dFt(el_ndof, curl_dim);
+   DenseMatrix curlshape_dFt_bar(curl_dim, el_ndof);
+   DenseMatrix PointMat_bar(curl_dim, ndof);
 #else
    auto &curlshape = integ.curlshape;
    auto &curlshape_dFt = integ.curlshape_dFt;
-   auto &b_vec = integ.b_vec;
-   curlshape.SetSize(el_ndof, dimc);
-   curlshape_dFt.SetSize(el_ndof, dimc);
-   b_vec.SetSize(dimc);
-   curlshape_dFt_bar.SetSize(
-       dimc, el_ndof);  // transposed dimensions of curlshape_dFt so I don't
-                        // have to transpose J later
-   PointMat_bar.SetSize(dimc, ndof);
-#endif
+#endif
+   curlshape.SetSize(el_ndof, curl_dim);
+   curlshape_dFt.SetSize(el_ndof, curl_dim);
+   curlshape_dFt_bar.SetSize(curl_dim, el_ndof);
+   PointMat_bar.SetSize(curl_dim, ndof);
+
+   // Vector curlshape_dFt_bar_buffer(curl_dim * ndof);
+
+   double b_vec_buffer[3] = {};
+   Vector b_vec(b_vec_buffer, curl_dim);
+
+   double b_vec_bar_buffer[3] = {};
+   Vector b_vec_bar(b_vec_bar_buffer, curl_dim);
 
    // cast the ElementTransformation
    auto &isotrans = dynamic_cast<IsoparametricTransformation &>(trans);
@@ -1420,11 +4551,109 @@
       ir = &IntRules.Get(el.GetGeomType(), order);
    }
 
+   mesh_coords_bar.SetSize(ndof * space_dim);
+   mesh_coords_bar = 0.0;
    for (int i = 0; i < ir->GetNPoints(); i++)
    {
       const IntegrationPoint &ip = ir->IntPoint(i);
       trans.SetIntPoint(&ip);
 
+      /// holds quadrature weight
+      double trans_weight = trans.Weight();
+      const double w = ip.weight * trans_weight;
+
+      if (dim == 3)
+      {
+         el.CalcCurlShape(ip, curlshape);
+         MultABt(curlshape, trans.Jacobian(), curlshape_dFt);
+      }
+      else
+      {
+         el.CalcDShape(ip, curlshape);
+         Mult(curlshape, trans.AdjugateJacobian(), curlshape_dFt);
+      }
+
+      b_vec = 0.0;
+      curlshape_dFt.AddMultTranspose(elfun, b_vec);
+
+      const double b_vec_norm = b_vec.Norml2();
+      const double b_mag = b_vec_norm / trans_weight;
+      const double energy = calcMagneticEnergy(trans, ip, nu, b_mag);
+
+      // fun += energy * w;
+      double fun_bar = 1.0;
+
+      double energy_bar = 0.0;
+      double w_bar = 0.0;
+      energy_bar += fun_bar * w;
+      w_bar += fun_bar * energy;
+
+      /// const double energy = calcMagneticEnergy(trans, ip, nu, b_mag);
+      double b_mag_bar = 0.0;
+      const double energy_dot = calcMagneticEnergyDot(trans, ip, nu, b_mag);
+      b_mag_bar += energy_bar * energy_dot;
+
+      double b_vec_norm_bar = 0.0;
+      double trans_weight_bar = 0.0;
+      /// const double b_mag = b_vec_norm / trans_weight;
+      b_vec_norm_bar += b_mag_bar / trans_weight;
+      trans_weight_bar -= b_mag_bar * b_vec_norm / pow(trans_weight, 2);
+
+      b_vec_bar = 0.0;
+      /// const double b_vec_norm = b_vec.Norml2();
+      add(b_vec_bar, b_vec_norm_bar / b_vec_norm, b_vec, b_vec_bar);
+
+      PointMat_bar = 0.0;
+      if (dim == 3)
+      {
+         /// curlshape_dFt.AddMultTranspose(elfun, b_vec);
+         // transposed dimensions of curlshape_dFt so I don't have to
+         // transpose jac_bar later DenseMatrix
+         // curlshape_dFt_bar_(curlshape_dFt_bar_buffer.GetData(), curl_dim,
+         // el_ndof); DenseMatrix curlshape_dFt_bar_(curl_dim, el_ndof);
+         curlshape_dFt_bar.SetSize(curl_dim, el_ndof);
+         MultVWt(b_vec_bar, elfun, curlshape_dFt_bar);
+
+         /// MultABt(curlshape, trans.Jacobian(), curlshape_dFt);
+         double jac_bar_buffer[9] = {};
+         DenseMatrix jac_bar(jac_bar_buffer, space_dim, space_dim);
+         jac_bar = 0.0;
+         AddMult(curlshape_dFt_bar, curlshape, jac_bar);
+         isotrans.JacobianRevDiff(jac_bar, PointMat_bar);
+      }
+      else  // Dealing with scalar H1 field representing Az
+      {
+         /// curlshape_dFt.AddMultTranspose(elfun, b_vec);
+         // DenseMatrix
+         // curlshape_dFt_bar_(curlshape_dFt_bar_buffer.GetData(), el_ndof,
+         // curl_dim); DenseMatrix curlshape_dFt_bar_(el_ndof, curl_dim);
+         curlshape_dFt_bar.SetSize(el_ndof, curl_dim);
+         MultVWt(elfun, b_vec_bar, curlshape_dFt_bar);
+
+         /// Mult(curlshape, trans.AdjugateJacobian(), curlshape_dFt);
+         double adj_bar_buffer[9] = {};
+         DenseMatrix adj_bar(adj_bar_buffer, space_dim, space_dim);
+         // adj_bar = 0.0;
+         MultAtB(curlshape, curlshape_dFt_bar, adj_bar);
+         isotrans.AdjugateJacobianRevDiff(adj_bar, PointMat_bar);
+      }
+
+      /// const double w = ip.weight * trans_weight;
+      trans_weight_bar += w_bar * ip.weight;
+
+      // double trans_weight = trans.Weight();
+      isotrans.WeightRevDiff(trans_weight_bar, PointMat_bar);
+
+      /// code to insert PointMat_bar into mesh_coords_bar;
+      for (int j = 0; j < ndof; ++j)
+      {
+         for (int d = 0; d < space_dim; ++d)
+         {
+            mesh_coords_bar(d * ndof + j) += PointMat_bar(d, j);
+         }
+      }
+
+      /*
       /// holds quadrature weight
       const double w = ip.weight * trans.Weight();
       if (dim == 3)
@@ -1458,13 +4687,15 @@
       const double energy_dot = calcMagneticEnergyDot(trans, ip, nu, b_mag);
       b_mag_bar += energy_bar * energy_dot;
 
+      std::cout << "b_mag_bar: " << b_mag_bar << "\n";
+
       double b_vec_norm_bar = 0.0;
       double trans_weight_bar = 0.0;
       /// const double b_mag = b_vec_norm / trans.Weight();
       b_vec_norm_bar += b_mag_bar / trans.Weight();
       trans_weight_bar -= b_mag_bar * b_vec_norm / pow(trans.Weight(), 2);
 
-      Vector b_vec_bar(dimc);
+      Vector b_vec_bar(curl_dim);
       b_vec_bar = 0.0;
       /// const double b_vec_norm = b_vec.Norml2();
       add(b_vec_bar, b_vec_norm_bar / b_vec_norm, b_vec, b_vec_bar);
@@ -1473,7 +4704,7 @@
       MultVWt(b_vec_bar, elfun, curlshape_dFt_bar);
 
       /// MultABt(curlshape, trans.Jacobian(), curlshape_dFt);
-      DenseMatrix jac_bar(dimc);
+      DenseMatrix jac_bar(curl_dim);
       jac_bar = 0.0;
       AddMult(curlshape_dFt_bar, curlshape, jac_bar);
 
@@ -1489,11 +4720,12 @@
       // code to insert PointMat_bar into mesh_coords_bar;
       for (int j = 0; j < ndof; ++j)
       {
-         for (int d = 0; d < dimc; ++d)
+         for (int d = 0; d < curl_dim; ++d)
          {
             mesh_coords_bar(d * ndof + j) += PointMat_bar(d, j);
          }
       }
+      */
    }
 }
 
@@ -1716,8 +4948,8 @@
 
    double fd_val;
    fd_val = integrateBH(ir, trans, old_ip, lower_bound, upper_bound + delta);
-   fd_val -= integrateBH(ir, trans, old_ip, lower_bound, upper_bound - delta);
-   return fd_val / (2*delta);
+   fd_val -= integrateBH(ir, trans, old_ip, lower_bound, upper_bound -
+delta); return fd_val / (2*delta);
 }
 
 double MagneticCoenergyIntegrator::RevADintegrateBH(
@@ -1748,8 +4980,8 @@
       double xi = ip.x * (upper_bound - lower_bound);
       // qp_en += ip.weight * xi / nu->Eval(trans, old_ip, xi);
       double xi_bar = qp_en_bar * ip.weight / nu->Eval(trans, old_ip, xi);
-      xi_bar -= (qp_en_bar * ip.weight * xi * nu->EvalStateDeriv(trans, old_ip,
-xi) / pow(nu->Eval(trans, old_ip, xi), 2.0));
+      xi_bar -= (qp_en_bar * ip.weight * xi * nu->EvalStateDeriv(trans,
+old_ip, xi) / pow(nu->Eval(trans, old_ip, xi), 2.0));
       // double xi = ip.x * (upper_bound - lower_bound);
       upper_bound_bar += ip.x*xi_bar;
    }
@@ -2037,7 +5269,7 @@
    curlshape_dFt.SetSize(ndof, dimc);
 #endif
 
-   double b_vec_buffer[3];
+   double b_vec_buffer[3] = {};
    Vector b_vec(b_vec_buffer, dimc);
 
    const IntegrationRule *ir = IntRule;
@@ -2473,7 +5705,8 @@
       //    isotrans.WeightRevDiff(PointMat_bar);
       //    PointMat_bar *= weight_bar;
       //    // This is out of order because WeightRevDiff needs to scale
-      //    PointMat_bar first isotrans.JacobianRevDiff(Jac_bar, PointMat_bar);
+      //    PointMat_bar first isotrans.JacobianRevDiff(Jac_bar,
+      //    PointMat_bar);
       //    // code to insert PointMat_bar into elvect;
 
       for (int j = 0; j < ndof; ++j)
@@ -2707,27 +5940,42 @@
    }
 }
 
-<<<<<<< HEAD
-// void setInputs(DCLossFunctionalIntegrator &integ, const MachInputs &inputs)
+// void setInputs(DCLossFunctionalIntegrator &integ, const MISOInputs
+// &inputs)
 // {
 //    setValueFromInputs(inputs, "rms_current", integ.rms_current);
 // }
-=======
-void setInputs(DCLossFunctionalIntegrator &integ, const MISOInputs &inputs)
-{
-   auto it = inputs.find("current_density");
-   if (it != inputs.end())
-   {
-      integ.current_density = it->second.getValue();
-   }
-}
->>>>>>> 37fcab9f
 
 double DCLossFunctionalIntegrator::GetElementEnergy(
     const FiniteElement &el,
     ElementTransformation &trans,
     const Vector &elfun)
 {
+   const int element = trans.ElementNo;
+
+#ifdef MFEM_THREAD_SAFE
+   mfem::Array<int> vdofs;
+   mfem::Vector temp_elfun;
+#endif
+   // Obtain correct element, DOFs, etc for temperature field
+   const auto &temp_el = *temperature_field.FESpace()->GetFE(element);
+   // auto &temp_trans =
+   //     *temperature_field.FESpace()->GetElementTransformation(element);
+   const int temp_ndof = temp_el.GetDof();
+
+   auto *dof_tr = temperature_field.FESpace()->GetElementVDofs(element, vdofs);
+   temperature_field.GetSubVector(vdofs, temp_elfun);
+   if (dof_tr != nullptr)
+   {
+      dof_tr->InvTransformPrimal(temp_elfun);
+   }
+
+#ifdef MFEM_THREAD_SAFE
+   mfem::Vector temp_shape;
+#endif
+   temp_shape.SetSize(temp_ndof);
+
+   // Set the integration rule
    const IntegrationRule *ir = IntRule;
    if (ir == nullptr)
    {
@@ -2735,7 +5983,7 @@
       {
          if (el.Space() == FunctionSpace::Pk)
          {
-            return 2 * el.GetOrder() - 2;
+            return 2 * el.GetOrder() - 1;
          }
          else
          {
@@ -2746,82 +5994,1442 @@
       ir = &IntRules.Get(el.GetGeomType(), order);
    }
 
+   // Loop over all integration points and evaluate the resistivity
    double fun = 0.0;
    for (int i = 0; i < ir->GetNPoints(); i++)
    {
+      // Set the current integration point and quadrature weight
       const IntegrationPoint &ip = ir->IntPoint(i);
-
       trans.SetIntPoint(&ip);
 
-      double w = ip.weight * trans.Weight();
-      const double sigma_v = sigma.Eval(trans, ip);
+      const double trans_weight = trans.Weight();
+
+      const double w = ip.weight * trans_weight;
+
+      temp_el.CalcPhysShape(trans, temp_shape);
+      const double temperature = temp_shape * temp_elfun;
+
+      // Calculate the value of the conductivity at the integration point
+      const double sigma_v = sigma.Eval(trans, ip, temperature);
+
+      // Add the contribution to the resistivity value
       fun += w / sigma_v;
    }
    return fun;
 }
 
-void setInputs(DCLossFunctionalDistributionIntegrator &integ,
-               const MachInputs &inputs)
+void DCLossFunctionalIntegratorMeshSens::AssembleRHSElementVect(
+    const mfem::FiniteElement &mesh_el,
+    mfem::ElementTransformation &mesh_trans,
+    mfem::Vector &mesh_coords_bar)
+{
+   const int element = mesh_trans.ElementNo;
+   const auto &el = *state.FESpace()->GetFE(element);
+   auto &trans = *state.FESpace()->GetElementTransformation(element);
+
+   const int mesh_ndof = mesh_el.GetDof();
+   const int space_dim = mesh_trans.GetSpaceDim();
+
+#ifdef MFEM_THREAD_SAFE
+   mfem::Array<int> vdofs;
+   mfem::Vector temp_elfun;
+#else
+   auto &temp_elfun = integ.temp_elfun;
+#endif
+   auto &temperature_field = integ.temperature_field;
+
+   // Obtain correct element, DOFs, etc for temperature field
+   const auto &temp_el = *temperature_field.FESpace()->GetFE(element);
+   auto &temp_trans =
+       *temperature_field.FESpace()->GetElementTransformation(element);
+   const int temp_ndof = temp_el.GetDof();
+
+   auto *dof_tr = temperature_field.FESpace()->GetElementVDofs(element, vdofs);
+   temperature_field.GetSubVector(vdofs, temp_elfun);
+   if (dof_tr != nullptr)
+   {
+      dof_tr->InvTransformPrimal(temp_elfun);
+   }
+
+#ifdef MFEM_THREAD_SAFE
+   DenseMatrix PointMat_bar;
+#else
+   auto &temp_shape = integ.temp_shape;
+#endif
+   temp_shape.SetSize(temp_ndof);
+   PointMat_bar.SetSize(space_dim, mesh_ndof);
+
+   // cast the ElementTransformation
+   auto &isotrans = dynamic_cast<IsoparametricTransformation &>(trans);
+
+   const IntegrationRule *ir = IntRule;
+   if (ir == nullptr)
+   {
+      int order = [&]()
+      {
+         if (el.Space() == FunctionSpace::Pk)
+         {
+            return 2 * el.GetOrder() - 1;
+         }
+         else
+         {
+            return 2 * el.GetOrder();
+         }
+      }();
+
+      ir = &IntRules.Get(el.GetGeomType(), order);
+   }
+
+   auto &sigma = integ.sigma;
+   mesh_coords_bar.SetSize(mesh_ndof * space_dim);
+   mesh_coords_bar = 0.0;
+   for (int i = 0; i < ir->GetNPoints(); i++)
+   {
+      const auto &ip = ir->IntPoint(i);
+      trans.SetIntPoint(&ip);
+
+      double trans_weight = trans.Weight();
+      double w = ip.weight * trans_weight;
+
+      temp_el.CalcPhysShape(trans, temp_shape);
+      const double temperature = temp_shape * temp_elfun;
+
+      const double sigma_v = sigma.Eval(trans, ip, temperature);
+      // fun += w / sigma_v;
+
+      /// Start reverse pass...
+      double fun_bar = 1.0;
+
+      /// fun += w / sigma_v;
+      double w_bar = fun_bar / sigma_v;
+      double sigma_v_bar = -fun_bar * w / pow(sigma_v, 2);
+
+      /// const double sigma_v = sigma.Eval(trans, ip);
+      PointMat_bar = 0.0;
+      sigma.EvalRevDiff(sigma_v_bar, trans, ip, temperature, PointMat_bar);
+
+      /// double w = ip.weight * trans_weight;
+      double trans_weight_bar = w_bar * ip.weight;
+
+      /// double trans_weight = trans.Weight();
+      isotrans.WeightRevDiff(trans_weight_bar, PointMat_bar);
+
+      /// code to insert PointMat_bar into mesh_coords_bar;
+      for (int j = 0; j < mesh_ndof; ++j)
+      {
+         for (int d = 0; d < space_dim; ++d)
+         {
+            mesh_coords_bar(d * mesh_ndof + j) += PointMat_bar(d, j);
+         }
+      }
+   }
+}
+
+void DCLossFunctionalIntegratorTemperatureSens::AssembleRHSElementVect(
+    const mfem::FiniteElement &temp_el,
+    mfem::ElementTransformation &trans,
+    mfem::Vector &temp_bar)
+{
+   const int element = trans.ElementNo;
+   const auto &el = *state.FESpace()->GetFE(element);
+
+#ifdef MFEM_THREAD_SAFE
+   mfem::Array<int> vdofs;
+   mfem::Vector temp_elfun;
+#else
+   auto &temp_elfun = integ.temp_elfun;
+#endif
+   auto &temperature_field = integ.temperature_field;
+
+   // Obtain correct element, DOFs, etc for temperature field
+   const int temp_ndof = temp_el.GetDof();
+
+   auto *dof_tr = temperature_field.FESpace()->GetElementVDofs(element, vdofs);
+   temperature_field.GetSubVector(vdofs, temp_elfun);
+   if (dof_tr != nullptr)
+   {
+      dof_tr->InvTransformPrimal(temp_elfun);
+   }
+
+#ifdef MFEM_THREAD_SAFE
+   mfem::Vector temp_shape;
+#else
+   auto &temp_shape = integ.temp_shape;
+#endif
+   temp_shape.SetSize(temp_ndof);
+
+   const IntegrationRule *ir = IntRule;
+   if (ir == nullptr)
+   {
+      int order = [&]()
+      {
+         if (el.Space() == FunctionSpace::Pk)
+         {
+            return 2 * el.GetOrder() - 1;
+         }
+         else
+         {
+            return 2 * el.GetOrder();
+         }
+      }();
+
+      ir = &IntRules.Get(el.GetGeomType(), order);
+   }
+
+   auto &sigma = integ.sigma;
+   temp_bar.SetSize(temp_ndof);
+   temp_bar = 0.0;
+   for (int i = 0; i < ir->GetNPoints(); i++)
+   {
+      const auto &ip = ir->IntPoint(i);
+      trans.SetIntPoint(&ip);
+
+      double trans_weight = trans.Weight();
+      double w = ip.weight * trans_weight;
+
+      temp_el.CalcPhysShape(trans, temp_shape);
+      const double temperature = temp_shape * temp_elfun;
+
+      const double sigma_v = sigma.Eval(trans, ip, temperature);
+      // fun += w / sigma_v;
+
+      /// Start reverse pass...
+      double fun_bar = 1.0;
+
+      /// fun += w / sigma_v;
+      // double w_bar = fun_bar / sigma_v;
+      double sigma_v_bar = -fun_bar * w / pow(sigma_v, 2);
+
+      /// const double sigma_v = sigma.Eval(trans, ip, temperature);
+      const double sigma_v_dot = sigma.EvalStateDeriv(trans, ip, temperature);
+      const double temperature_bar = sigma_v_bar * sigma_v_dot;
+
+      /// const double temperature = temp_shape * temp_elfun;
+      temp_bar.Add(temperature_bar, temp_shape);
+   }
+}
+
+void setInputs(DCLossDistributionIntegrator &integ, const MISOInputs &inputs)
 {
    setValueFromInputs(inputs, "wire_length", integ.wire_length);
    setValueFromInputs(inputs, "rms_current", integ.rms_current);
    setValueFromInputs(inputs, "strand_radius", integ.strand_radius);
    setValueFromInputs(inputs, "strands_in_hand", integ.strands_in_hand);
+   setValueFromInputs(inputs, "stack_length", integ.stack_length);
+   setValueFromInputs(inputs, "winding_volume", integ.winding_volume);
 }
 
-void DCLossFunctionalDistributionIntegrator::AssembleRHSElementVect(
+/// Compute the spatial distribution of the heat flux due to DC losses.
+/// Goal is to have the W/m^3 (=W/m^2 b/c 2D with unity depth) compute at
+/// each node of element, then add to element vector By derivation,
+/// dP_DC/dVolume = sigma^-1 * J_src^2
+void DCLossDistributionIntegrator::AssembleRHSElementVect(
     const mfem::FiniteElement &el,
     mfem::ElementTransformation &trans,
     mfem::Vector &elvect)
 {
-   int ndof = el.GetDof();
-
-#ifdef MFEM_THREAD_SAFE
-   Vector shape;
-#endif
-   shape.SetSize(ndof);
-   elvect.SetSize(ndof);
-
+   const int element = trans.ElementNo;
+
+#ifdef MFEM_THREAD_SAFE
+   mfem::Array<int> vdofs;
+   mfem::Vector temp_elfun;
+#endif
+   // Obtain correct element, DOFs, etc for temperature field
+   const auto &temp_el = *temperature_field.FESpace()->GetFE(element);
+   // auto &temp_trans =
+   //     *temperature_field.FESpace()->GetElementTransformation(element);
+   const int temp_ndof = temp_el.GetDof();
+
+   auto *dof_tr = temperature_field.FESpace()->GetElementVDofs(element, vdofs);
+   temperature_field.GetSubVector(vdofs, temp_elfun);
+   if (dof_tr != nullptr)
+   {
+      dof_tr->InvTransformPrimal(temp_elfun);
+   }
+
+#ifdef MFEM_THREAD_SAFE
+   mfem::Vector temp_shape;
+#endif
+   temp_shape.SetSize(temp_ndof);
+
+   // Integration Rule
    const auto *ir = IntRule;
    if (ir == nullptr)
    {
       int order = [&]()
       {
-         if (el.Space() == FunctionSpace::Pk)
-         {
-            return 2 * el.GetOrder() - 1;
+         if (temp_el.Space() == FunctionSpace::Pk)
+         {
+            // return 2 * el.GetOrder() - 1;
+            return 2 * temp_el.GetOrder() - 1;
          }
          else
          {
-            return 2 * el.GetOrder();
+            return 2 * temp_el.GetOrder();
          }
       }();
-
-      ir = &IntRules.Get(el.GetGeomType(), order);
-   }
-
+      ir = &IntRules.Get(temp_el.GetGeomType(), order);
+   }
+
+   // Loop over all integration points in the element and add/store the FE's
+   // contribution to the heat source in elvect
+   elvect.SetSize(temp_ndof);
    elvect = 0.0;
    for (int i = 0; i < ir->GetNPoints(); i++)
    {
+      // Set the current integration point and quadrature weight
       const IntegrationPoint &ip = ir->IntPoint(i);
       trans.SetIntPoint(&ip);
 
-      el.CalcPhysShape(trans, shape);
-
-      /// holds quadrature weight
-      const double w = ip.weight * trans.Weight();
-
-      const auto sigma_v = sigma.Eval(trans, ip);
+      const double trans_weight = trans.Weight();
+
+      const double w = ip.weight * trans_weight;
+
+      temp_el.CalcPhysShape(trans, temp_shape);
+      const double temperature = temp_shape * temp_elfun;
+
+      const double sigma_v = sigma.Eval(trans, ip, temperature);
 
       double strand_area = M_PI * pow(strand_radius, 2);
       double R = wire_length / (strand_area * strands_in_hand * sigma_v);
 
       double loss = pow(rms_current, 2) * R;
       // not sure about this... but it matches MotorCAD's values
-      loss *= sqrt(2);
-
-      elvect.Add(loss * w, shape);
-   }
+      loss *= 1.0 * sqrt(2);
+
+      // Scale the loss by 1/volume that DCLF uses and also divide by the
+      // stack length to account for the fact don't have 1m depth (W -> W/m)
+      loss *= 1 / (winding_volume * stack_length);
+
+      elvect.Add(loss * w, temp_shape);
+   }
+}
+
+void DCLossDistributionIntegratorMeshRevSens::AssembleRHSElementVect(
+    const mfem::FiniteElement &mesh_el,
+    mfem::ElementTransformation &mesh_trans,
+    mfem::Vector &mesh_coords_bar)
+{
+   const int element = mesh_trans.ElementNo;
+   const auto &el = *adjoint.FESpace()->GetFE(element);
+   auto &trans = *adjoint.FESpace()->GetElementTransformation(element);
+
+   const int mesh_ndof = mesh_el.GetDof();
+   const int ndof = el.GetDof();
+   const int dim = el.GetDim();
+   const int space_dim = trans.GetSpaceDim();
+
+   /// get the proper element, transformation, and state vector
+#ifdef MFEM_THREAD_SAFE
+   mfem::Array<int> vdofs;
+   mfem::Vector psi;
+   mfem::Vector temp_elfun;
+#else
+   auto &temp_elfun = integ.temp_elfun;
+#endif
+
+   auto *dof_tr = adjoint.FESpace()->GetElementVDofs(element, vdofs);
+   adjoint.GetSubVector(vdofs, psi);
+   if (dof_tr != nullptr)
+   {
+      dof_tr->InvTransformPrimal(psi);
+   }
+
+   auto &temperature_field = integ.temperature_field;
+
+   // Obtain correct element, DOFs, etc for temperature field
+   const auto &temp_el = *temperature_field.FESpace()->GetFE(element);
+   auto &temp_trans =
+       *temperature_field.FESpace()->GetElementTransformation(element);
+   const int temp_ndof = temp_el.GetDof();
+
+   dof_tr = temperature_field.FESpace()->GetElementVDofs(element, vdofs);
+   temperature_field.GetSubVector(vdofs, temp_elfun);
+   if (dof_tr != nullptr)
+   {
+      dof_tr->InvTransformPrimal(temp_elfun);
+   }
+
+#ifdef MFEM_THREAD_SAFE
+   DenseMatrix PointMat_bar;
+#else
+   auto &temp_shape = integ.temp_shape;
+#endif
+
+   temp_shape.SetSize(temp_ndof);
+   PointMat_bar.SetSize(space_dim, mesh_ndof);
+
+   // cast the ElementTransformation
+   auto &isotrans = dynamic_cast<IsoparametricTransformation &>(mesh_trans);
+
+   // Integration Rule
+   const auto *ir = IntRule;
+   if (ir == nullptr)
+   {
+      int order = [&]()
+      {
+         if (temp_el.Space() == FunctionSpace::Pk)
+         {
+            // return 2 * el.GetOrder() - 1;
+            return 2 * temp_el.GetOrder() - 1;
+         }
+         else
+         {
+            return 2 * temp_el.GetOrder();
+         }
+      }();
+      ir = &IntRules.Get(temp_el.GetGeomType(), order);
+   }
+
+   auto &sigma = integ.sigma;
+   auto &strand_radius = integ.strand_radius;
+   auto &wire_length = integ.wire_length;
+   auto &strands_in_hand = integ.strands_in_hand;
+   auto &rms_current = integ.rms_current;
+   auto &stack_length = integ.stack_length;
+   auto &winding_volume = integ.winding_volume;
+
+   mesh_coords_bar.SetSize(mesh_ndof * space_dim);
+   mesh_coords_bar = 0.0;
+   for (int i = 0; i < ir->GetNPoints(); i++)
+   {
+      const IntegrationPoint &ip = ir->IntPoint(i);
+      trans.SetIntPoint(&ip);
+
+      const double trans_weight = trans.Weight();
+
+      const double w = ip.weight * trans_weight;
+
+      temp_el.CalcPhysShape(trans, temp_shape);
+      const double temperature = temp_shape * temp_elfun;
+
+      const double sigma_v = sigma.Eval(trans, ip, temperature);
+
+      double strand_area = M_PI * pow(strand_radius, 2);
+      double R = wire_length / (strand_area * strands_in_hand * sigma_v);
+
+      double loss = pow(rms_current, 2) * R;
+      // not sure about this... but it matches MotorCAD's values
+      loss *= 1.0 * sqrt(2);
+
+      // Scale the loss by 1/volume that DCLF uses and also divide by the
+      // stack length to account for the fact don't have 1m depth (W -> W/m)
+      /// TODO: Find a way to not hard-code the volume
+      loss *= 1 / (winding_volume * stack_length);
+
+      // elvect.Add(loss * w, temp_shape);
+
+      const double psi_dot_temp = (psi * temp_shape);
+
+      /// dummy functional for adjoint-weighted residual
+      // fun += loss * psi_dot_temp * w;
+
+      /// start reverse pass
+      double fun_bar = 1.0;
+
+      /// fun += loss * psi_dot_temp * w;
+      // double loss_bar = fun_bar * psi_dot_temp * w;
+      // double psi_dot_temp_bar = fun_bar * loss * w;
+      const double w_bar = fun_bar * loss * psi_dot_temp;
+
+      /// const double w = ip.weight * trans_weight;
+      const double trans_weight_bar = w_bar * ip.weight;
+
+      /// const double trans_weight = trans.Weight();
+      PointMat_bar = 0.0;
+      isotrans.WeightRevDiff(trans_weight_bar, PointMat_bar);
+
+      // code to insert PointMat_bar into mesh_coords_bar;
+      for (int j = 0; j < mesh_ndof; ++j)
+      {
+         for (int k = 0; k < space_dim; ++k)
+         {
+            mesh_coords_bar(k * mesh_ndof + j) += PointMat_bar(k, j);
+         }
+      }
+   }
+}
+
+void DCLossDistributionIntegratorTemperatureRevSens::AssembleRHSElementVect(
+    const mfem::FiniteElement &temp_el,
+    mfem::ElementTransformation &trans,
+    mfem::Vector &temp_bar)
+{
+   const int element = trans.ElementNo;
+   const auto &el = *adjoint.FESpace()->GetFE(element);
+
+   const int ndof = el.GetDof();
+   const int dim = el.GetDim();
+   const int space_dim = trans.GetSpaceDim();
+
+   /// get the proper element, transformation, and state vector
+#ifdef MFEM_THREAD_SAFE
+   mfem::Array<int> vdofs;
+   mfem::Vector psi;
+   mfem::Vector temp_elfun;
+#else
+   auto &temp_elfun = integ.temp_elfun;
+#endif
+
+   auto *dof_tr = adjoint.FESpace()->GetElementVDofs(element, vdofs);
+   adjoint.GetSubVector(vdofs, psi);
+   if (dof_tr != nullptr)
+   {
+      dof_tr->InvTransformPrimal(psi);
+   }
+
+   auto &temperature_field = integ.temperature_field;
+
+   // Obtain correct element, DOFs, etc for temperature field
+   const int temp_ndof = temp_el.GetDof();
+
+   dof_tr = temperature_field.FESpace()->GetElementVDofs(element, vdofs);
+   temperature_field.GetSubVector(vdofs, temp_elfun);
+   if (dof_tr != nullptr)
+   {
+      dof_tr->InvTransformPrimal(temp_elfun);
+   }
+
+#ifdef MFEM_THREAD_SAFE
+   Vector temp_shape;
+#else
+   auto &temp_shape = integ.temp_shape;
+#endif
+
+   temp_shape.SetSize(temp_ndof);
+
+   // Integration Rule
+   const auto *ir = IntRule;
+   if (ir == nullptr)
+   {
+      int order = [&]()
+      {
+         if (temp_el.Space() == FunctionSpace::Pk)
+         {
+            // return 2 * temp_el.GetOrder() - 1;
+            return 2 * temp_el.GetOrder() - 1;
+         }
+         else
+         {
+            return 2 * temp_el.GetOrder();
+         }
+      }();
+      ir = &IntRules.Get(temp_el.GetGeomType(), order);
+   }
+
+   auto &sigma = integ.sigma;
+   auto &strand_radius = integ.strand_radius;
+   auto &wire_length = integ.wire_length;
+   auto &strands_in_hand = integ.strands_in_hand;
+   auto &rms_current = integ.rms_current;
+   auto &stack_length = integ.stack_length;
+   auto &winding_volume = integ.winding_volume;
+
+   temp_bar.SetSize(temp_ndof);
+   temp_bar = 0.0;
+   for (int i = 0; i < ir->GetNPoints(); i++)
+   {
+      const IntegrationPoint &ip = ir->IntPoint(i);
+      trans.SetIntPoint(&ip);
+
+      const double trans_weight = trans.Weight();
+
+      const double w = ip.weight * trans_weight;
+
+      temp_el.CalcPhysShape(trans, temp_shape);
+      const double temperature = temp_shape * temp_elfun;
+
+      const double sigma_v = sigma.Eval(trans, ip, temperature);
+
+      double strand_area = M_PI * pow(strand_radius, 2);
+      double R = wire_length / (strand_area * strands_in_hand * sigma_v);
+
+      double loss = pow(rms_current, 2) * R;
+      // not sure about this... but it matches MotorCAD's values
+      loss *= 1.0 * sqrt(2);
+
+      // Scale the loss by 1/volume that DCLF uses and also divide by the
+      // stack length to account for the fact don't have 1m depth (W -> W/m)
+      /// TODO: Find a way to not hard-code the volume
+      loss *= 1 / (winding_volume * stack_length);
+
+      // elvect.Add(loss * w, temp_shape);
+
+      const double psi_dot_temp = (psi * temp_shape);
+
+      /// dummy functional for adjoint-weighted residual
+      // fun += loss * psi_dot_temp * w;
+
+      /// start reverse pass
+      double fun_bar = 1.0;
+
+      /// fun += loss * psi_dot_temp * w;
+      double loss_bar = fun_bar * psi_dot_temp * w;
+      // double psi_dot_temp_bar = fun_bar * loss * w;
+      // const double w_bar = fun_bar * loss * psi_dot_temp;
+
+      /// loss *= 1 / (winding_volume * stack_length);
+      loss_bar *= 1 / (winding_volume * stack_length);
+
+      /// loss *= 1.0 * sqrt(2);
+      loss_bar *= 1.0 * sqrt(2);
+
+      /// double loss = pow(rms_current, 2) * R;
+      double rms_current_bar = loss_bar * 2 * rms_current * R;
+      double R_bar = loss_bar * pow(rms_current, 2);
+
+      /// double R = wire_length / (strand_area * strands_in_hand * sigma_v);
+      double wire_length_bar =
+          R_bar / (strand_area * strands_in_hand * sigma_v);
+      double strand_area_bar =
+          -R_bar * wire_length /
+          (pow(strand_area, 2) * strands_in_hand * sigma_v);
+      double strands_in_hand_bar =
+          -R_bar * wire_length /
+          (strand_area * pow(strands_in_hand, 2) * sigma_v);
+      double sigma_v_bar = -R_bar * wire_length /
+                           (strand_area * strands_in_hand * pow(sigma_v, 2));
+
+      /// double strand_area = M_PI * pow(strand_radius, 2);
+      double strand_radius_bar = strand_area_bar * M_PI * 2 * strand_radius;
+
+      /// const double sigma_v = sigma.Eval(trans, ip, temperature);
+      double temperature_bar =
+          sigma_v_bar * sigma.EvalStateDeriv(trans, ip, temperature);
+
+      /// const double temperature = temp_shape * temp_elfun;
+      temp_bar.Add(temperature_bar, temp_shape);
+   }
+}
+
+double DCLossDistributionIntegratorStrandRadiusRevSens::GetElementEnergy(
+    const mfem::FiniteElement &el,
+    mfem::ElementTransformation &trans,
+    const mfem::Vector &elfun)
+{
+   const int element = trans.ElementNo;
+
+   /// get the proper element, transformation, and state vector
+#ifdef MFEM_THREAD_SAFE
+   mfem::Array<int> vdofs;
+   mfem::Vector psi;
+   mfem::Vector temp_elfun;
+#else
+   auto &temp_elfun = integ.temp_elfun;
+#endif
+
+   auto *dof_tr = adjoint.FESpace()->GetElementVDofs(element, vdofs);
+   adjoint.GetSubVector(vdofs, psi);
+   if (dof_tr != nullptr)
+   {
+      dof_tr->InvTransformPrimal(psi);
+   }
+
+   auto &temperature_field = integ.temperature_field;
+
+   // Obtain correct element, DOFs, etc for temperature field
+   const auto &temp_el = *temperature_field.FESpace()->GetFE(element);
+   const int temp_ndof = temp_el.GetDof();
+
+   dof_tr = temperature_field.FESpace()->GetElementVDofs(element, vdofs);
+   temperature_field.GetSubVector(vdofs, temp_elfun);
+   if (dof_tr != nullptr)
+   {
+      dof_tr->InvTransformPrimal(temp_elfun);
+   }
+
+#ifdef MFEM_THREAD_SAFE
+   Vector temp_shape;
+#else
+   auto &temp_shape = integ.temp_shape;
+#endif
+   temp_shape.SetSize(temp_ndof);
+
+   // Integration Rule
+   const auto *ir = IntRule;
+   if (ir == nullptr)
+   {
+      int order = [&]()
+      {
+         if (temp_el.Space() == FunctionSpace::Pk)
+         {
+            // return 2 * el.GetOrder() - 1;
+            return 2 * temp_el.GetOrder() - 1;
+         }
+         else
+         {
+            return 2 * temp_el.GetOrder();
+         }
+      }();
+      ir = &IntRules.Get(temp_el.GetGeomType(), order);
+   }
+
+   auto &sigma = integ.sigma;
+   auto &strand_radius = integ.strand_radius;
+   auto &wire_length = integ.wire_length;
+   auto &strands_in_hand = integ.strands_in_hand;
+   auto &rms_current = integ.rms_current;
+   auto &stack_length = integ.stack_length;
+   auto &winding_volume = integ.winding_volume;
+
+   double fun = 0.0;
+   for (int i = 0; i < ir->GetNPoints(); i++)
+   {
+      const IntegrationPoint &ip = ir->IntPoint(i);
+      trans.SetIntPoint(&ip);
+
+      const double trans_weight = trans.Weight();
+
+      const double w = ip.weight * trans_weight;
+
+      temp_el.CalcPhysShape(trans, temp_shape);
+      const double temperature = temp_shape * temp_elfun;
+
+      const double sigma_v = sigma.Eval(trans, ip, temperature);
+
+      double strand_area = M_PI * pow(strand_radius, 2);
+      double R = wire_length / (strand_area * strands_in_hand * sigma_v);
+
+      double loss = pow(rms_current, 2) * R;
+      // not sure about this... but it matches MotorCAD's values
+      loss *= 1.0 * sqrt(2);
+
+      // Scale the loss by 1/volume that DCLF uses and also divide by the
+      // stack length to account for the fact don't have 1m depth (W -> W/m)
+      /// TODO: Find a way to not hard-code the volume
+      loss *= 1 / (winding_volume * stack_length);
+
+      // elvect.Add(loss * w, temp_shape);
+
+      const double psi_dot_temp = (psi * temp_shape);
+
+      /// dummy functional for adjoint-weighted residual
+      // fun += loss * psi_dot_temp * w;
+
+      /// start reverse pass
+      double fun_bar = 1.0;
+
+      /// fun += loss * psi_dot_temp * w;
+      double loss_bar = fun_bar * psi_dot_temp * w;
+      // double psi_dot_temp_bar = fun_bar * loss * w;
+      // const double w_bar = fun_bar * loss * psi_dot_temp;
+
+      /// loss *= 1 / (0.02314281 * stack_length);
+      loss_bar *= 1 / (winding_volume * stack_length);
+
+      /// loss *= 1.0 * sqrt(2);
+      loss_bar *= 1.0 * sqrt(2);
+
+      /// double loss = pow(rms_current, 2) * R;
+      double rms_current_bar = loss_bar * 2 * rms_current * R;
+      double R_bar = loss_bar * pow(rms_current, 2);
+
+      /// double R = wire_length / (strand_area * strands_in_hand * sigma_v);
+      double wire_length_bar =
+          R_bar / (strand_area * strands_in_hand * sigma_v);
+      double strand_area_bar =
+          -R_bar * wire_length /
+          (pow(strand_area, 2) * strands_in_hand * sigma_v);
+      double strands_in_hand_bar =
+          -R_bar * wire_length /
+          (strand_area * pow(strands_in_hand, 2) * sigma_v);
+      double sigma_v_bar = -R_bar * wire_length /
+                           (strand_area * strands_in_hand * pow(sigma_v, 2));
+
+      /// double strand_area = M_PI * pow(strand_radius, 2);
+      double strand_radius_bar = strand_area_bar * M_PI * 2 * strand_radius;
+
+      fun += strand_radius_bar;
+   }
+   return fun;
+}
+
+double DCLossDistributionIntegratorWireLengthRevSens::GetElementEnergy(
+    const mfem::FiniteElement &el,
+    mfem::ElementTransformation &trans,
+    const mfem::Vector &elfun)
+{
+   const int element = trans.ElementNo;
+
+   /// get the proper element, transformation, and state vector
+#ifdef MFEM_THREAD_SAFE
+   mfem::Array<int> vdofs;
+   mfem::Vector psi;
+   mfem::Vector temp_elfun;
+#else
+   auto &temp_elfun = integ.temp_elfun;
+#endif
+
+   auto *dof_tr = adjoint.FESpace()->GetElementVDofs(element, vdofs);
+   adjoint.GetSubVector(vdofs, psi);
+   if (dof_tr != nullptr)
+   {
+      dof_tr->InvTransformPrimal(psi);
+   }
+
+   auto &temperature_field = integ.temperature_field;
+
+   // Obtain correct element, DOFs, etc for temperature field
+   const auto &temp_el = *temperature_field.FESpace()->GetFE(element);
+   const int temp_ndof = temp_el.GetDof();
+
+   dof_tr = temperature_field.FESpace()->GetElementVDofs(element, vdofs);
+   temperature_field.GetSubVector(vdofs, temp_elfun);
+   if (dof_tr != nullptr)
+   {
+      dof_tr->InvTransformPrimal(temp_elfun);
+   }
+
+#ifdef MFEM_THREAD_SAFE
+   Vector temp_shape;
+#else
+   auto &temp_shape = integ.temp_shape;
+#endif
+   temp_shape.SetSize(temp_ndof);
+
+   // Integration Rule
+   const auto *ir = IntRule;
+   if (ir == nullptr)
+   {
+      int order = [&]()
+      {
+         if (temp_el.Space() == FunctionSpace::Pk)
+         {
+            // return 2 * el.GetOrder() - 1;
+            return 2 * temp_el.GetOrder() - 1;
+         }
+         else
+         {
+            return 2 * temp_el.GetOrder();
+         }
+      }();
+      ir = &IntRules.Get(temp_el.GetGeomType(), order);
+   }
+
+   auto &sigma = integ.sigma;
+   auto &strand_radius = integ.strand_radius;
+   auto &wire_length = integ.wire_length;
+   auto &strands_in_hand = integ.strands_in_hand;
+   auto &rms_current = integ.rms_current;
+   auto &stack_length = integ.stack_length;
+   auto &winding_volume = integ.winding_volume;
+
+   double fun = 0.0;
+   for (int i = 0; i < ir->GetNPoints(); i++)
+   {
+      const IntegrationPoint &ip = ir->IntPoint(i);
+      trans.SetIntPoint(&ip);
+
+      const double trans_weight = trans.Weight();
+
+      const double w = ip.weight * trans_weight;
+
+      temp_el.CalcPhysShape(trans, temp_shape);
+      const double temperature = temp_shape * temp_elfun;
+
+      const double sigma_v = sigma.Eval(trans, ip, temperature);
+
+      double strand_area = M_PI * pow(strand_radius, 2);
+      double R = wire_length / (strand_area * strands_in_hand * sigma_v);
+
+      double loss = pow(rms_current, 2) * R;
+      // not sure about this... but it matches MotorCAD's values
+      loss *= 1.0 * sqrt(2);
+
+      // Scale the loss by 1/volume that DCLF uses and also divide by the
+      // stack length to account for the fact don't have 1m depth (W -> W/m)
+      /// TODO: Find a way to not hard-code the volume
+      loss *= 1 / (winding_volume * stack_length);
+
+      // elvect.Add(loss * w, temp_shape);
+
+      const double psi_dot_temp = (psi * temp_shape);
+
+      /// dummy functional for adjoint-weighted residual
+      // fun += loss * psi_dot_temp * w;
+
+      /// start reverse pass
+      double fun_bar = 1.0;
+
+      /// fun += loss * psi_dot_temp * w;
+      double loss_bar = fun_bar * psi_dot_temp * w;
+      // double psi_dot_temp_bar = fun_bar * loss * w;
+      // const double w_bar = fun_bar * loss * psi_dot_temp;
+
+      /// loss *= 1 / (0.02314281 * stack_length);
+      loss_bar *= 1 / (winding_volume * stack_length);
+
+      /// loss *= 1.0 * sqrt(2);
+      loss_bar *= 1.0 * sqrt(2);
+
+      /// double loss = pow(rms_current, 2) * R;
+      // double rms_current_bar = loss_bar * 2 * rms_current * R;
+      double R_bar = loss_bar * pow(rms_current, 2);
+
+      /// double R = wire_length / (strand_area * strands_in_hand * sigma_v);
+      double wire_length_bar =
+          R_bar / (strand_area * strands_in_hand * sigma_v);
+      // double strand_area_bar =
+      //     -R_bar * wire_length /
+      //     (pow(strand_area, 2) * strands_in_hand * sigma_v);
+      // double strands_in_hand_bar =
+      //     -R_bar * wire_length /
+      //     (strand_area * pow(strands_in_hand, 2) * sigma_v);
+      // double sigma_v_bar = -R_bar * wire_length /
+      //                      (strand_area * strands_in_hand * pow(sigma_v,
+      //                      2));
+
+      /// double strand_area = M_PI * pow(strand_radius, 2);
+      // double strand_radius_bar = strand_area_bar * M_PI * 2 *
+      // strand_radius;
+
+      fun += wire_length_bar;
+   }
+   return fun;
+}
+
+double DCLossDistributionIntegratorStrandsInHandRevSens::GetElementEnergy(
+    const mfem::FiniteElement &el,
+    mfem::ElementTransformation &trans,
+    const mfem::Vector &elfun)
+{
+   const int element = trans.ElementNo;
+
+   /// get the proper element, transformation, and state vector
+#ifdef MFEM_THREAD_SAFE
+   mfem::Array<int> vdofs;
+   mfem::Vector psi;
+   mfem::Vector temp_elfun;
+#else
+   auto &temp_elfun = integ.temp_elfun;
+#endif
+
+   auto *dof_tr = adjoint.FESpace()->GetElementVDofs(element, vdofs);
+   adjoint.GetSubVector(vdofs, psi);
+   if (dof_tr != nullptr)
+   {
+      dof_tr->InvTransformPrimal(psi);
+   }
+
+   auto &temperature_field = integ.temperature_field;
+
+   // Obtain correct element, DOFs, etc for temperature field
+   const auto &temp_el = *temperature_field.FESpace()->GetFE(element);
+   const int temp_ndof = temp_el.GetDof();
+
+   dof_tr = temperature_field.FESpace()->GetElementVDofs(element, vdofs);
+   temperature_field.GetSubVector(vdofs, temp_elfun);
+   if (dof_tr != nullptr)
+   {
+      dof_tr->InvTransformPrimal(temp_elfun);
+   }
+
+#ifdef MFEM_THREAD_SAFE
+   Vector temp_shape;
+#else
+   auto &temp_shape = integ.temp_shape;
+#endif
+   temp_shape.SetSize(temp_ndof);
+
+   // Integration Rule
+   const auto *ir = IntRule;
+   if (ir == nullptr)
+   {
+      int order = [&]()
+      {
+         if (temp_el.Space() == FunctionSpace::Pk)
+         {
+            // return 2 * el.GetOrder() - 1;
+            return 2 * temp_el.GetOrder() - 1;
+         }
+         else
+         {
+            return 2 * temp_el.GetOrder();
+         }
+      }();
+      ir = &IntRules.Get(temp_el.GetGeomType(), order);
+   }
+
+   auto &sigma = integ.sigma;
+   auto &strand_radius = integ.strand_radius;
+   auto &wire_length = integ.wire_length;
+   auto &strands_in_hand = integ.strands_in_hand;
+   auto &rms_current = integ.rms_current;
+   auto &stack_length = integ.stack_length;
+   auto &winding_volume = integ.winding_volume;
+
+   double fun = 0.0;
+   for (int i = 0; i < ir->GetNPoints(); i++)
+   {
+      const IntegrationPoint &ip = ir->IntPoint(i);
+      trans.SetIntPoint(&ip);
+
+      const double trans_weight = trans.Weight();
+
+      const double w = ip.weight * trans_weight;
+
+      temp_el.CalcPhysShape(trans, temp_shape);
+      const double temperature = temp_shape * temp_elfun;
+
+      const double sigma_v = sigma.Eval(trans, ip, temperature);
+
+      double strand_area = M_PI * pow(strand_radius, 2);
+      double R = wire_length / (strand_area * strands_in_hand * sigma_v);
+
+      double loss = pow(rms_current, 2) * R;
+      // not sure about this... but it matches MotorCAD's values
+      loss *= 1.0 * sqrt(2);
+
+      // Scale the loss by 1/volume that DCLF uses and also divide by the
+      // stack length to account for the fact don't have 1m depth (W -> W/m)
+      /// TODO: Find a way to not hard-code the volume
+      loss *= 1 / (winding_volume * stack_length);
+
+      // elvect.Add(loss * w, temp_shape);
+
+      const double psi_dot_temp = (psi * temp_shape);
+
+      /// dummy functional for adjoint-weighted residual
+      // fun += loss * psi_dot_temp * w;
+
+      /// start reverse pass
+      double fun_bar = 1.0;
+
+      /// fun += loss * psi_dot_temp * w;
+      double loss_bar = fun_bar * psi_dot_temp * w;
+      // double psi_dot_temp_bar = fun_bar * loss * w;
+      // const double w_bar = fun_bar * loss * psi_dot_temp;
+
+      /// loss *= 1 / (0.02314281 * stack_length);
+      loss_bar *= 1 / (winding_volume * stack_length);
+
+      /// loss *= 1.0 * sqrt(2);
+      loss_bar *= 1.0 * sqrt(2);
+
+      /// double loss = pow(rms_current, 2) * R;
+      // double rms_current_bar = loss_bar * 2 * rms_current * R;
+      double R_bar = loss_bar * pow(rms_current, 2);
+
+      /// double R = wire_length / (strand_area * strands_in_hand * sigma_v);
+      // double wire_length_bar =
+      //     R_bar / (strand_area * strands_in_hand * sigma_v);
+      // double strand_area_bar =
+      //     -R_bar * wire_length /
+      //     (pow(strand_area, 2) * strands_in_hand * sigma_v);
+      double strands_in_hand_bar =
+          -R_bar * wire_length /
+          (strand_area * pow(strands_in_hand, 2) * sigma_v);
+      // double sigma_v_bar = -R_bar * wire_length /
+      //                      (strand_area * strands_in_hand * pow(sigma_v,
+      //                      2));
+
+      // /// double strand_area = M_PI * pow(strand_radius, 2);
+      // double strand_radius_bar = strand_area_bar * M_PI * 2 *
+      // strand_radius;
+
+      fun += strands_in_hand_bar;
+   }
+   return fun;
+}
+
+double DCLossDistributionIntegratorCurrentRevSens::GetElementEnergy(
+    const mfem::FiniteElement &el,
+    mfem::ElementTransformation &trans,
+    const mfem::Vector &elfun)
+{
+   const int element = trans.ElementNo;
+
+   /// get the proper element, transformation, and state vector
+#ifdef MFEM_THREAD_SAFE
+   mfem::Array<int> vdofs;
+   mfem::Vector psi;
+   mfem::Vector temp_elfun;
+#else
+   auto &temp_elfun = integ.temp_elfun;
+#endif
+
+   auto *dof_tr = adjoint.FESpace()->GetElementVDofs(element, vdofs);
+   adjoint.GetSubVector(vdofs, psi);
+   if (dof_tr != nullptr)
+   {
+      dof_tr->InvTransformPrimal(psi);
+   }
+
+   auto &temperature_field = integ.temperature_field;
+
+   // Obtain correct element, DOFs, etc for temperature field
+   const auto &temp_el = *temperature_field.FESpace()->GetFE(element);
+   const int temp_ndof = temp_el.GetDof();
+
+   dof_tr = temperature_field.FESpace()->GetElementVDofs(element, vdofs);
+   temperature_field.GetSubVector(vdofs, temp_elfun);
+   if (dof_tr != nullptr)
+   {
+      dof_tr->InvTransformPrimal(temp_elfun);
+   }
+
+#ifdef MFEM_THREAD_SAFE
+   Vector temp_shape;
+#else
+   auto &temp_shape = integ.temp_shape;
+#endif
+   temp_shape.SetSize(temp_ndof);
+
+   // Integration Rule
+   const auto *ir = IntRule;
+   if (ir == nullptr)
+   {
+      int order = [&]()
+      {
+         if (temp_el.Space() == FunctionSpace::Pk)
+         {
+            // return 2 * el.GetOrder() - 1;
+            return 2 * temp_el.GetOrder() - 1;
+         }
+         else
+         {
+            return 2 * temp_el.GetOrder();
+         }
+      }();
+      ir = &IntRules.Get(temp_el.GetGeomType(), order);
+   }
+
+   auto &sigma = integ.sigma;
+   auto &strand_radius = integ.strand_radius;
+   auto &wire_length = integ.wire_length;
+   auto &strands_in_hand = integ.strands_in_hand;
+   auto &rms_current = integ.rms_current;
+   auto &stack_length = integ.stack_length;
+   auto &winding_volume = integ.winding_volume;
+
+   double fun = 0.0;
+   for (int i = 0; i < ir->GetNPoints(); i++)
+   {
+      const IntegrationPoint &ip = ir->IntPoint(i);
+      trans.SetIntPoint(&ip);
+
+      const double trans_weight = trans.Weight();
+
+      const double w = ip.weight * trans_weight;
+
+      temp_el.CalcPhysShape(trans, temp_shape);
+      const double temperature = temp_shape * temp_elfun;
+
+      const double sigma_v = sigma.Eval(trans, ip, temperature);
+
+      double strand_area = M_PI * pow(strand_radius, 2);
+      double R = wire_length / (strand_area * strands_in_hand * sigma_v);
+
+      double loss = pow(rms_current, 2) * R;
+      // not sure about this... but it matches MotorCAD's values
+      loss *= 1.0 * sqrt(2);
+
+      // Scale the loss by 1/volume that DCLF uses and also divide by the
+      // stack length to account for the fact don't have 1m depth (W -> W/m)
+      /// TODO: Find a way to not hard-code the volume
+      loss *= 1 / (winding_volume * stack_length);
+
+      // elvect.Add(loss * w, temp_shape);
+
+      const double psi_dot_temp = (psi * temp_shape);
+
+      /// dummy functional for adjoint-weighted residual
+      // fun += loss * psi_dot_temp * w;
+
+      /// start reverse pass
+      double fun_bar = 1.0;
+
+      /// fun += loss * psi_dot_temp * w;
+      double loss_bar = fun_bar * psi_dot_temp * w;
+      // double psi_dot_temp_bar = fun_bar * loss * w;
+      // const double w_bar = fun_bar * loss * psi_dot_temp;
+
+      /// loss *= 1 / (0.02314281 * stack_length);
+      loss_bar *= 1 / (winding_volume * stack_length);
+
+      /// loss *= 1.0 * sqrt(2);
+      loss_bar *= 1.0 * sqrt(2);
+
+      /// double loss = pow(rms_current, 2) * R;
+      double rms_current_bar = loss_bar * 2 * rms_current * R;
+      // double R_bar = loss_bar * pow(rms_current, 2);
+
+      // /// double R = wire_length / (strand_area * strands_in_hand *
+      // sigma_v); double wire_length_bar =
+      //     R_bar / (strand_area * strands_in_hand * sigma_v);
+      // double strand_area_bar =
+      //     -R_bar * wire_length /
+      //     (pow(strand_area, 2) * strands_in_hand * sigma_v);
+      // double strands_in_hand_bar =
+      //     -R_bar * wire_length /
+      //     (strand_area * pow(strands_in_hand, 2) * sigma_v);
+      // double sigma_v_bar = -R_bar * wire_length /
+      //                      (strand_area * strands_in_hand * pow(sigma_v,
+      //                      2));
+
+      // /// double strand_area = M_PI * pow(strand_radius, 2);
+      // double strand_radius_bar = strand_area_bar * M_PI * 2 *
+      // strand_radius;
+
+      fun += rms_current_bar;
+   }
+   return fun;
+}
+
+double DCLossDistributionIntegratorStackLengthRevSens::GetElementEnergy(
+    const mfem::FiniteElement &el,
+    mfem::ElementTransformation &trans,
+    const mfem::Vector &elfun)
+{
+   const int element = trans.ElementNo;
+
+   /// get the proper element, transformation, and state vector
+#ifdef MFEM_THREAD_SAFE
+   mfem::Array<int> vdofs;
+   mfem::Vector psi;
+   mfem::Vector temp_elfun;
+#else
+   auto &temp_elfun = integ.temp_elfun;
+#endif
+
+   auto *dof_tr = adjoint.FESpace()->GetElementVDofs(element, vdofs);
+   adjoint.GetSubVector(vdofs, psi);
+   if (dof_tr != nullptr)
+   {
+      dof_tr->InvTransformPrimal(psi);
+   }
+
+   auto &temperature_field = integ.temperature_field;
+
+   // Obtain correct element, DOFs, etc for temperature field
+   const auto &temp_el = *temperature_field.FESpace()->GetFE(element);
+   const int temp_ndof = temp_el.GetDof();
+
+   dof_tr = temperature_field.FESpace()->GetElementVDofs(element, vdofs);
+   temperature_field.GetSubVector(vdofs, temp_elfun);
+   if (dof_tr != nullptr)
+   {
+      dof_tr->InvTransformPrimal(temp_elfun);
+   }
+
+#ifdef MFEM_THREAD_SAFE
+   Vector temp_shape;
+#else
+   auto &temp_shape = integ.temp_shape;
+#endif
+   temp_shape.SetSize(temp_ndof);
+
+   // Integration Rule
+   const auto *ir = IntRule;
+   if (ir == nullptr)
+   {
+      int order = [&]()
+      {
+         if (temp_el.Space() == FunctionSpace::Pk)
+         {
+            // return 2 * el.GetOrder() - 1;
+            return 2 * temp_el.GetOrder() - 1;
+         }
+         else
+         {
+            return 2 * temp_el.GetOrder();
+         }
+      }();
+      ir = &IntRules.Get(temp_el.GetGeomType(), order);
+   }
+
+   auto &sigma = integ.sigma;
+   auto &strand_radius = integ.strand_radius;
+   auto &wire_length = integ.wire_length;
+   auto &strands_in_hand = integ.strands_in_hand;
+   auto &rms_current = integ.rms_current;
+   auto &stack_length = integ.stack_length;
+   auto &winding_volume = integ.winding_volume;
+
+   double fun = 0.0;
+   for (int i = 0; i < ir->GetNPoints(); i++)
+   {
+      const IntegrationPoint &ip = ir->IntPoint(i);
+      trans.SetIntPoint(&ip);
+
+      const double trans_weight = trans.Weight();
+
+      const double w = ip.weight * trans_weight;
+
+      temp_el.CalcPhysShape(trans, temp_shape);
+      const double temperature = temp_shape * temp_elfun;
+
+      const double sigma_v = sigma.Eval(trans, ip, temperature);
+
+      double strand_area = M_PI * pow(strand_radius, 2);
+      double R = wire_length / (strand_area * strands_in_hand * sigma_v);
+
+      double loss = pow(rms_current, 2) * R;
+      // not sure about this... but it matches MotorCAD's values
+      loss *= 1.0 * sqrt(2);
+
+      // Scale the loss by 1/volume that DCLF uses and also divide by the
+      // stack length to account for the fact don't have 1m depth (W -> W/m)
+      /// TODO: Find a way to not hard-code the volume
+      loss /= (winding_volume * stack_length);
+
+      // elvect.Add(loss * w, temp_shape);
+
+      const double psi_dot_temp = (psi * temp_shape);
+
+      /// dummy functional for adjoint-weighted residual
+      // fun += loss * psi_dot_temp * w;
+
+      /// start reverse pass
+      double fun_bar = 1.0;
+
+      /// fun += loss * psi_dot_temp * w;
+      double loss_bar = fun_bar * psi_dot_temp * w;
+      // double psi_dot_temp_bar = fun_bar * loss * w;
+      // const double w_bar = fun_bar * loss * psi_dot_temp;
+
+      /// loss /= (0.02314281 * stack_length);
+      double stack_length_bar = -loss_bar * loss / stack_length;
+
+      /// loss *= 1.0 * sqrt(2);
+
+      /// double loss = pow(rms_current, 2) * R;
+
+      /// double R = wire_length / (strand_area * strands_in_hand * sigma_v);
+
+      /// double strand_area = M_PI * pow(strand_radius, 2);
+
+      fun += stack_length_bar;
+   }
+   return fun;
+}
+
+double DCLossDistributionIntegratorWindingVolumeRevSens::GetElementEnergy(
+    const mfem::FiniteElement &el,
+    mfem::ElementTransformation &trans,
+    const mfem::Vector &elfun)
+{
+   const int element = trans.ElementNo;
+
+   /// get the proper element, transformation, and state vector
+#ifdef MFEM_THREAD_SAFE
+   mfem::Array<int> vdofs;
+   mfem::Vector psi;
+   mfem::Vector temp_elfun;
+#else
+   auto &temp_elfun = integ.temp_elfun;
+#endif
+
+   auto *dof_tr = adjoint.FESpace()->GetElementVDofs(element, vdofs);
+   adjoint.GetSubVector(vdofs, psi);
+   if (dof_tr != nullptr)
+   {
+      dof_tr->InvTransformPrimal(psi);
+   }
+
+   auto &temperature_field = integ.temperature_field;
+
+   // Obtain correct element, DOFs, etc for temperature field
+   const auto &temp_el = *temperature_field.FESpace()->GetFE(element);
+   const int temp_ndof = temp_el.GetDof();
+
+   dof_tr = temperature_field.FESpace()->GetElementVDofs(element, vdofs);
+   temperature_field.GetSubVector(vdofs, temp_elfun);
+   if (dof_tr != nullptr)
+   {
+      dof_tr->InvTransformPrimal(temp_elfun);
+   }
+
+#ifdef MFEM_THREAD_SAFE
+   Vector temp_shape;
+#else
+   auto &temp_shape = integ.temp_shape;
+#endif
+   temp_shape.SetSize(temp_ndof);
+
+   // Integration Rule
+   const auto *ir = IntRule;
+   if (ir == nullptr)
+   {
+      int order = [&]()
+      {
+         if (temp_el.Space() == FunctionSpace::Pk)
+         {
+            // return 2 * el.GetOrder() - 1;
+            return 2 * temp_el.GetOrder() - 1;
+         }
+         else
+         {
+            return 2 * temp_el.GetOrder();
+         }
+      }();
+      ir = &IntRules.Get(temp_el.GetGeomType(), order);
+   }
+
+   auto &sigma = integ.sigma;
+   auto &strand_radius = integ.strand_radius;
+   auto &wire_length = integ.wire_length;
+   auto &strands_in_hand = integ.strands_in_hand;
+   auto &rms_current = integ.rms_current;
+   auto &stack_length = integ.stack_length;
+   auto &winding_volume = integ.winding_volume;
+
+   double fun = 0.0;
+   for (int i = 0; i < ir->GetNPoints(); i++)
+   {
+      const IntegrationPoint &ip = ir->IntPoint(i);
+      trans.SetIntPoint(&ip);
+
+      const double trans_weight = trans.Weight();
+
+      const double w = ip.weight * trans_weight;
+
+      temp_el.CalcPhysShape(trans, temp_shape);
+      const double temperature = temp_shape * temp_elfun;
+
+      const double sigma_v = sigma.Eval(trans, ip, temperature);
+
+      double strand_area = M_PI * pow(strand_radius, 2);
+      double R = wire_length / (strand_area * strands_in_hand * sigma_v);
+
+      double loss = pow(rms_current, 2) * R;
+      // not sure about this... but it matches MotorCAD's values
+      loss *= 1.0 * sqrt(2);
+
+      // Scale the loss by 1/volume that DCLF uses and also divide by the
+      // stack length to account for the fact don't have 1m depth (W -> W/m)
+      /// TODO: Find a way to not hard-code the volume
+      loss /= (winding_volume * stack_length);
+
+      // elvect.Add(loss * w, temp_shape);
+
+      const double psi_dot_temp = (psi * temp_shape);
+
+      /// dummy functional for adjoint-weighted residual
+      // fun += loss * psi_dot_temp * w;
+
+      /// start reverse pass
+      double fun_bar = 1.0;
+
+      /// fun += loss * psi_dot_temp * w;
+      double loss_bar = fun_bar * psi_dot_temp * w;
+      // double psi_dot_temp_bar = fun_bar * loss * w;
+      // const double w_bar = fun_bar * loss * psi_dot_temp;
+
+      /// loss /= (winding_volume * stack_length);
+      double winding_volume_bar = -loss_bar * loss / winding_volume;
+
+      /// loss *= 1.0 * sqrt(2);
+
+      /// double loss = pow(rms_current, 2) * R;
+
+      /// double R = wire_length / (strand_area * strands_in_hand * sigma_v);
+
+      /// double strand_area = M_PI * pow(strand_radius, 2);
+
+      fun += winding_volume_bar;
+   }
+   return fun;
 }
 
 double ACLossFunctionalIntegrator::GetElementEnergy(
@@ -2829,15 +7437,33 @@
     ElementTransformation &trans,
     const Vector &elfun)
 {
-   /// number of degrees of freedom
-   int ndof = el.GetDof();
-
-#ifdef MFEM_THREAD_SAFE
-   Vector shape(ndof);
-#else
+   const int element = trans.ElementNo;
+   int ndof = el.GetDof();  // number of degrees of freedom
    shape.SetSize(ndof);
-#endif
-
+
+#ifdef MFEM_THREAD_SAFE
+   mfem::Array<int> vdofs;
+   mfem::Vector temp_elfun;
+#endif
+   // Obtain correct element, DOFs, etc for temperature field
+   const auto &temp_el = *temperature_field.FESpace()->GetFE(element);
+   // auto &temp_trans =
+   //     *temperature_field.FESpace()->GetElementTransformation(element);
+   const int temp_ndof = temp_el.GetDof();
+
+   auto *dof_tr = temperature_field.FESpace()->GetElementVDofs(element, vdofs);
+   temperature_field.GetSubVector(vdofs, temp_elfun);
+   if (dof_tr != nullptr)
+   {
+      dof_tr->InvTransformPrimal(temp_elfun);
+   }
+
+#ifdef MFEM_THREAD_SAFE
+   mfem::Vector temp_shape;
+#endif
+   temp_shape.SetSize(temp_ndof);
+
+   // Set the integration rule
    const IntegrationRule *ir = IntRule;
    if (ir == nullptr)
    {
@@ -2856,214 +7482,2204 @@
       ir = &IntRules.Get(el.GetGeomType(), order);
    }
 
+   // Loop over all integration points and evaluate the sigma*B^2 value
    double fun = 0.0;
    for (int i = 0; i < ir->GetNPoints(); i++)
    {
+      // Set the current integration point and quadrature weight
       const IntegrationPoint &ip = ir->IntPoint(i);
       trans.SetIntPoint(&ip);
 
       /// holds quadrature weight
-      const double w = ip.weight * trans.Weight();
+      double trans_weight = trans.Weight();
+      const double w = ip.weight * trans_weight;
+
+      // Evalate the values of shape functions for the flux density magnitude
+      el.CalcPhysShape(trans, shape);
+      // Compute the value for the magnitude of the flux density
+      const auto b_mag = shape * elfun;
+
+      temp_el.CalcPhysShape(trans, temp_shape);
+      const double temperature = temp_shape * temp_elfun;
+
+      // Calculate the value of the conductivity at the integration point
+      const auto sigma_val = sigma.Eval(trans, ip, temperature);
+
+      // Add the contribution to the sigma*B^2 value
+      const auto loss = sigma_val * pow(b_mag, 2);
+      fun += loss * w;
+   }
+   return fun;
+}
+
+// void ACLossFunctionalIntegrator::AssembleElementVector(const FiniteElement
+// &el,
+//                                              ElementTransformation &trans,
+//                                              const Vector &elfun,
+//                                              Vector &elfun_bar)
+// {
+//    /// number of degrees of freedom
+//    int ndof = el.GetDof();
+
+// #ifdef MFEM_THREAD_SAFE
+//    Vector shape(ndof);
+// #else
+//    shape.SetSize(ndof);
+// #endif
+
+//    const IntegrationRule *ir = IntRule;
+//    if (ir == nullptr)
+//    {
+//       int order = [&]()
+//       {
+//          if (el.Space() == FunctionSpace::Pk)
+//          {
+//             return 2 * el.GetOrder() - 2;
+//          }
+//          else
+//          {
+//             return 2 * el.GetOrder();
+//          }
+//       }();
+
+//       ir = &IntRules.Get(el.GetGeomType(), order);
+//    }
+
+//    elfun_bar.SetSize(ndof);
+//    elfun_bar = 0.0;
+//    for (int i = 0; i < ir->GetNPoints(); i++)
+//    {
+//       const IntegrationPoint &ip = ir->IntPoint(i);
+//       trans.SetIntPoint(&ip);
+
+//       /// holds quadrature weight
+//       double trans_weight = trans.Weight();
+//       const double w = ip.weight * trans_weight;
+
+//       el.CalcPhysShape(trans, shape);
+//       const auto b_mag = shape * elfun;
+
+//       const auto sigma_v = sigma.Eval(trans, ip);
+
+//       const auto loss = sigma_v * pow(b_mag, 2);
+//       // fun += loss * w;
+
+//       /// Start reverse pass...
+//       double fun_bar = 1.0;
+
+//       /// fun += loss * w;
+//       double loss_bar = fun_bar * w;
+
+//       /// const double loss = sigma_v * pow(b_mag, 2);
+//       double b_mag_bar = loss_bar * sigma_v * 2 * b_mag;
+
+//       /// const double b_mag = shape * elfun;
+//       elfun_bar.Add(b_mag_bar, shape);
+//    }
+// }
+
+void ACLossFunctionalIntegratorMeshSens::AssembleRHSElementVect(
+    const mfem::FiniteElement &mesh_el,
+    mfem::ElementTransformation &mesh_trans,
+    mfem::Vector &mesh_coords_bar)
+{
+   const int element = mesh_trans.ElementNo;
+   const auto &el = *peak_flux.FESpace()->GetFE(element);
+   auto &trans = *peak_flux.FESpace()->GetElementTransformation(element);
+
+   const int ndof = el.GetDof();
+   const int mesh_ndof = mesh_el.GetDof();
+   const int space_dim = mesh_trans.GetSpaceDim();
+
+#ifdef MFEM_THREAD_SAFE
+   mfem::Array<int> vdofs;
+   mfem::Vector elfun;
+   mfem::Vector temp_elfun;
+#else
+   auto &temp_elfun = integ.temp_elfun;
+#endif
+
+   auto *dof_tr = peak_flux.FESpace()->GetElementVDofs(element, vdofs);
+   peak_flux.GetSubVector(vdofs, elfun);
+   if (dof_tr != nullptr)
+   {
+      dof_tr->InvTransformPrimal(elfun);
+   }
+
+   auto &temperature_field = integ.temperature_field;
+
+   // Obtain correct element, DOFs, etc for temperature field
+   const auto &temp_el = *temperature_field.FESpace()->GetFE(element);
+   auto &temp_trans =
+       *temperature_field.FESpace()->GetElementTransformation(element);
+   const int temp_ndof = temp_el.GetDof();
+
+   dof_tr = temperature_field.FESpace()->GetElementVDofs(element, vdofs);
+   temperature_field.GetSubVector(vdofs, temp_elfun);
+   if (dof_tr != nullptr)
+   {
+      dof_tr->InvTransformPrimal(temp_elfun);
+   }
+
+#ifdef MFEM_THREAD_SAFE
+   mfem::Vector shape;
+   mfem::Vector temp_shape;
+   mfem::Vector shape_bar;
+   mfem::DenseMatrix PointMat_bar;
+#else
+   auto &shape = integ.shape;
+#endif
+   shape.SetSize(ndof);
+   shape_bar.SetSize(ndof);
+   temp_shape.SetSize(temp_ndof);
+   PointMat_bar.SetSize(space_dim, mesh_ndof);
+
+   // cast the ElementTransformation
+   auto &isotrans = dynamic_cast<IsoparametricTransformation &>(trans);
+
+   const IntegrationRule *ir = IntRule;
+   if (ir == nullptr)
+   {
+      int order = [&]()
+      {
+         if (el.Space() == FunctionSpace::Pk)
+         {
+            return 2 * el.GetOrder() - 2;
+         }
+         else
+         {
+            return 2 * el.GetOrder();
+         }
+      }();
+
+      ir = &IntRules.Get(el.GetGeomType(), order);
+   }
+
+   auto &sigma = integ.sigma;
+
+   mesh_coords_bar.SetSize(mesh_ndof * space_dim);
+   mesh_coords_bar = 0.0;
+   for (int i = 0; i < ir->GetNPoints(); i++)
+   {
+      const auto &ip = ir->IntPoint(i);
+      trans.SetIntPoint(&ip);
+
+      double trans_weight = trans.Weight();
+      double w = ip.weight * trans_weight;
+
+      el.CalcPhysShape(trans, shape);
+      const double b_mag = shape * elfun;
+
+      temp_el.CalcPhysShape(trans, temp_shape);
+      const double temperature = temp_shape * temp_elfun;
+
+      const double sigma_v = sigma.Eval(trans, ip, temperature);
+
+      const double loss = sigma_v * pow(b_mag, 2);
+      // fun += loss * w;
+
+      /// TODO: Determine if any of the below needs to be changed
+      ///  Start reverse pass...
+      double fun_bar = 1.0;
+
+      /// fun += loss * w;
+      double loss_bar = fun_bar * w;
+      double w_bar = fun_bar * loss;
+
+      /// const double loss = sigma_v * pow(b_mag, 2);
+      double sigma_v_bar = loss_bar * pow(b_mag, 2);
+      double b_mag_bar = loss_bar * sigma_v * 2 * b_mag;
+
+      /// const double sigma_v = sigma.Eval(trans, ip);
+      PointMat_bar = 0.0;
+      sigma.EvalRevDiff(sigma_v_bar, trans, ip, temperature, PointMat_bar);
+
+      /// const double b_mag = shape * elfun;
+      shape_bar = 0.0;
+      shape_bar.Add(b_mag_bar, elfun);
+
+      /// el.CalcPhysShape(trans, shape);
+      el.CalcPhysShapeRevDiff(trans, shape_bar, PointMat_bar);
+
+      /// double w = ip.weight * trans_weight;
+      double trans_weight_bar = w_bar * ip.weight;
+
+      /// double trans_weight = trans.Weight();
+      isotrans.WeightRevDiff(trans_weight_bar, PointMat_bar);
+
+      /// code to insert PointMat_bar into mesh_coords_bar;
+      for (int j = 0; j < mesh_ndof; ++j)
+      {
+         for (int d = 0; d < space_dim; ++d)
+         {
+            mesh_coords_bar(d * mesh_ndof + j) += PointMat_bar(d, j);
+         }
+      }
+   }
+}
+
+void ACLossFunctionalIntegratorPeakFluxSens::AssembleRHSElementVect(
+    const mfem::FiniteElement &el,
+    mfem::ElementTransformation &trans,
+    mfem::Vector &elfun_bar)
+{
+   const int element = trans.ElementNo;
+   const int ndof = el.GetDof();
+
+#ifdef MFEM_THREAD_SAFE
+   mfem::Array<int> vdofs;
+   mfem::Vector elfun;
+   mfem::Vector temp_elfun;
+#else
+   auto &temp_elfun = integ.temp_elfun;
+#endif
+
+   auto *dof_tr = peak_flux.FESpace()->GetElementVDofs(element, vdofs);
+   peak_flux.GetSubVector(vdofs, elfun);
+   if (dof_tr != nullptr)
+   {
+      dof_tr->InvTransformPrimal(elfun);
+   }
+
+   auto &temperature_field = integ.temperature_field;
+
+   // Obtain correct element, DOFs, etc for temperature field
+   const auto &temp_el = *temperature_field.FESpace()->GetFE(element);
+   auto &temp_trans =
+       *temperature_field.FESpace()->GetElementTransformation(element);
+   const int temp_ndof = temp_el.GetDof();
+
+   dof_tr = temperature_field.FESpace()->GetElementVDofs(element, vdofs);
+   temperature_field.GetSubVector(vdofs, temp_elfun);
+   if (dof_tr != nullptr)
+   {
+      dof_tr->InvTransformPrimal(temp_elfun);
+   }
+
+#ifdef MFEM_THREAD_SAFE
+   mfem::Vector shape;
+   mfem::Vector temp_shape;
+#else
+   auto &shape = integ.shape;
+   auto &temp_shape = integ.temp_shape;
+#endif
+   shape.SetSize(ndof);
+   temp_shape.SetSize(temp_ndof);
+
+   const IntegrationRule *ir = IntRule;
+   if (ir == nullptr)
+   {
+      int order = [&]()
+      {
+         if (el.Space() == FunctionSpace::Pk)
+         {
+            return 2 * el.GetOrder() - 2;
+         }
+         else
+         {
+            return 2 * el.GetOrder();
+         }
+      }();
+
+      ir = &IntRules.Get(el.GetGeomType(), order);
+   }
+
+   auto &sigma = integ.sigma;
+
+   elfun_bar.SetSize(ndof);
+   elfun_bar = 0.0;
+   for (int i = 0; i < ir->GetNPoints(); i++)
+   {
+      const IntegrationPoint &ip = ir->IntPoint(i);
+      trans.SetIntPoint(&ip);
+
+      /// holds quadrature weight
+      double trans_weight = trans.Weight();
+      const double w = ip.weight * trans_weight;
 
       el.CalcPhysShape(trans, shape);
       const auto b_mag = shape * elfun;
 
-      const auto sigma_val = sigma.Eval(trans, ip);
-
-      const auto loss = sigma_val * pow(b_mag, 2);
-      fun += loss * w;
-   }
-   return fun;
+      temp_el.CalcPhysShape(trans, temp_shape);
+      const double temperature = temp_shape * temp_elfun;
+
+      const auto sigma_v = sigma.Eval(trans, ip, temperature);
+
+      // const auto loss = sigma_v * pow(b_mag, 2);
+      // fun += loss * w;
+
+      /// Start reverse pass...
+      double fun_bar = 1.0;
+
+      /// fun += loss * w;
+      double loss_bar = fun_bar * w;
+
+      /// const double loss = sigma_v * pow(b_mag, 2);
+      double b_mag_bar = loss_bar * sigma_v * 2 * b_mag;
+
+      /// const double b_mag = shape * elfun;
+      elfun_bar.Add(b_mag_bar, shape);
+   }
 }
 
-<<<<<<< HEAD
-void setInputs(ACLossFunctionalDistributionIntegrator &integ,
-               const MachInputs &inputs)
-=======
-void setInputs(HybridACLossFunctionalIntegrator &integ,
-               const MISOInputs &inputs)
->>>>>>> 37fcab9f
+void ACLossFunctionalIntegratorTemperatureSens::AssembleRHSElementVect(
+    const mfem::FiniteElement &temp_el,
+    mfem::ElementTransformation &trans,
+    mfem::Vector &temp_bar)
+{
+#ifdef MFEM_THREAD_SAFE
+   mfem::Array<int> vdofs;
+   mfem::Vector elfun;
+   mfem::Vector temp_elfun;
+#else
+   auto &temp_elfun = integ.temp_elfun;
+#endif
+   const int element = trans.ElementNo;
+
+   const auto &flux_el = *peak_flux.FESpace()->GetFE(element);
+   const int flux_ndof = flux_el.GetDof();
+
+   auto *dof_tr = peak_flux.FESpace()->GetElementVDofs(element, vdofs);
+   peak_flux.GetSubVector(vdofs, elfun);
+   if (dof_tr != nullptr)
+   {
+      dof_tr->InvTransformPrimal(elfun);
+   }
+
+   auto &temperature_field = integ.temperature_field;
+
+   // Obtain correct element, DOFs, etc for temperature field
+   const int temp_ndof = temp_el.GetDof();
+
+   dof_tr = temperature_field.FESpace()->GetElementVDofs(element, vdofs);
+   temperature_field.GetSubVector(vdofs, temp_elfun);
+   if (dof_tr != nullptr)
+   {
+      dof_tr->InvTransformPrimal(temp_elfun);
+   }
+
+#ifdef MFEM_THREAD_SAFE
+   mfem::Vector shape;
+   mfem::Vector temp_shape;
+#else
+   auto &shape = integ.shape;
+   auto &temp_shape = integ.temp_shape;
+#endif
+   shape.SetSize(flux_ndof);
+   temp_shape.SetSize(temp_ndof);
+
+   const IntegrationRule *ir = IntRule;
+   if (ir == nullptr)
+   {
+      int order = [&]()
+      {
+         if (flux_el.Space() == FunctionSpace::Pk)
+         {
+            return 2 * flux_el.GetOrder() - 2;
+         }
+         else
+         {
+            return 2 * flux_el.GetOrder();
+         }
+      }();
+
+      ir = &IntRules.Get(flux_el.GetGeomType(), order);
+   }
+
+   auto &sigma = integ.sigma;
+
+   temp_bar.SetSize(temp_ndof);
+   temp_bar = 0.0;
+   for (int i = 0; i < ir->GetNPoints(); i++)
+   {
+      const IntegrationPoint &ip = ir->IntPoint(i);
+      trans.SetIntPoint(&ip);
+
+      /// holds quadrature weight
+      double trans_weight = trans.Weight();
+      const double w = ip.weight * trans_weight;
+
+      flux_el.CalcPhysShape(trans, shape);
+      const auto b_mag = shape * elfun;
+
+      temp_el.CalcPhysShape(trans, temp_shape);
+      const double temperature = temp_shape * temp_elfun;
+
+      const auto sigma_v = sigma.Eval(trans, ip, temperature);
+
+      // const auto loss = sigma_v * pow(b_mag, 2);
+      // fun += loss * w;
+
+      /// Start reverse pass...
+      double fun_bar = 1.0;
+
+      /// fun += loss * w;
+      double loss_bar = fun_bar * w;
+
+      /// const double loss = sigma_v * pow(b_mag, 2);
+      double sigma_v_bar = loss_bar * pow(b_mag, 2);
+      // double b_mag_bar = loss_bar * sigma_v * 2 * b_mag;
+
+      /// const auto sigma_v = sigma.Eval(trans, ip, temperature);
+      const double sigma_v_dot = sigma.EvalStateDeriv(trans, ip, temperature);
+      double temperature_bar = sigma_v_bar * sigma_v_dot;
+
+      /// const double temperature = temp_shape * temp_elfun;
+      temp_bar.Add(temperature_bar, temp_shape);
+   }
+}
+
+void setInputs(ACLossDistributionIntegrator &integ, const MISOInputs &inputs)
 {
    setValueFromInputs(inputs, "frequency", integ.freq);
    setValueFromInputs(inputs, "strand_radius", integ.radius);
-   setValueFromInputs(inputs, "stack_length", integ.stack_length);
+   // setValueFromInputs(inputs, "stack_length", integ.stack_length);
    setValueFromInputs(inputs, "strands_in_hand", integ.strands_in_hand);
    setValueFromInputs(inputs, "num_turns", integ.num_turns);
    setValueFromInputs(inputs, "num_slots", integ.num_slots);
+   setValueFromInputs(inputs, "winding_volume", integ.winding_volume);
 }
 
-void ACLossFunctionalDistributionIntegrator::AssembleRHSElementVect(
+/// TODO: Compute the spatial distribution of the heat flux due to AC losses.
+///  Goal is to have the W/m^3 (=W/m^2 b/c 2D with unity depth) compute at
+///  each node of element, then add to element vector By derivation,
+///  dP_AC/dVolume = \frac{l r_{\text{s}}^2 \sigma \left(\omega
+///  B_{\text{pk}}\right)^2}{16}
+void ACLossDistributionIntegrator::AssembleRHSElementVect(
     const mfem::FiniteElement &el,
     mfem::ElementTransformation &trans,
     mfem::Vector &elvect)
 {
-   int ndof = el.GetDof();
-
+#ifdef MFEM_THREAD_SAFE
+   mfem::Array<int> vdofs;
+   mfem::Vector flux_elfun;
+   mfem::Vector temp_elfun;
+#endif
+
+   // Obtain the finite element, element transformation, and degrees of
+   // freedom for flux
    const int element = trans.ElementNo;
    const auto &flux_el = *peak_flux.FESpace()->GetFE(element);
-   auto &flux_trans = *peak_flux.FESpace()->GetElementTransformation(element);
    const int flux_ndof = flux_el.GetDof();
 
-#ifdef MFEM_THREAD_SAFE
-   mfem::Array<int> vdofs;
-   mfem::Vector elfun;
-#endif
-
+   // Handle the peak flux in the element
    auto *dof_tr = peak_flux.FESpace()->GetElementVDofs(element, vdofs);
-   peak_flux.GetSubVector(vdofs, elfun);
+   peak_flux.GetSubVector(vdofs, flux_elfun);
    if (dof_tr != nullptr)
    {
-      dof_tr->InvTransformPrimal(elfun);
-   }
-
-#ifdef MFEM_THREAD_SAFE
-   mfem::Vector shape;
+      dof_tr->InvTransformPrimal(flux_elfun);
+   }
+
+   // Obtain correct element, DOFs, etc for temperature field
+   const auto &temp_el = *temperature_field.FESpace()->GetFE(element);
+   const int temp_ndof = temp_el.GetDof();
+
+   dof_tr = temperature_field.FESpace()->GetElementVDofs(element, vdofs);
+   temperature_field.GetSubVector(vdofs, temp_elfun);
+   if (dof_tr != nullptr)
+   {
+      dof_tr->InvTransformPrimal(temp_elfun);
+   }
+
+#ifdef MFEM_THREAD_SAFE
    mfem::Vector flux_shape;
-#endif
-   shape.SetSize(ndof);
+   mfem::Vector temp_shape;
+#endif
+   temp_shape.SetSize(temp_ndof);
    flux_shape.SetSize(flux_ndof);
-   elvect.SetSize(ndof);
-
+
+   // Integration rule
    const auto *ir = IntRule;
    if (ir == nullptr)
    {
       int order = [&]()
       {
-         if (el.Space() == FunctionSpace::Pk)
-         {
-            return 2 * el.GetOrder() - 1;
+         if (temp_el.Space() == FunctionSpace::Pk)
+         {
+            return 2 * temp_el.GetOrder() - 1;
          }
          else
          {
-            return 2 * el.GetOrder();
+            return 2 * temp_el.GetOrder();
          }
       }();
 
-      ir = &IntRules.Get(el.GetGeomType(), order);
-   }
-
+      ir = &IntRules.Get(temp_el.GetGeomType(), order);
+   }
+
+   // Loop over all integration points in the element and add/store the FE's
+   // contribution to the heat source in elvect
+   elvect.SetSize(temp_ndof);
    elvect = 0.0;
    for (int i = 0; i < ir->GetNPoints(); i++)
    {
       const IntegrationPoint &ip = ir->IntPoint(i);
       trans.SetIntPoint(&ip);
 
-      el.CalcPhysShape(trans, shape);
-
-      flux_el.CalcPhysShape(flux_trans, flux_shape);
-      const auto b_mag = flux_shape * elfun;
-
-      /// holds quadrature weight
-      const double w = ip.weight * trans.Weight();
-
-      const auto sigma_v = sigma.Eval(trans, ip);
-
-      double loss = stack_length * M_PI * pow(radius, 4) *
-                    pow(2 * M_PI * freq * b_mag, 2) * sigma_v / 32.0;
+      const double trans_weight = trans.Weight();
+
+      const double w = ip.weight * trans_weight;
+
+      flux_el.CalcPhysShape(trans, flux_shape);
+      const auto b_mag = flux_shape * flux_elfun;
+
+      temp_el.CalcPhysShape(trans, temp_shape);
+      const double temperature = temp_shape * temp_elfun;
+
+      const double sigma_v = sigma.Eval(trans, ip, temperature);
+
+      // double loss = stack_length * M_PI * pow(radius, 4) *
+      //               pow(2 * M_PI * freq * b_mag, 2) * sigma_v / 8.0;
+      double loss = M_PI * pow(radius, 4) * pow(2 * M_PI * freq * b_mag, 2) *
+                    sigma_v / 8.0;
       loss *= 2 * strands_in_hand * num_turns * num_slots;
 
-      elvect.Add(loss * w, shape);
+      // Scale the loss by 1/volume that DCLF uses and also divide by the
+      // stack length to account for the fact don't have 1m depth (W -> W/m)
+      /// TODO: Find a way to not hard-code the volume
+      // loss *= 1 / (winding_volume * stack_length);
+      loss *= 1 / (winding_volume);
+
+      elvect.Add(loss * w, temp_shape);
    }
 }
 
-void setInputs(HybridACLossFunctionalIntegrator &integ,
-               const MachInputs &inputs)
+void ACLossDistributionIntegratorMeshRevSens::AssembleRHSElementVect(
+    const mfem::FiniteElement &mesh_el,
+    mfem::ElementTransformation &mesh_trans,
+    mfem::Vector &mesh_coords_bar)
 {
-   // auto it = inputs.find("diam");
-   // if (it != inputs.end())
-   // {
-   //    integ.diam = it->second.getValue();
-   // }
-   // it = inputs.find("diam");
-   // if (it != inputs.end())
-   // {
-   //    integ.freq = it->second.getValue();
-   // }
-   // it = inputs.find("fill-factor");
-   // if (it != inputs.end())
-   // {
-   //    integ.fill_factor = it->second.getValue();
-   // }
-   setValueFromInputs(inputs, "diam", integ.diam);
-   setValueFromInputs(inputs, "freq", integ.freq);
-   setValueFromInputs(inputs, "fill-factor", integ.fill_factor);
+   const int mesh_ndof = mesh_el.GetDof();
+   const int space_dim = mesh_trans.GetSpaceDim();
+
+   /// get the proper element, transformation, and state vector
+#ifdef MFEM_THREAD_SAFE
+   mfem::Array<int> vdofs;
+   mfem::Vector psi;
+   mfem::Vector temp_elfun;
+#else
+   auto &flux_elfun = integ.flux_elfun;
+   auto &temp_elfun = integ.temp_elfun;
+#endif
+
+   const int element = mesh_trans.ElementNo;
+
+   // Obtain the finite element, element transformation, and degrees of
+   // freedom for the adjoint
+   const auto &adjoint_el = *adjoint.FESpace()->GetFE(element);
+   const int adjoint_ndof = adjoint_el.GetDof();
+   auto *dof_tr = adjoint.FESpace()->GetElementVDofs(element, vdofs);
+   adjoint.GetSubVector(vdofs, psi);
+   if (dof_tr != nullptr)
+   {
+      dof_tr->InvTransformPrimal(psi);
+   }
+
+   // Obtain the finite element, DOFs, etc for peak flux field
+   auto &peak_flux = integ.peak_flux;
+
+   const auto &flux_el = *peak_flux.FESpace()->GetFE(element);
+   const int flux_ndof = flux_el.GetDof();
+
+   dof_tr = peak_flux.FESpace()->GetElementVDofs(element, vdofs);
+   peak_flux.GetSubVector(vdofs, flux_elfun);
+   if (dof_tr != nullptr)
+   {
+      dof_tr->InvTransformPrimal(flux_elfun);
+   }
+
+   // Obtain correct element, DOFs, etc for temperature field
+   auto &temperature_field = integ.temperature_field;
+
+   const auto &temp_el = *temperature_field.FESpace()->GetFE(element);
+   const int temp_ndof = temp_el.GetDof();
+
+   dof_tr = temperature_field.FESpace()->GetElementVDofs(element, vdofs);
+   temperature_field.GetSubVector(vdofs, temp_elfun);
+   if (dof_tr != nullptr)
+   {
+      dof_tr->InvTransformPrimal(temp_elfun);
+   }
+
+#ifdef MFEM_THREAD_SAFE
+   Vector flux_shape;
+   Vector temp_shape;
+   DenseMatrix PointMat_bar;
+#else
+   auto &flux_shape = integ.flux_shape;
+   auto &temp_shape = integ.temp_shape;
+#endif
+   flux_shape.SetSize(flux_ndof);
+   temp_shape.SetSize(temp_ndof);
+
+   PointMat_bar.SetSize(space_dim, mesh_ndof);
+
+   // cast the ElementTransformation
+   auto &isotrans = dynamic_cast<IsoparametricTransformation &>(mesh_trans);
+
+   // Integration Rule
+   const auto *ir = IntRule;
+   if (ir == nullptr)
+   {
+      int order = [&]()
+      {
+         if (temp_el.Space() == FunctionSpace::Pk)
+         {
+            return 2 * temp_el.GetOrder() - 1;
+         }
+         else
+         {
+            return 2 * temp_el.GetOrder();
+         }
+      }();
+      ir = &IntRules.Get(temp_el.GetGeomType(), order);
+   }
+
+   auto &sigma = integ.sigma;
+   auto &freq = integ.freq;
+   auto &radius = integ.radius;
+   // auto &stack_length = integ.stack_length;
+   auto &strands_in_hand = integ.strands_in_hand;
+   auto &num_turns = integ.num_turns;
+   auto &num_slots = integ.num_slots;
+   auto &winding_volume = integ.winding_volume;
+
+   mesh_coords_bar.SetSize(mesh_ndof * space_dim);
+   mesh_coords_bar = 0.0;
+   for (int i = 0; i < ir->GetNPoints(); i++)
+   {
+      const IntegrationPoint &ip = ir->IntPoint(i);
+      mesh_trans.SetIntPoint(&ip);
+
+      const double trans_weight = mesh_trans.Weight();
+
+      const double w = ip.weight * trans_weight;
+
+      flux_el.CalcPhysShape(mesh_trans, flux_shape);
+      const auto b_mag = flux_shape * flux_elfun;
+
+      temp_el.CalcPhysShape(mesh_trans, temp_shape);
+      const double temperature = temp_shape * temp_elfun;
+
+      const double sigma_v = sigma.Eval(mesh_trans, ip, temperature);
+
+      // double loss = stack_length * M_PI * pow(radius, 4) *
+      //               pow(2 * M_PI * freq * b_mag, 2) * sigma_v / 8.0;
+      double loss = M_PI * pow(radius, 4) * pow(2 * M_PI * freq * b_mag, 2) *
+                    sigma_v / 8.0;
+
+      loss *= 2 * strands_in_hand * num_turns * num_slots;
+
+      // Scale the loss by 1/volume that DCLF uses and also divide by the
+      // stack length to account for the fact don't have 1m depth (W -> W/m)
+      /// TODO: Find a way to not hard-code the volume
+      // loss *= 1 / (winding_volume * stack_length);
+      loss *= 1 / (winding_volume);
+
+      // elvect.Add(loss * w, temp_shape);
+
+      const double psi_dot_temp = (psi * temp_shape);
+
+      /// dummy functional for adjoint-weighted residual
+      // fun += loss * psi_dot_temp * w;
+
+      /// start reverse pass
+      double fun_bar = 1.0;
+
+      /// fun += loss * psi_dot_temp * w;
+      // double loss_bar = fun_bar * psi_dot_temp * w;
+      // double psi_dot_temp_bar = fun_bar * loss * w;
+      const double w_bar = fun_bar * loss * psi_dot_temp;
+
+      /// const double w = ip.weight * trans_weight;
+      const double trans_weight_bar = w_bar * ip.weight;
+
+      /// const double trans_weight = mesh_trans.Weight();
+      PointMat_bar = 0.0;
+      isotrans.WeightRevDiff(trans_weight_bar, PointMat_bar);
+
+      // code to insert PointMat_bar into mesh_coords_bar;
+      for (int j = 0; j < mesh_ndof; ++j)
+      {
+         for (int k = 0; k < space_dim; ++k)
+         {
+            mesh_coords_bar(k * mesh_ndof + j) += PointMat_bar(k, j);
+         }
+      }
+   }
 }
 
-double HybridACLossFunctionalIntegrator::GetElementEnergy(
-    const FiniteElement &el,
-    ElementTransformation &trans,
-    const Vector &elfun)
+void ACLossDistributionIntegratorPeakFluxRevSens::AssembleRHSElementVect(
+    const mfem::FiniteElement &flux_el,
+    mfem::ElementTransformation &trans,
+    mfem::Vector &flux_bar)
 {
-   /// number of degrees of freedom
-   int ndof = el.GetDof();
-   int dim = el.GetDim();
-
-   /// I believe this takes advantage of a 2D problem not having
-   /// a properly defined curl? Need more investigation
-   int dimc = (dim == 3) ? 3 : 1;
-
-#ifdef MFEM_THREAD_SAFE
-   DenseMatrix curlshape(ndof, dimc), curlshape_dFt(ndof, dimc);
-   Vector b_vec(dimc);
+   /// get the proper element, transformation, and state vector
+#ifdef MFEM_THREAD_SAFE
+   mfem::Array<int> vdofs;
+   mfem::Vector psi;
+   mfem::Vector flux_elfun;
+   mfem::Vector temp_elfun;
 #else
-   curlshape.SetSize(ndof, dimc);
-   curlshape_dFt.SetSize(ndof, dimc);
-   b_vec.SetSize(dimc);
-#endif
-
-   const IntegrationRule *ir = IntRule;
+   auto &flux_elfun = integ.flux_elfun;
+   auto &temp_elfun = integ.temp_elfun;
+#endif
+
+   const int element = trans.ElementNo;
+
+   // Obtain the finite element, element transformation, and degrees of
+   // freedom for the adjoint
+   const auto &adjoint_el = *adjoint.FESpace()->GetFE(element);
+   const int adjoint_ndof = adjoint_el.GetDof();
+   auto *dof_tr = adjoint.FESpace()->GetElementVDofs(element, vdofs);
+   adjoint.GetSubVector(vdofs, psi);
+   if (dof_tr != nullptr)
+   {
+      dof_tr->InvTransformPrimal(psi);
+   }
+
+   // Obtain the finite element, DOFs, etc for peak flux field
+   auto &peak_flux = integ.peak_flux;
+   const int flux_ndof = flux_el.GetDof();
+
+   dof_tr = peak_flux.FESpace()->GetElementVDofs(element, vdofs);
+   peak_flux.GetSubVector(vdofs, flux_elfun);
+   if (dof_tr != nullptr)
+   {
+      dof_tr->InvTransformPrimal(flux_elfun);
+   }
+
+   // Obtain correct element, DOFs, etc for temperature field
+   auto &temperature_field = integ.temperature_field;
+   const auto &temp_el = *temperature_field.FESpace()->GetFE(element);
+   const int temp_ndof = temp_el.GetDof();
+
+   dof_tr = temperature_field.FESpace()->GetElementVDofs(element, vdofs);
+   temperature_field.GetSubVector(vdofs, temp_elfun);
+   if (dof_tr != nullptr)
+   {
+      dof_tr->InvTransformPrimal(temp_elfun);
+   }
+
+#ifdef MFEM_THREAD_SAFE
+   Vector flux_shape;
+   Vector temp_shape;
+#else
+   auto &flux_shape = integ.flux_shape;
+   auto &temp_shape = integ.temp_shape;
+#endif
+
+   flux_shape.SetSize(flux_ndof);
+   temp_shape.SetSize(temp_ndof);
+
+   // Integration Rule
+   const auto *ir = IntRule;
    if (ir == nullptr)
    {
       int order = [&]()
       {
-         if (el.Space() == FunctionSpace::Pk)
-         {
-            return 2 * el.GetOrder() - 2;
+         if (temp_el.Space() == FunctionSpace::Pk)
+         {
+            return 2 * temp_el.GetOrder() - 1;
          }
          else
          {
-            return 2 * el.GetOrder();
+            return 2 * temp_el.GetOrder();
          }
       }();
-
-      ir = &IntRules.Get(el.GetGeomType(), order);
-   }
+      ir = &IntRules.Get(temp_el.GetGeomType(), order);
+   }
+
+   auto &sigma = integ.sigma;
+   auto &freq = integ.freq;
+   auto &radius = integ.radius;
+   // auto &stack_length = integ.stack_length;
+   auto &strands_in_hand = integ.strands_in_hand;
+   auto &num_turns = integ.num_turns;
+   auto &num_slots = integ.num_slots;
+   auto &winding_volume = integ.winding_volume;
+
+   flux_bar.SetSize(flux_ndof);
+   flux_bar = 0.0;
+   for (int i = 0; i < ir->GetNPoints(); i++)
+   {
+      const IntegrationPoint &ip = ir->IntPoint(i);
+      trans.SetIntPoint(&ip);
+
+      const double trans_weight = trans.Weight();
+
+      const double w = ip.weight * trans_weight;
+
+      flux_el.CalcPhysShape(trans, flux_shape);
+      const auto b_mag = flux_shape * flux_elfun;
+
+      temp_el.CalcPhysShape(trans, temp_shape);
+      const double temperature = temp_shape * temp_elfun;
+
+      const double sigma_v = sigma.Eval(trans, ip, temperature);
+
+      // double loss = stack_length * M_PI * pow(radius, 4) *
+      //               pow(2 * M_PI * freq * b_mag, 2) * sigma_v / 8.0;
+      double loss = M_PI * pow(radius, 4) * pow(2 * M_PI * freq * b_mag, 2) *
+                    sigma_v / 8.0;
+      loss *= 2 * strands_in_hand * num_turns * num_slots;
+
+      // Scale the loss by 1/volume that DCLF uses and also divide by the
+      // stack length to account for the fact don't have 1m depth (W -> W/m)
+      /// TODO: Find a way to not hard-code the volume
+      // loss *= 1 / (winding_volume * stack_length);
+      loss *= 1 / (winding_volume);
+
+      // elvect.Add(loss * w, temp_shape);
+
+      const double psi_dot_temp = (psi * temp_shape);
+
+      /// dummy functional for adjoint-weighted residual
+      // fun += loss * psi_dot_temp * w;
+
+      /// start reverse pass
+      double fun_bar = 1.0;
+
+      /// fun += loss * psi_dot_temp * w;
+      double loss_bar = fun_bar * psi_dot_temp * w;
+      // double psi_dot_temp_bar = fun_bar * loss * w;
+      // const double w_bar = fun_bar * loss * psi_dot_temp;
+
+      /// loss *= 1 / (stack_length * 0.02314281);
+      // loss_bar *= 1 / (winding_volume * stack_length);
+      loss_bar *= 1 / (winding_volume);
+
+      /// loss *= 2 * strands_in_hand * num_turns * num_slots;
+      loss_bar *= 2 * strands_in_hand * num_turns * num_slots;
+
+      /// double loss = stack_length * M_PI * pow(radius, 4) *
+      ///               pow(2 * M_PI * freq * b_mag, 2) * sigma_v / 8.0;
+      // double b_mag_bar = loss_bar * stack_length * M_PI * pow(radius, 4) *
+      // 2
+      // *
+      //                    pow(2 * M_PI * freq, 2) * b_mag * sigma_v / 8.0;
+      double b_mag_bar = loss_bar * M_PI * pow(radius, 4) * 2 *
+                         pow(2 * M_PI * freq, 2) * b_mag * sigma_v / 8.0;
+
+      /// const auto b_mag = flux_shape * flux_elfun;
+      flux_bar.Add(b_mag_bar, flux_shape);
+   }
+}
+
+void ACLossDistributionIntegratorTemperatureRevSens::AssembleRHSElementVect(
+    const mfem::FiniteElement &temp_el,
+    mfem::ElementTransformation &trans,
+    mfem::Vector &temp_bar)
+{
+   /// get the proper element, transformation, and state vector
+#ifdef MFEM_THREAD_SAFE
+   mfem::Array<int> vdofs;
+   mfem::Vector psi;
+   mfem::Vector flux_elfun;
+   mfem::Vector temp_elfun;
+#else
+   auto &flux_elfun = integ.flux_elfun;
+   auto &temp_elfun = integ.temp_elfun;
+#endif
+
+   const int element = trans.ElementNo;
+
+   // Obtain the finite element, element transformation, and degrees of
+   // freedom for the adjoint
+   const auto &adjoint_el = *adjoint.FESpace()->GetFE(element);
+   const int adjoint_ndof = adjoint_el.GetDof();
+   auto *dof_tr = adjoint.FESpace()->GetElementVDofs(element, vdofs);
+   adjoint.GetSubVector(vdofs, psi);
+   if (dof_tr != nullptr)
+   {
+      dof_tr->InvTransformPrimal(psi);
+   }
+
+   // Obtain the finite element, DOFs, etc for peak flux field
+   auto &peak_flux = integ.peak_flux;
+
+   const auto &flux_el = *peak_flux.FESpace()->GetFE(element);
+   const int flux_ndof = flux_el.GetDof();
+
+   dof_tr = peak_flux.FESpace()->GetElementVDofs(element, vdofs);
+   peak_flux.GetSubVector(vdofs, flux_elfun);
+   if (dof_tr != nullptr)
+   {
+      dof_tr->InvTransformPrimal(flux_elfun);
+   }
+
+   // Obtain correct element, DOFs, etc for temperature field
+   auto &temperature_field = integ.temperature_field;
+
+   const int temp_ndof = temp_el.GetDof();
+
+   dof_tr = temperature_field.FESpace()->GetElementVDofs(element, vdofs);
+   temperature_field.GetSubVector(vdofs, temp_elfun);
+   if (dof_tr != nullptr)
+   {
+      dof_tr->InvTransformPrimal(temp_elfun);
+   }
+
+#ifdef MFEM_THREAD_SAFE
+   Vector flux_shape;
+   Vector temp_shape;
+#else
+   auto &flux_shape = integ.flux_shape;
+   auto &temp_shape = integ.temp_shape;
+#endif
+   flux_shape.SetSize(flux_ndof);
+   temp_shape.SetSize(temp_ndof);
+
+   // Integration Rule
+   const auto *ir = IntRule;
+   if (ir == nullptr)
+   {
+      int order = [&]()
+      {
+         if (temp_el.Space() == FunctionSpace::Pk)
+         {
+            return 2 * temp_el.GetOrder() - 1;
+         }
+         else
+         {
+            return 2 * temp_el.GetOrder();
+         }
+      }();
+      ir = &IntRules.Get(temp_el.GetGeomType(), order);
+   }
+
+   auto &sigma = integ.sigma;
+   auto &freq = integ.freq;
+   auto &radius = integ.radius;
+   // auto &stack_length = integ.stack_length;
+   auto &strands_in_hand = integ.strands_in_hand;
+   auto &num_turns = integ.num_turns;
+   auto &num_slots = integ.num_slots;
+   auto &winding_volume = integ.winding_volume;
+
+   temp_bar.SetSize(temp_ndof);
+   temp_bar = 0.0;
+   for (int i = 0; i < ir->GetNPoints(); i++)
+   {
+      const IntegrationPoint &ip = ir->IntPoint(i);
+      trans.SetIntPoint(&ip);
+
+      const double trans_weight = trans.Weight();
+
+      const double w = ip.weight * trans_weight;
+
+      flux_el.CalcPhysShape(trans, flux_shape);
+      const auto b_mag = flux_shape * flux_elfun;
+
+      temp_el.CalcPhysShape(trans, temp_shape);
+      const double temperature = temp_shape * temp_elfun;
+
+      const double sigma_v = sigma.Eval(trans, ip, temperature);
+
+      // double loss = stack_length * M_PI * pow(radius, 4) *
+      //               pow(2 * M_PI * freq * b_mag, 2) * sigma_v / 8.0;
+      double loss = M_PI * pow(radius, 4) * pow(2 * M_PI * freq * b_mag, 2) *
+                    sigma_v / 8.0;
+      loss *= 2 * strands_in_hand * num_turns * num_slots;
+
+      // Scale the loss by 1/volume that DCLF uses and also divide by the
+      // stack length to account for the fact don't have 1m depth (W -> W/m)
+      /// TODO: Find a way to not hard-code the volume
+      // loss *= 1 / (winding_volume * stack_length);
+      loss *= 1 / (winding_volume);
+
+      // elvect.Add(loss * w, temp_shape);
+
+      const double psi_dot_temp = (psi * temp_shape);
+
+      /// dummy functional for adjoint-weighted residual
+      // fun += loss * psi_dot_temp * w;
+
+      /// start reverse pass
+      double fun_bar = 1.0;
+
+      /// fun += loss * psi_dot_temp * w;
+      double loss_bar = fun_bar * psi_dot_temp * w;
+      // double psi_dot_temp_bar = fun_bar * loss * w;
+      // const double w_bar = fun_bar * loss * psi_dot_temp;
+
+      /// loss *= 1 / (stack_length * 0.02314281);
+      // loss_bar *= 1 / (winding_volume * stack_length);
+      loss_bar *= 1 / (winding_volume);
+
+      /// loss *= 2 * strands_in_hand * num_turns * num_slots;
+      loss_bar *= 2 * strands_in_hand * num_turns * num_slots;
+
+      /// double loss = stack_length * M_PI * pow(radius, 4) *
+      ///               pow(2 * M_PI * freq * b_mag, 2) * sigma_v / 8.0;
+      // double sigma_v_bar = loss_bar * stack_length * M_PI * pow(radius, 4)
+      // *
+      //                      pow(2 * M_PI * freq * b_mag, 2) / 8.0;
+      double sigma_v_bar = loss_bar * M_PI * pow(radius, 4) *
+                           pow(2 * M_PI * freq * b_mag, 2) / 8.0;
+
+      /// const double sigma_v = sigma.Eval(trans, ip, temperature);
+      double temperature_bar =
+          sigma_v_bar * sigma.EvalStateDeriv(trans, ip, temperature);
+
+      /// const double temperature = temp_shape * temp_elfun;
+      temp_bar.Add(temperature_bar, temp_shape);
+   }
+}
+
+double ACLossDistributionIntegratorFrequencyRevSens::GetElementEnergy(
+    const mfem::FiniteElement &el,
+    mfem::ElementTransformation &trans,
+    const mfem::Vector &elfun)
+{
+   /// get the proper element, transformation, and state vector
+#ifdef MFEM_THREAD_SAFE
+   mfem::Array<int> vdofs;
+   mfem::Vector psi;
+   mfem::Vector flux_elfun;
+   mfem::Vector temp_elfun;
+#else
+   auto &flux_elfun = integ.flux_elfun;
+   auto &temp_elfun = integ.temp_elfun;
+#endif
+
+   const int element = trans.ElementNo;
+
+   // Obtain the finite element, element transformation, and degrees of
+   // freedom for the adjoint
+   const auto &adjoint_el = *adjoint.FESpace()->GetFE(element);
+   const int adjoint_ndof = adjoint_el.GetDof();
+   auto *dof_tr = adjoint.FESpace()->GetElementVDofs(element, vdofs);
+   adjoint.GetSubVector(vdofs, psi);
+   if (dof_tr != nullptr)
+   {
+      dof_tr->InvTransformPrimal(psi);
+   }
+
+   // Obtain the finite element, DOFs, etc for peak flux field
+   auto &peak_flux = integ.peak_flux;
+
+   const auto &flux_el = *peak_flux.FESpace()->GetFE(element);
+   const int flux_ndof = flux_el.GetDof();
+
+   dof_tr = peak_flux.FESpace()->GetElementVDofs(element, vdofs);
+   peak_flux.GetSubVector(vdofs, flux_elfun);
+   if (dof_tr != nullptr)
+   {
+      dof_tr->InvTransformPrimal(flux_elfun);
+   }
+
+   // Obtain correct element, DOFs, etc for temperature field
+   auto &temperature_field = integ.temperature_field;
+   const auto &temp_el = *temperature_field.FESpace()->GetFE(element);
+   const int temp_ndof = temp_el.GetDof();
+
+   dof_tr = temperature_field.FESpace()->GetElementVDofs(element, vdofs);
+   temperature_field.GetSubVector(vdofs, temp_elfun);
+   if (dof_tr != nullptr)
+   {
+      dof_tr->InvTransformPrimal(temp_elfun);
+   }
+
+#ifdef MFEM_THREAD_SAFE
+   Vector flux_shape;
+   Vector temp_shape;
+#else
+   auto &flux_shape = integ.flux_shape;
+   auto &temp_shape = integ.temp_shape;
+#endif
+
+   flux_shape.SetSize(flux_ndof);
+   temp_shape.SetSize(temp_ndof);
+
+   // Integration Rule
+   const auto *ir = IntRule;
+   if (ir == nullptr)
+   {
+      int order = [&]()
+      {
+         if (temp_el.Space() == FunctionSpace::Pk)
+         {
+            return 2 * temp_el.GetOrder() - 1;
+         }
+         else
+         {
+            return 2 * temp_el.GetOrder();
+         }
+      }();
+      ir = &IntRules.Get(temp_el.GetGeomType(), order);
+   }
+
+   auto &sigma = integ.sigma;
+   auto &freq = integ.freq;
+   auto &radius = integ.radius;
+   auto &strands_in_hand = integ.strands_in_hand;
+   auto &num_turns = integ.num_turns;
+   auto &num_slots = integ.num_slots;
+   auto &winding_volume = integ.winding_volume;
 
    double fun = 0.0;
-
    for (int i = 0; i < ir->GetNPoints(); i++)
    {
-      b_vec = 0.0;
       const IntegrationPoint &ip = ir->IntPoint(i);
-
       trans.SetIntPoint(&ip);
 
-      auto w = ip.weight * trans.Weight();
-      if (dim == 3)
-      {
-         el.CalcCurlShape(ip, curlshape);
-         MultABt(curlshape, trans.Jacobian(), curlshape_dFt);
-      }
-      else
-      {
-         el.CalcCurlShape(ip, curlshape_dFt);
-      }
-
-      curlshape_dFt.AddMultTranspose(elfun, b_vec);
-      const double b_mag = b_vec.Norml2() / trans.Weight();
-
-      const double sigma_val = sigma.Eval(trans, ip);
-
-      const double loss = std::pow(diam, 2) * sigma_val *
-                          std::pow(2 * M_PI * freq * b_mag, 2) / 128.0;
-      fun += loss * fill_factor * w;
+      const double trans_weight = trans.Weight();
+
+      const double w = ip.weight * trans_weight;
+
+      flux_el.CalcPhysShape(trans, flux_shape);
+      const auto b_mag = flux_shape * flux_elfun;
+
+      temp_el.CalcPhysShape(trans, temp_shape);
+      const double temperature = temp_shape * temp_elfun;
+
+      const double sigma_v = sigma.Eval(trans, ip, temperature);
+
+      double loss = M_PI * pow(radius, 4) * pow(2 * M_PI * freq * b_mag, 2) *
+                    sigma_v / 8.0;
+      loss *= 2 * strands_in_hand * num_turns * num_slots;
+
+      // Scale the loss by 1/volume that DCLF uses and also divide by the
+      // stack length to account for the fact don't have 1m depth (W -> W/m)
+      loss /= winding_volume;
+
+      // elvect.Add(loss * w, temp_shape);
+
+      const double psi_dot_temp = (psi * temp_shape);
+
+      /// dummy functional for adjoint-weighted residual
+      // fun += loss * psi_dot_temp * w;
+
+      /// start reverse pass
+      double fun_bar = 1.0;
+
+      /// fun += loss * psi_dot_temp * w;
+      double loss_bar = fun_bar * psi_dot_temp * w;
+      // double psi_dot_temp_bar = fun_bar * loss * w;
+      // const double w_bar = fun_bar * loss * psi_dot_temp;
+
+      /// loss /= 0.02314281;
+      loss_bar /= winding_volume;
+
+      /// loss *= 2 * strands_in_hand * num_turns * num_slots;
+      loss_bar *= 2 * strands_in_hand * num_turns * num_slots;
+
+      /// double loss = M_PI * pow(radius, 4) *
+      ///               pow(2 * M_PI * freq * b_mag, 2) * sigma_v / 8.0;
+      double freq_bar = loss_bar * M_PI * pow(radius, 4) * 2 * freq *
+                        pow(2 * M_PI * b_mag, 2) * sigma_v / 8.0;
+
+      fun += freq_bar;
    }
    return fun;
 }
 
-double ForceIntegrator::GetElementEnergy(const FiniteElement &el,
-                                         ElementTransformation &trans,
-                                         const Vector &elfun)
+double ACLossDistributionIntegratorStrandRadiusRevSens::GetElementEnergy(
+    const mfem::FiniteElement &el,
+    mfem::ElementTransformation &trans,
+    const mfem::Vector &elfun)
+{
+   /// get the proper element, transformation, and state vector
+#ifdef MFEM_THREAD_SAFE
+   mfem::Array<int> vdofs;
+   mfem::Vector psi;
+   mfem::Vector flux_elfun;
+   mfem::Vector temp_elfun;
+#else
+   auto &flux_elfun = integ.flux_elfun;
+   auto &temp_elfun = integ.temp_elfun;
+#endif
+
+   const int element = trans.ElementNo;
+
+   // Obtain the finite element, element transformation, and degrees of
+   // freedom for the adjoint
+   const auto &adjoint_el = *adjoint.FESpace()->GetFE(element);
+   const int adjoint_ndof = adjoint_el.GetDof();
+   auto *dof_tr = adjoint.FESpace()->GetElementVDofs(element, vdofs);
+   adjoint.GetSubVector(vdofs, psi);
+   if (dof_tr != nullptr)
+   {
+      dof_tr->InvTransformPrimal(psi);
+   }
+
+   // Obtain the finite element, DOFs, etc for peak flux field
+   auto &peak_flux = integ.peak_flux;
+
+   const auto &flux_el = *peak_flux.FESpace()->GetFE(element);
+   const int flux_ndof = flux_el.GetDof();
+
+   dof_tr = peak_flux.FESpace()->GetElementVDofs(element, vdofs);
+   peak_flux.GetSubVector(vdofs, flux_elfun);
+   if (dof_tr != nullptr)
+   {
+      dof_tr->InvTransformPrimal(flux_elfun);
+   }
+
+   // Obtain correct element, DOFs, etc for temperature field
+   auto &temperature_field = integ.temperature_field;
+   const auto &temp_el = *temperature_field.FESpace()->GetFE(element);
+   const int temp_ndof = temp_el.GetDof();
+
+   dof_tr = temperature_field.FESpace()->GetElementVDofs(element, vdofs);
+   temperature_field.GetSubVector(vdofs, temp_elfun);
+   if (dof_tr != nullptr)
+   {
+      dof_tr->InvTransformPrimal(temp_elfun);
+   }
+
+#ifdef MFEM_THREAD_SAFE
+   Vector flux_shape;
+   Vector temp_shape;
+#else
+   auto &flux_shape = integ.flux_shape;
+   auto &temp_shape = integ.temp_shape;
+#endif
+
+   flux_shape.SetSize(flux_ndof);
+   temp_shape.SetSize(temp_ndof);
+
+   // Integration Rule
+   const auto *ir = IntRule;
+   if (ir == nullptr)
+   {
+      int order = [&]()
+      {
+         if (temp_el.Space() == FunctionSpace::Pk)
+         {
+            return 2 * temp_el.GetOrder() - 1;
+         }
+         else
+         {
+            return 2 * temp_el.GetOrder();
+         }
+      }();
+      ir = &IntRules.Get(temp_el.GetGeomType(), order);
+   }
+
+   auto &sigma = integ.sigma;
+   auto &freq = integ.freq;
+   auto &radius = integ.radius;
+   // auto &stack_length = integ.stack_length;
+   auto &strands_in_hand = integ.strands_in_hand;
+   auto &num_turns = integ.num_turns;
+   auto &num_slots = integ.num_slots;
+   auto &winding_volume = integ.winding_volume;
+
+   double fun = 0.0;
+   for (int i = 0; i < ir->GetNPoints(); i++)
+   {
+      const IntegrationPoint &ip = ir->IntPoint(i);
+      trans.SetIntPoint(&ip);
+
+      const double trans_weight = trans.Weight();
+
+      const double w = ip.weight * trans_weight;
+
+      flux_el.CalcPhysShape(trans, flux_shape);
+      const auto b_mag = flux_shape * flux_elfun;
+
+      temp_el.CalcPhysShape(trans, temp_shape);
+      const double temperature = temp_shape * temp_elfun;
+
+      const double sigma_v = sigma.Eval(trans, ip, temperature);
+
+      // double loss = stack_length * M_PI * pow(radius, 4) *
+      //               pow(2 * M_PI * freq * b_mag, 2) * sigma_v / 8.0;
+      double loss = M_PI * pow(radius, 4) * pow(2 * M_PI * freq * b_mag, 2) *
+                    sigma_v / 8.0;
+      loss *= 2 * strands_in_hand * num_turns * num_slots;
+
+      // Scale the loss by 1/volume that DCLF uses and also divide by the
+      // stack length to account for the fact don't have 1m depth (W -> W/m)
+      // loss *= 1 / (winding_volume * stack_length);
+      loss *= 1 / (winding_volume);
+
+      // elvect.Add(loss * w, temp_shape);
+
+      const double psi_dot_temp = (psi * temp_shape);
+
+      /// dummy functional for adjoint-weighted residual
+      // fun += loss * psi_dot_temp * w;
+
+      /// start reverse pass
+      double fun_bar = 1.0;
+
+      /// fun += loss * psi_dot_temp * w;
+      double loss_bar = fun_bar * psi_dot_temp * w;
+      // double psi_dot_temp_bar = fun_bar * loss * w;
+      // const double w_bar = fun_bar * loss * psi_dot_temp;
+
+      /// loss *= 1 / (stack_length * 0.02314281);
+      // loss_bar *= 1 / (winding_volume * stack_length);
+      loss_bar *= 1 / (winding_volume);
+
+      /// loss *= 2 * strands_in_hand * num_turns * num_slots;
+      loss_bar *= 2 * strands_in_hand * num_turns * num_slots;
+
+      /// double loss = stack_length * M_PI * pow(radius, 4) *
+      ///               pow(2 * M_PI * freq * b_mag, 2) * sigma_v / 8.0;
+      // double radius_bar = loss_bar * stack_length * M_PI * 4 * pow(radius,
+      // 3)
+      // *
+      //                     pow(2 * M_PI * freq * b_mag, 2) * sigma_v / 8.0;
+      double radius_bar = loss_bar * M_PI * 4 * pow(radius, 3) *
+                          pow(2 * M_PI * freq * b_mag, 2) * sigma_v / 8.0;
+
+      fun += radius_bar;
+   }
+   return fun;
+}
+
+double ACLossDistributionIntegratorStrandsInHandRevSens::GetElementEnergy(
+    const mfem::FiniteElement &el,
+    mfem::ElementTransformation &trans,
+    const mfem::Vector &elfun)
+{
+   /// get the proper element, transformation, and state vector
+#ifdef MFEM_THREAD_SAFE
+   mfem::Array<int> vdofs;
+   mfem::Vector psi;
+   mfem::Vector flux_elfun;
+   mfem::Vector temp_elfun;
+#else
+   auto &flux_elfun = integ.flux_elfun;
+   auto &temp_elfun = integ.temp_elfun;
+#endif
+
+   const int element = trans.ElementNo;
+
+   // Obtain the finite element, element transformation, and degrees of
+   // freedom for the adjoint
+   const auto &adjoint_el = *adjoint.FESpace()->GetFE(element);
+   const int adjoint_ndof = adjoint_el.GetDof();
+   auto *dof_tr = adjoint.FESpace()->GetElementVDofs(element, vdofs);
+   adjoint.GetSubVector(vdofs, psi);
+   if (dof_tr != nullptr)
+   {
+      dof_tr->InvTransformPrimal(psi);
+   }
+
+   // Obtain the finite element, DOFs, etc for peak flux field
+   auto &peak_flux = integ.peak_flux;
+
+   const auto &flux_el = *peak_flux.FESpace()->GetFE(element);
+   const int flux_ndof = flux_el.GetDof();
+
+   dof_tr = peak_flux.FESpace()->GetElementVDofs(element, vdofs);
+   peak_flux.GetSubVector(vdofs, flux_elfun);
+   if (dof_tr != nullptr)
+   {
+      dof_tr->InvTransformPrimal(flux_elfun);
+   }
+
+   // Obtain correct element, DOFs, etc for temperature field
+   auto &temperature_field = integ.temperature_field;
+   const auto &temp_el = *temperature_field.FESpace()->GetFE(element);
+   const int temp_ndof = temp_el.GetDof();
+
+   dof_tr = temperature_field.FESpace()->GetElementVDofs(element, vdofs);
+   temperature_field.GetSubVector(vdofs, temp_elfun);
+   if (dof_tr != nullptr)
+   {
+      dof_tr->InvTransformPrimal(temp_elfun);
+   }
+
+#ifdef MFEM_THREAD_SAFE
+   Vector flux_shape;
+   Vector temp_shape;
+#else
+   auto &flux_shape = integ.flux_shape;
+   auto &temp_shape = integ.temp_shape;
+#endif
+
+   flux_shape.SetSize(flux_ndof);
+   temp_shape.SetSize(temp_ndof);
+
+   // Integration Rule
+   const auto *ir = IntRule;
+   if (ir == nullptr)
+   {
+      int order = [&]()
+      {
+         if (temp_el.Space() == FunctionSpace::Pk)
+         {
+            return 2 * temp_el.GetOrder() - 1;
+         }
+         else
+         {
+            return 2 * temp_el.GetOrder();
+         }
+      }();
+      ir = &IntRules.Get(temp_el.GetGeomType(), order);
+   }
+
+   auto &sigma = integ.sigma;
+   auto &freq = integ.freq;
+   auto &radius = integ.radius;
+   // auto &stack_length = integ.stack_length;
+   auto &strands_in_hand = integ.strands_in_hand;
+   auto &num_turns = integ.num_turns;
+   auto &num_slots = integ.num_slots;
+   auto &winding_volume = integ.winding_volume;
+
+   double fun = 0.0;
+   for (int i = 0; i < ir->GetNPoints(); i++)
+   {
+      const IntegrationPoint &ip = ir->IntPoint(i);
+      trans.SetIntPoint(&ip);
+
+      const double trans_weight = trans.Weight();
+
+      const double w = ip.weight * trans_weight;
+
+      flux_el.CalcPhysShape(trans, flux_shape);
+      const auto b_mag = flux_shape * flux_elfun;
+
+      temp_el.CalcPhysShape(trans, temp_shape);
+      const double temperature = temp_shape * temp_elfun;
+
+      const double sigma_v = sigma.Eval(trans, ip, temperature);
+
+      double loss = M_PI * pow(radius, 4) * pow(2 * M_PI * freq * b_mag, 2) *
+                    sigma_v / 8.0;
+      // loss *= 2 * strands_in_hand * num_turns * num_slots;
+      double loss2 = loss * 2 * strands_in_hand * num_turns * num_slots;
+
+      // Scale the loss by 1/volume that DCLF uses and also divide by the
+      // stack length to account for the fact don't have 1m depth (W -> W/m)
+      // loss /= 0.02314281;
+      double loss3 = loss2 / winding_volume;
+
+      // elvect.Add(loss * w, temp_shape);
+
+      const double psi_dot_temp = (psi * temp_shape);
+
+      /// dummy functional for adjoint-weighted residual
+      // fun += loss * psi_dot_temp * w;
+
+      /// start reverse pass
+      double fun_bar = 1.0;
+
+      /// fun += loss * psi_dot_temp * w;
+      double loss_bar = fun_bar * psi_dot_temp * w;
+      // double psi_dot_temp_bar = fun_bar * loss * w;
+      // const double w_bar = fun_bar * loss * psi_dot_temp;
+
+      /// loss /= 0.02314281;
+      // loss_bar /= 0.02314281;
+      /// double loss3 = loss2 / 0.02314281;
+      double loss2_bar = loss_bar / winding_volume;
+
+      /// loss *= 2 * strands_in_hand * num_turns * num_slots;
+      // loss_bar *= 2 * strands_in_hand * num_turns * num_slots;
+
+      /// double loss2 = loss * 2 * strands_in_hand * num_turns * num_slots;
+      double strands_in_hand_bar = loss2_bar * loss * 2 * num_turns * num_slots;
+
+      // double num_slots_bar = loss_bar * loss / num_slots;
+
+      /// double loss = M_PI * pow(radius, 4) *
+      ///               pow(2 * M_PI * freq * b_mag, 2) * sigma_v / 8.0;
+      // double radius_bar = loss_bar * M_PI * 4 * pow(radius, 3) *
+      //                    pow(2 * M_PI * freq * b_mag, 2) * sigma_v / 8.0;
+
+      fun += strands_in_hand_bar;
+   }
+   return fun;
+}
+
+double ACLossDistributionIntegratorNumTurnsRevSens::GetElementEnergy(
+    const mfem::FiniteElement &el,
+    mfem::ElementTransformation &trans,
+    const mfem::Vector &elfun)
+{
+   /// get the proper element, transformation, and state vector
+#ifdef MFEM_THREAD_SAFE
+   mfem::Array<int> vdofs;
+   mfem::Vector psi;
+   mfem::Vector flux_elfun;
+   mfem::Vector temp_elfun;
+#else
+   auto &flux_elfun = integ.flux_elfun;
+   auto &temp_elfun = integ.temp_elfun;
+#endif
+
+   const int element = trans.ElementNo;
+
+   // Obtain the finite element, element transformation, and degrees of
+   // freedom for the adjoint
+   const auto &adjoint_el = *adjoint.FESpace()->GetFE(element);
+   const int adjoint_ndof = adjoint_el.GetDof();
+   auto *dof_tr = adjoint.FESpace()->GetElementVDofs(element, vdofs);
+   adjoint.GetSubVector(vdofs, psi);
+   if (dof_tr != nullptr)
+   {
+      dof_tr->InvTransformPrimal(psi);
+   }
+
+   // Obtain the finite element, DOFs, etc for peak flux field
+   auto &peak_flux = integ.peak_flux;
+
+   const auto &flux_el = *peak_flux.FESpace()->GetFE(element);
+   const int flux_ndof = flux_el.GetDof();
+
+   dof_tr = peak_flux.FESpace()->GetElementVDofs(element, vdofs);
+   peak_flux.GetSubVector(vdofs, flux_elfun);
+   if (dof_tr != nullptr)
+   {
+      dof_tr->InvTransformPrimal(flux_elfun);
+   }
+
+   // Obtain correct element, DOFs, etc for temperature field
+   auto &temperature_field = integ.temperature_field;
+   const auto &temp_el = *temperature_field.FESpace()->GetFE(element);
+   const int temp_ndof = temp_el.GetDof();
+
+   dof_tr = temperature_field.FESpace()->GetElementVDofs(element, vdofs);
+   temperature_field.GetSubVector(vdofs, temp_elfun);
+   if (dof_tr != nullptr)
+   {
+      dof_tr->InvTransformPrimal(temp_elfun);
+   }
+
+#ifdef MFEM_THREAD_SAFE
+   Vector flux_shape;
+   Vector temp_shape;
+#else
+   auto &flux_shape = integ.flux_shape;
+   auto &temp_shape = integ.temp_shape;
+#endif
+
+   flux_shape.SetSize(flux_ndof);
+   temp_shape.SetSize(temp_ndof);
+
+   // Integration Rule
+   const auto *ir = IntRule;
+   if (ir == nullptr)
+   {
+      int order = [&]()
+      {
+         if (temp_el.Space() == FunctionSpace::Pk)
+         {
+            return 2 * temp_el.GetOrder() - 1;
+         }
+         else
+         {
+            return 2 * temp_el.GetOrder();
+         }
+      }();
+      ir = &IntRules.Get(temp_el.GetGeomType(), order);
+   }
+
+   auto &sigma = integ.sigma;
+   auto &freq = integ.freq;
+   auto &radius = integ.radius;
+   // auto &stack_length = integ.stack_length;
+   auto &strands_in_hand = integ.strands_in_hand;
+   auto &num_turns = integ.num_turns;
+   auto &num_slots = integ.num_slots;
+   auto &winding_volume = integ.winding_volume;
+
+   double fun = 0.0;
+   for (int i = 0; i < ir->GetNPoints(); i++)
+   {
+      const IntegrationPoint &ip = ir->IntPoint(i);
+      trans.SetIntPoint(&ip);
+
+      const double trans_weight = trans.Weight();
+
+      const double w = ip.weight * trans_weight;
+
+      flux_el.CalcPhysShape(trans, flux_shape);
+      const auto b_mag = flux_shape * flux_elfun;
+
+      temp_el.CalcPhysShape(trans, temp_shape);
+      const double temperature = temp_shape * temp_elfun;
+
+      const double sigma_v = sigma.Eval(trans, ip, temperature);
+
+      double loss = M_PI * pow(radius, 4) * pow(2 * M_PI * freq * b_mag, 2) *
+                    sigma_v / 8.0;
+      // loss *= 2 * strands_in_hand * num_turns * num_slots;
+      double loss2 = loss * 2 * strands_in_hand * num_turns * num_slots;
+
+      // Scale the loss by 1/volume that DCLF uses and also divide by the
+      // stack length to account for the fact don't have 1m depth (W -> W/m)
+      /// TODO: Find a way to not hard-code the volume
+      // loss /= 0.02314281;
+      double loss3 = loss2 / winding_volume;
+
+      // elvect.Add(loss * w, temp_shape);
+
+      const double psi_dot_temp = (psi * temp_shape);
+
+      /// dummy functional for adjoint-weighted residual
+      // fun += loss * psi_dot_temp * w;
+
+      /// start reverse pass
+      double fun_bar = 1.0;
+
+      /// fun += loss * psi_dot_temp * w;
+      double loss_bar = fun_bar * psi_dot_temp * w;
+      // double psi_dot_temp_bar = fun_bar * loss * w;
+      // const double w_bar = fun_bar * loss * psi_dot_temp;
+
+      /// loss /= 0.02314281;
+      // loss_bar /= 0.02314281;
+      /// double loss3 = loss2 / 0.02314281;
+      double loss2_bar = loss_bar / winding_volume;
+
+      /// loss *= 2 * strands_in_hand * num_turns * num_slots;
+      // loss_bar *= 2 * strands_in_hand * num_turns * num_slots;
+
+      /// double loss2 = loss * 2 * strands_in_hand * num_turns * num_slots;
+      double num_turns_bar = loss2_bar * loss * 2 * strands_in_hand * num_slots;
+
+      // double num_slots_bar = loss_bar * loss / num_slots;
+
+      /// double loss = M_PI * pow(radius, 4) *
+      ///               pow(2 * M_PI * freq * b_mag, 2) * sigma_v / 8.0;
+      // double radius_bar = loss_bar * M_PI * 4 * pow(radius, 3) *
+      //                    pow(2 * M_PI * freq * b_mag, 2) * sigma_v / 8.0;
+
+      fun += num_turns_bar;
+   }
+   return fun;
+}
+
+double ACLossDistributionIntegratorNumSlotsRevSens::GetElementEnergy(
+    const mfem::FiniteElement &el,
+    mfem::ElementTransformation &trans,
+    const mfem::Vector &elfun)
+{
+   /// get the proper element, transformation, and state vector
+#ifdef MFEM_THREAD_SAFE
+   mfem::Array<int> vdofs;
+   mfem::Vector psi;
+   mfem::Vector flux_elfun;
+   mfem::Vector temp_elfun;
+#else
+   auto &flux_elfun = integ.flux_elfun;
+   auto &temp_elfun = integ.temp_elfun;
+#endif
+
+   const int element = trans.ElementNo;
+
+   // Obtain the finite element, element transformation, and degrees of
+   // freedom for the adjoint
+   const auto &adjoint_el = *adjoint.FESpace()->GetFE(element);
+   const int adjoint_ndof = adjoint_el.GetDof();
+   auto *dof_tr = adjoint.FESpace()->GetElementVDofs(element, vdofs);
+   adjoint.GetSubVector(vdofs, psi);
+   if (dof_tr != nullptr)
+   {
+      dof_tr->InvTransformPrimal(psi);
+   }
+
+   // Obtain the finite element, DOFs, etc for peak flux field
+   auto &peak_flux = integ.peak_flux;
+
+   const auto &flux_el = *peak_flux.FESpace()->GetFE(element);
+   const int flux_ndof = flux_el.GetDof();
+
+   dof_tr = peak_flux.FESpace()->GetElementVDofs(element, vdofs);
+   peak_flux.GetSubVector(vdofs, flux_elfun);
+   if (dof_tr != nullptr)
+   {
+      dof_tr->InvTransformPrimal(flux_elfun);
+   }
+
+   // Obtain correct element, DOFs, etc for temperature field
+   auto &temperature_field = integ.temperature_field;
+   const auto &temp_el = *temperature_field.FESpace()->GetFE(element);
+   const int temp_ndof = temp_el.GetDof();
+
+   dof_tr = temperature_field.FESpace()->GetElementVDofs(element, vdofs);
+   temperature_field.GetSubVector(vdofs, temp_elfun);
+   if (dof_tr != nullptr)
+   {
+      dof_tr->InvTransformPrimal(temp_elfun);
+   }
+
+#ifdef MFEM_THREAD_SAFE
+   Vector flux_shape;
+   Vector temp_shape;
+#else
+   auto &flux_shape = integ.flux_shape;
+   auto &temp_shape = integ.temp_shape;
+#endif
+
+   flux_shape.SetSize(flux_ndof);
+   temp_shape.SetSize(temp_ndof);
+
+   // Integration Rule
+   const auto *ir = IntRule;
+   if (ir == nullptr)
+   {
+      int order = [&]()
+      {
+         if (temp_el.Space() == FunctionSpace::Pk)
+         {
+            return 2 * temp_el.GetOrder() - 1;
+         }
+         else
+         {
+            return 2 * temp_el.GetOrder();
+         }
+      }();
+      ir = &IntRules.Get(temp_el.GetGeomType(), order);
+   }
+
+   auto &sigma = integ.sigma;
+   auto &freq = integ.freq;
+   auto &radius = integ.radius;
+   auto &strands_in_hand = integ.strands_in_hand;
+   auto &num_turns = integ.num_turns;
+   auto &num_slots = integ.num_slots;
+   auto &winding_volume = integ.winding_volume;
+
+   double fun = 0.0;
+   for (int i = 0; i < ir->GetNPoints(); i++)
+   {
+      const IntegrationPoint &ip = ir->IntPoint(i);
+      trans.SetIntPoint(&ip);
+
+      const double trans_weight = trans.Weight();
+
+      const double w = ip.weight * trans_weight;
+
+      flux_el.CalcPhysShape(trans, flux_shape);
+      const auto b_mag = flux_shape * flux_elfun;
+
+      temp_el.CalcPhysShape(trans, temp_shape);
+      const double temperature = temp_shape * temp_elfun;
+
+      const double sigma_v = sigma.Eval(trans, ip, temperature);
+
+      double loss = M_PI * pow(radius, 4) * pow(2 * M_PI * freq * b_mag, 2) *
+                    sigma_v / 8.0;
+      // loss *= 2 * strands_in_hand * num_turns * num_slots;
+      double loss2 = loss * 2 * strands_in_hand * num_turns * num_slots;
+
+      // Scale the loss by 1/volume that DCLF uses and also divide by the
+      // stack length to account for the fact don't have 1m depth (W -> W/m)
+      /// TODO: Find a way to not hard-code the volume
+      // loss /= 0.02314281;
+      double loss3 = loss2 / winding_volume;
+
+      // elvect.Add(loss * w, temp_shape);
+
+      const double psi_dot_temp = (psi * temp_shape);
+
+      /// dummy functional for adjoint-weighted residual
+      // fun += loss * psi_dot_temp * w;
+
+      /// start reverse pass
+      double fun_bar = 1.0;
+
+      /// fun += loss * psi_dot_temp * w;
+      double loss_bar = fun_bar * psi_dot_temp * w;
+      // double psi_dot_temp_bar = fun_bar * loss * w;
+      // const double w_bar = fun_bar * loss * psi_dot_temp;
+
+      /// loss /= 0.02314281;
+      // loss_bar /= 0.02314281;
+      /// double loss3 = loss2 / 0.02314281;
+      double loss2_bar = loss_bar / winding_volume;
+
+      /// loss *= 2 * strands_in_hand * num_turns * num_slots;
+      // loss_bar *= 2 * strands_in_hand * num_turns * num_slots;
+
+      /// double loss2 = loss * 2 * strands_in_hand * num_turns * num_slots;
+      double num_slots_bar = loss2_bar * loss * 2 * strands_in_hand * num_turns;
+
+      // double num_slots_bar = loss_bar * loss / num_slots;
+
+      /// double loss = M_PI * pow(radius, 4) *
+      ///               pow(2 * M_PI * freq * b_mag, 2) * sigma_v / 8.0;
+      // double radius_bar = loss_bar * M_PI * 4 * pow(radius, 3) *
+      //                    pow(2 * M_PI * freq * b_mag, 2) * sigma_v / 8.0;
+
+      fun += num_slots_bar;
+   }
+   return fun;
+}
+
+double ACLossDistributionIntegratorWindingVolumeRevSens::GetElementEnergy(
+    const mfem::FiniteElement &el,
+    mfem::ElementTransformation &trans,
+    const mfem::Vector &elfun)
+{
+   /// get the proper element, transformation, and state vector
+#ifdef MFEM_THREAD_SAFE
+   mfem::Array<int> vdofs;
+   mfem::Vector psi;
+   mfem::Vector flux_elfun;
+   mfem::Vector temp_elfun;
+#else
+   auto &flux_elfun = integ.flux_elfun;
+   auto &temp_elfun = integ.temp_elfun;
+#endif
+
+   const int element = trans.ElementNo;
+
+   // Obtain the finite element, element transformation, and degrees of
+   // freedom for the adjoint
+   const auto &adjoint_el = *adjoint.FESpace()->GetFE(element);
+   const int adjoint_ndof = adjoint_el.GetDof();
+   auto *dof_tr = adjoint.FESpace()->GetElementVDofs(element, vdofs);
+   adjoint.GetSubVector(vdofs, psi);
+   if (dof_tr != nullptr)
+   {
+      dof_tr->InvTransformPrimal(psi);
+   }
+
+   // Obtain the finite element, DOFs, etc for peak flux field
+   auto &peak_flux = integ.peak_flux;
+
+   const auto &flux_el = *peak_flux.FESpace()->GetFE(element);
+   const int flux_ndof = flux_el.GetDof();
+
+   dof_tr = peak_flux.FESpace()->GetElementVDofs(element, vdofs);
+   peak_flux.GetSubVector(vdofs, flux_elfun);
+   if (dof_tr != nullptr)
+   {
+      dof_tr->InvTransformPrimal(flux_elfun);
+   }
+
+   // Obtain correct element, DOFs, etc for temperature field
+   auto &temperature_field = integ.temperature_field;
+   const auto &temp_el = *temperature_field.FESpace()->GetFE(element);
+   const int temp_ndof = temp_el.GetDof();
+
+   dof_tr = temperature_field.FESpace()->GetElementVDofs(element, vdofs);
+   temperature_field.GetSubVector(vdofs, temp_elfun);
+   if (dof_tr != nullptr)
+   {
+      dof_tr->InvTransformPrimal(temp_elfun);
+   }
+
+#ifdef MFEM_THREAD_SAFE
+   Vector flux_shape;
+   Vector temp_shape;
+#else
+   auto &flux_shape = integ.flux_shape;
+   auto &temp_shape = integ.temp_shape;
+#endif
+
+   flux_shape.SetSize(flux_ndof);
+   temp_shape.SetSize(temp_ndof);
+
+   // Integration Rule
+   const auto *ir = IntRule;
+   if (ir == nullptr)
+   {
+      int order = [&]()
+      {
+         if (temp_el.Space() == FunctionSpace::Pk)
+         {
+            return 2 * temp_el.GetOrder() - 1;
+         }
+         else
+         {
+            return 2 * temp_el.GetOrder();
+         }
+      }();
+      ir = &IntRules.Get(temp_el.GetGeomType(), order);
+   }
+
+   auto &sigma = integ.sigma;
+   auto &freq = integ.freq;
+   auto &radius = integ.radius;
+   auto &strands_in_hand = integ.strands_in_hand;
+   auto &num_turns = integ.num_turns;
+   auto &num_slots = integ.num_slots;
+   auto &winding_volume = integ.winding_volume;
+
+   double fun = 0.0;
+   for (int i = 0; i < ir->GetNPoints(); i++)
+   {
+      const IntegrationPoint &ip = ir->IntPoint(i);
+      trans.SetIntPoint(&ip);
+
+      const double trans_weight = trans.Weight();
+
+      const double w = ip.weight * trans_weight;
+
+      flux_el.CalcPhysShape(trans, flux_shape);
+      const auto b_mag = flux_shape * flux_elfun;
+
+      temp_el.CalcPhysShape(trans, temp_shape);
+      const double temperature = temp_shape * temp_elfun;
+
+      const double sigma_v = sigma.Eval(trans, ip, temperature);
+
+      double loss = M_PI * pow(radius, 4) * pow(2 * M_PI * freq * b_mag, 2) *
+                    sigma_v / 8.0;
+      // loss *= 2 * strands_in_hand * num_turns * num_slots;
+      double loss2 = loss * 2 * strands_in_hand * num_turns * num_slots;
+
+      // Scale the loss by 1/volume that DCLF uses and also divide by the
+      // stack length to account for the fact don't have 1m depth (W -> W/m)
+      /// TODO: Find a way to not hard-code the volume
+      // loss /= 0.02314281;
+      double loss3 = loss2 / winding_volume;
+
+      // elvect.Add(loss * w, temp_shape);
+
+      const double psi_dot_temp = (psi * temp_shape);
+
+      /// dummy functional for adjoint-weighted residual
+      // fun += loss * psi_dot_temp * w;
+
+      /// start reverse pass
+      double fun_bar = 1.0;
+
+      /// fun += loss * psi_dot_temp * w;
+      double loss_bar = fun_bar * psi_dot_temp * w;
+      // double psi_dot_temp_bar = fun_bar * loss * w;
+      // const double w_bar = fun_bar * loss * psi_dot_temp;
+
+      /// loss /= 0.02314281;
+      // loss_bar /= 0.02314281;
+      /// double loss3 = loss2 / winding_volume;
+      double winding_volume_bar = -loss_bar * loss2 / pow(winding_volume, 2);
+      /// loss *= 2 * strands_in_hand * num_turns * num_slots;
+      // loss_bar *= 2 * strands_in_hand * num_turns * num_slots;
+
+      /// double loss2 = loss * 2 * strands_in_hand * num_turns * num_slots;
+
+      /// double loss = M_PI * pow(radius, 4) *
+      ///               pow(2 * M_PI * freq * b_mag, 2) * sigma_v / 8.0;
+
+      fun += winding_volume_bar;
+   }
+   return fun;
+}
+
+/// HybridACLossFunctionalIntegrator is a Dead class. Not putting any more
+/// time into
+// void setInputs(HybridACLossFunctionalIntegrator &integ,
+//                const MISOInputs &inputs)
+// {
+//    // auto it = inputs.find("diam");
+//    // if (it != inputs.end())
+//    // {
+//    //    integ.diam = it->second.getValue();
+//    // }
+//    // it = inputs.find("diam");
+//    // if (it != inputs.end())
+//    // {
+//    //    integ.freq = it->second.getValue();
+//    // }
+//    // it = inputs.find("fill-factor");
+//    // if (it != inputs.end())
+//    // {
+//    //    integ.fill_factor = it->second.getValue();
+//    // }
+//    setValueFromInputs(inputs, "diam", integ.diam);
+//    setValueFromInputs(inputs, "freq", integ.freq);
+//    setValueFromInputs(inputs, "fill-factor", integ.fill_factor);
+// }
+
+/// HybridACLossFunctionalIntegrator is a Dead class. Not putting any more
+/// time into In cpp and hpp, Have only the immediate below
+/// HybridACLossFunctionalIntegrator uncommented if want mfem::Coefficient
+/// logic for test_acloss_functional
+// double HybridACLossFunctionalIntegrator::GetElementEnergy(
+//     const FiniteElement &el,
+//     ElementTransformation &trans,
+//     const Vector &elfun)
+// {
+//    /// number of degrees of freedom
+//    int ndof = el.GetDof();
+//    int dim = el.GetDim();
+
+//    /// I believe this takes advantage of a 2D problem not having
+//    /// a properly defined curl? Need more investigation
+//    int dimc = (dim == 3) ? 3 : 1;
+
+// #ifdef MFEM_THREAD_SAFE
+//    DenseMatrix curlshape(ndof, dimc), curlshape_dFt(ndof, dimc);
+//    Vector b_vec(dimc);
+// #else
+//    curlshape.SetSize(ndof, dimc);
+//    curlshape_dFt.SetSize(ndof, dimc);
+//    b_vec.SetSize(dimc);
+// #endif
+
+//    const IntegrationRule *ir = IntRule;
+//    if (ir == nullptr)
+//    {
+//       int order = [&]()
+//       {
+//          if (el.Space() == FunctionSpace::Pk)
+//          {
+//             return 2 * el.GetOrder() - 2;
+//          }
+//          else
+//          {
+//             return 2 * el.GetOrder();
+//          }
+//       }();
+
+//       ir = &IntRules.Get(el.GetGeomType(), order);
+//    }
+
+//    double fun = 0.0;
+
+//    for (int i = 0; i < ir->GetNPoints(); i++)
+//    {
+//       b_vec = 0.0;
+//       const IntegrationPoint &ip = ir->IntPoint(i);
+
+//       trans.SetIntPoint(&ip);
+
+//       auto w = ip.weight * trans.Weight();
+//       if (dim == 3)
+//       {
+//          el.CalcCurlShape(ip, curlshape);
+//          MultABt(curlshape, trans.Jacobian(), curlshape_dFt);
+//       }
+//       else
+//       {
+//          el.CalcCurlShape(ip, curlshape_dFt);
+//       }
+
+//       curlshape_dFt.AddMultTranspose(elfun, b_vec);
+//       const double b_mag = b_vec.Norml2() / trans.Weight();
+//       ///TODO: double temperature = (after incorporate temperature field)
+//       // double temperature = 100+273.15; /// temporary. Will remove after
+//       incorporate temperature field
+//       // const double sigma_val = sigma.Eval(trans, ip, temperature);
+//       const double sigma_val = sigma.Eval(trans, ip);
+
+//       const double loss = std::pow(diam, 2) * sigma_val *
+//                           std::pow(2 * M_PI * freq * b_mag, 2) / 128.0;
+//       fun += loss * fill_factor * w;
+//    }
+//    return fun;
+// }
+
+/// HybridACLossFunctionalIntegrator is a Dead class. Not putting any more
+/// time into In cpp and hpp, Have only the immediate below
+/// HybridACLossFunctionalIntegrator uncommented for StateCoefficient logic
+/// for test_acloss_functional (this will be the one that remains)
+// double HybridACLossFunctionalIntegrator::GetElementEnergy(
+//     const FiniteElement &el,
+//     ElementTransformation &trans,
+//     const Vector &elfun)
+// {
+//    /// number of degrees of freedom
+//    int ndof = el.GetDof();
+//    int dim = el.GetDim();
+
+//    /// I believe this takes advantage of a 2D problem not having
+//    /// a properly defined curl? Need more investigation
+//    int dimc = (dim == 3) ? 3 : 1;
+
+// // #ifdef MFEM_THREAD_SAFE
+//    DenseMatrix curlshape(ndof, dimc), curlshape_dFt(ndof, dimc);
+//    Vector b_vec(dimc);
+// // #else
+// //    curlshape.SetSize(ndof, dimc);
+// //    curlshape_dFt.SetSize(ndof, dimc);
+// //    b_vec.SetSize(dimc);
+// // #endif
+
+//    // Obtain correct element, DOFs, etc for temperature field
+//    // Logic from DCLossFunctionalIntegrator
+//    const int element = trans.ElementNo;
+//    const FiniteElement *temp_el=nullptr;
+//    if (temperature_field != nullptr)
+//    {
+//       temp_el = temperature_field->FESpace()->GetFE(element);
+
+//       auto *dof_tr =
+//       temperature_field->FESpace()->GetElementVDofs(element, vdofs);
+//       temperature_field->GetSubVector(vdofs, temp_elfun); if (dof_tr
+//       != nullptr)
+//       {
+//          dof_tr->InvTransformPrimal(temp_elfun);
+//       }
+
+//       int ndof = temp_el->GetDof();
+//       shape.SetSize(ndof);
+
+//    }
+
+//    const IntegrationRule *ir = IntRule;
+//    if (ir == nullptr)
+//    {
+//       int order = [&]()
+//       {
+//          if (el.Space() == FunctionSpace::Pk)
+//          {
+//             return 2 * el.GetOrder() - 2;
+//          }
+//          else
+//          {
+//             return 2 * el.GetOrder();
+//          }
+//       }();
+
+//       ir = &IntRules.Get(el.GetGeomType(), order);
+//    }
+
+//    double fun = 0.0;
+
+//    for (int i = 0; i < ir->GetNPoints(); i++)
+//    {
+//       b_vec = 0.0;
+//       const IntegrationPoint &ip = ir->IntPoint(i);
+
+//       trans.SetIntPoint(&ip);
+
+//       auto w = ip.weight * trans.Weight();
+//       if (dim == 3)
+//       {
+//          el.CalcCurlShape(ip, curlshape);
+//          MultABt(curlshape, trans.Jacobian(), curlshape_dFt);
+//       }
+//       else
+//       {
+//          el.CalcCurlShape(ip, curlshape_dFt);
+//       }
+
+//       curlshape_dFt.AddMultTranspose(elfun, b_vec);
+//       const double b_mag = b_vec.Norml2() / trans.Weight();
+
+//       double temperature;
+
+//       if (temperature_field != nullptr)
+//       {
+//          temp_el->CalcPhysShape(trans, shape); // Alternative to
+//          CalcShape, used by ACLossFunctionalIntegrator. Difference between
+//          CalcPhysShape and CalcShape? temperature = shape * temp_elfun;
+//          //Take dot product between shape and elfun to get the value at
+//          the integration point
+//       }
+//       else
+//       {
+//          ///TODO: Change default value of 100 if needed (be consistent
+//          throughout) temperature = 100+273.15;
+//       }
+
+//       const double sigma_val = sigma.Eval(trans, ip, temperature);
+//       // const double sigma_val = sigma.Eval(trans, ip);
+
+//       const double loss = std::pow(diam, 2) * sigma_val *
+//                           std::pow(2 * M_PI * freq * b_mag, 2) / 128.0;
+//       fun += loss * fill_factor * w;
+//    }
+//    return fun;
+// }
+
+double ForceIntegrator3::GetElementEnergy(const FiniteElement &el,
+                                          ElementTransformation &trans,
+                                          const Vector &elfun)
 {
    if (attrs.count(trans.Attribute) == 1)
    {
@@ -3086,10 +9702,1045 @@
    /// number of degrees of freedom
    int ndof = el.GetDof();
    int dim = el.GetDim();
-
-   /// I believe this takes advantage of a 2D problem not having
-   /// a properly defined curl? Need more investigation
-   int dimc = (dim == 3) ? 3 : 1;
+   int space_dim = trans.GetSpaceDim();
+   int curl_dim = space_dim;
+
+#ifdef MFEM_THREAD_SAFE
+   DenseMatrix dshape;
+   DenseMatrix curlshape;
+   DenseMatrix curlshape_dFt;
+   DenseMatrix dBdX;
+#endif
+   dshape.SetSize(v_el.GetDof(), v_el.GetDim());
+   curlshape.SetSize(ndof, curl_dim);
+   curlshape_dFt.SetSize(ndof, curl_dim);
+   dBdX.SetSize(v_el.GetDim(), v_el.GetDof());
+
+   // DenseMatrix dBdX(v_el.GetDim(), v_el.GetDof());
+   // PointMat_bar.SetSize(space_dim, v_el.GetDof());
+
+   double b_vec_buffer[3] = {};
+   Vector b_vec(b_vec_buffer, curl_dim);
+
+   // double b_vec_bar_buffer[3] = {};
+   // Vector b_vec_bar(b_vec_bar_buffer, curl_dim);
+
+   // cast the ElementTransformation
+   auto &isotrans = dynamic_cast<IsoparametricTransformation &>(trans);
+
+   const IntegrationRule *ir = IntRule;
+   if (ir == nullptr)
+   {
+      int order = [&]()
+      {
+         if (el.Space() == FunctionSpace::Pk)
+         {
+            return 2 * el.GetOrder() - 2;
+         }
+         else
+         {
+            return 2 * el.GetOrder();
+         }
+      }();
+
+      ir = &IntRules.Get(el.GetGeomType(), order);
+   }
+
+   double fun = 0.0;
+   for (int i = 0; i < ir->GetNPoints(); i++)
+   {
+      const IntegrationPoint &ip = ir->IntPoint(i);
+      trans.SetIntPoint(&ip);
+
+      const double trans_weight = trans.Weight();
+      /// holds quadrature weight
+      double w = ip.weight * trans_weight;
+
+      if (dim == 3)
+      {
+         el.CalcCurlShape(ip, curlshape);
+         MultABt(curlshape, trans.Jacobian(), curlshape_dFt);
+      }
+      else  // Dealing with scalar H1 field representing Az
+      {
+         /// Not exactly the curl matrix, but since we just want the
+         /// magnitude of the curl it's okay
+         el.CalcDShape(ip, curlshape);
+         Mult(curlshape, trans.AdjugateJacobian(), curlshape_dFt);
+      }
+
+      // b_vec = 0.0;
+      curlshape_dFt.MultTranspose(elfun, b_vec);
+      const double b_vec_norm = b_vec.Norml2();
+      const double b_mag = b_vec_norm / trans_weight;
+
+      /// compute d(b_mag)/dJ
+      double db_magdJ_buffer[9] = {};
+      DenseMatrix db_magdJ(db_magdJ_buffer, space_dim, space_dim);
+      db_magdJ = 0.0;
+      if (dim == 3)
+      {
+         double b_hat_buffer[3] = {};
+         Vector b_hat(b_hat_buffer, curl_dim);
+         b_hat = 0.0;
+
+         curlshape.AddMultTranspose(elfun, b_hat);
+         double BB_hatT_buffer[9] = {};
+         DenseMatrix BB_hatT(BB_hatT_buffer, curl_dim, curl_dim);
+         MultVWt(b_vec, b_hat, BB_hatT);
+
+         db_magdJ.Add(-b_vec_norm / pow(trans_weight, 2),
+                      trans.AdjugateJacobian());
+         db_magdJ.Transpose();
+
+         db_magdJ.Add(1.0 / (trans_weight * b_vec_norm), BB_hatT);
+      }
+      else
+      {
+         double b_adjJT_buffer[3] = {};
+         Vector b_adjJT(b_adjJT_buffer, curl_dim);
+         trans.AdjugateJacobian().Mult(b_vec, b_adjJT);
+
+         double a = -1 / (b_vec_norm * pow(trans_weight, 2));
+
+         AddMult_a_VWt(a, b_vec, b_adjJT, db_magdJ);
+      }
+
+      /// contract d(b_mag)/dJ with dJ/dX
+      dBdX = 0.0;
+      isotrans.JacobianRevDiff(db_magdJ, dBdX);
+
+      double dBds = 0.0;
+      for (int j = 0; j < v_el.GetDof(); ++j)
+      {
+         for (int k = 0; k < space_dim; ++k)
+         {
+            dBds += dBdX(k, j) * dXds(j, k);
+         }
+      }
+      const double energy_dot = calcMagneticEnergyDot(trans, ip, nu, b_mag);
+      auto force = dBds * energy_dot;
+
+      v_el.CalcDShape(ip, dshape);
+      double JinvdJds_buffer[9] = {};
+      DenseMatrix JinvdJds(JinvdJds_buffer, space_dim, space_dim);
+      double dJds_buffer[9] = {};
+      DenseMatrix dJds(dJds_buffer, space_dim, space_dim);
+      MultAtB(dXds, dshape, dJds);
+      Mult(trans.InverseJacobian(), dJds, JinvdJds);
+      double JinvdJdsTrace = JinvdJds.Trace();
+
+      const double energy = calcMagneticEnergy(trans, ip, nu, b_mag);
+      double force2 = energy * JinvdJdsTrace;
+      fun -= (force + force2) * w;
+   }
+   return fun;
+}
+
+void ForceIntegrator3::AssembleElementVector(const FiniteElement &el,
+                                             ElementTransformation &trans,
+                                             const Vector &elfun,
+                                             Vector &elfun_bar)
+{
+   /// number of degrees of freedom
+   int ndof = el.GetDof();
+   int dim = el.GetDim();
+   int space_dim = trans.GetSpaceDim();
+   int curl_dim = space_dim;
+
+   elfun_bar.SetSize(ndof);
+   elfun_bar = 0.0;
+   if (attrs.count(trans.Attribute) == 1)
+   {
+      return;
+   }
+
+   /// get the proper element, transformation, and v vector
+#ifdef MFEM_THREAD_SAFE
+   Array<int> vdofs;
+   Vector vfun;
+#endif
+   int element = trans.ElementNo;
+   const auto &v_el = *v.FESpace()->GetFE(element);
+   v.FESpace()->GetElementVDofs(element, vdofs);
+   v.GetSubVector(vdofs, vfun);
+   DenseMatrix dXds(vfun.GetData(), v_el.GetDof(), v_el.GetDim());
+   if (vfun.Normlinf() < 1e-14)
+   {
+      return;
+   }
+
+#ifdef MFEM_THREAD_SAFE
+   DenseMatrix curlshape;
+   DenseMatrix curlshape_dFt;
+   DenseMatrix curlshape_dFt_bar;
+   DenseMatrix dBdX;
+#endif
+   dshape.SetSize(v_el.GetDof(), v_el.GetDim());
+   curlshape.SetSize(ndof, curl_dim);
+   curlshape_dFt.SetSize(ndof, curl_dim);
+   dBdX.SetSize(v_el.GetDim(), v_el.GetDof());
+
+   double b_vec_buffer[3] = {};
+   Vector b_vec(b_vec_buffer, curl_dim);
+
+   double b_vec_bar_buffer[3] = {};
+   Vector b_vec_bar(b_vec_bar_buffer, curl_dim);
+
+   // cast the ElementTransformation
+   auto &isotrans = dynamic_cast<IsoparametricTransformation &>(trans);
+
+   const IntegrationRule *ir = IntRule;
+   if (ir == nullptr)
+   {
+      int order = [&]()
+      {
+         if (el.Space() == FunctionSpace::Pk)
+         {
+            return 2 * el.GetOrder() - 2;
+         }
+         else
+         {
+            return 2 * el.GetOrder();
+         }
+      }();
+
+      ir = &IntRules.Get(el.GetGeomType(), order);
+   }
+
+   for (int i = 0; i < ir->GetNPoints(); i++)
+   {
+      const IntegrationPoint &ip = ir->IntPoint(i);
+      trans.SetIntPoint(&ip);
+
+      double trans_weight = trans.Weight();
+
+      /// holds quadrature weight
+      const double w = ip.weight * trans_weight;
+
+      if (dim == 3)
+      {
+         el.CalcCurlShape(ip, curlshape);
+         MultABt(curlshape, trans.Jacobian(), curlshape_dFt);
+      }
+      else  // Dealing with scalar H1 field representing Az
+      {
+         /// Not exactly the curl matrix, but since we just want the
+         /// magnitude of the curl it's okay
+         el.CalcDShape(ip, curlshape);
+         Mult(curlshape, trans.AdjugateJacobian(), curlshape_dFt);
+      }
+
+      b_vec = 0.0;
+      curlshape_dFt.AddMultTranspose(elfun, b_vec);
+      const double b_vec_norm = b_vec.Norml2();
+      const double b_mag = b_vec_norm / trans_weight;
+
+      /// compute d(b_mag)/dJ
+      double db_magdJ_buffer[9] = {};
+      DenseMatrix db_magdJ(db_magdJ_buffer, space_dim, space_dim);
+      db_magdJ = 0.0;
+      if (dim == 3)
+      {
+         double b_hat_buffer[3] = {};
+         Vector b_hat(b_hat_buffer, curl_dim);
+         b_hat = 0.0;
+
+         curlshape.AddMultTranspose(elfun, b_hat);
+         double BB_hatT_buffer[9] = {};
+         DenseMatrix BB_hatT(BB_hatT_buffer, curl_dim, curl_dim);
+         MultVWt(b_vec, b_hat, BB_hatT);
+
+         db_magdJ.Add(-b_vec_norm / pow(trans_weight, 2),
+                      trans.AdjugateJacobian());
+         db_magdJ.Transpose();
+
+         db_magdJ.Add(1.0 / (trans_weight * b_vec_norm), BB_hatT);
+      }
+      else
+      {
+         double b_adjJT_buffer[3] = {};
+         Vector b_adjJT(b_adjJT_buffer, curl_dim);
+         trans.AdjugateJacobian().Mult(b_vec, b_adjJT);
+
+         double a = -1 / (b_vec_norm * pow(trans_weight, 2));
+
+         AddMult_a_VWt(a, b_vec, b_adjJT, db_magdJ);
+      }
+
+      /// contract d(b_mag)/dJ with dJ/dX
+      dBdX = 0.0;
+      isotrans.JacobianRevDiff(db_magdJ, dBdX);
+
+      double dBds = 0.0;
+      for (int j = 0; j < v_el.GetDof(); ++j)
+      {
+         for (int k = 0; k < space_dim; ++k)
+         {
+            dBds += dBdX(k, j) * dXds(j, k);
+         }
+      }
+      const double energy_dot = calcMagneticEnergyDot(trans, ip, nu, b_mag);
+      // auto force = dBds * energy_dot;
+
+      v_el.CalcDShape(ip, dshape);
+      double JinvdJds_buffer[9] = {};
+      DenseMatrix JinvdJds(JinvdJds_buffer, space_dim, space_dim);
+      double dJds_buffer[9] = {};
+      DenseMatrix dJds(dJds_buffer, space_dim, space_dim);
+      MultAtB(dXds, dshape, dJds);
+      Mult(trans.InverseJacobian(), dJds, JinvdJds);
+      double JinvdJdsTrace = JinvdJds.Trace();
+
+      // const double energy = calcMagneticEnergy(trans, ip, nu, b_mag);
+      // double force2 = energy * JinvdJdsTrace;
+      // fun -= (force + force2) * w;
+
+      /// start reverse pass
+      double fun_bar = 1.0;
+
+      /// fun -= (force + force2) * w;
+      double force_bar = 0.0;
+      double force2_bar = 0.0;
+      force_bar -= fun_bar * w;
+      force2_bar -= fun_bar * w;
+
+      /// double force2 = energy * JinvdJdsTrace;
+      double energy_bar = force2_bar * JinvdJdsTrace;
+
+      /// const double energy = calcMagneticEnergy(trans, ip, nu, b_mag);
+      double b_mag_bar = 0.0;
+      b_mag_bar += energy_bar * energy_dot;
+
+      /// auto force = dBds * energy_dot;
+      double dBds_bar = force_bar * energy_dot;
+      double energy_dot_bar = force_bar * dBds;
+
+      /// double energy_dot = calcMagneticEnergyDot(trans, ip, nu, b_mag);
+      auto energy_double_dot =
+          calcMagneticEnergyDoubleDot(trans, ip, nu, b_mag);
+      b_mag_bar += energy_dot_bar * energy_double_dot;
+
+      DenseMatrix dBdX_bar(v_el.GetDim(), v_el.GetDof());
+      dBdX_bar = 0.0;  // same shape as dBdX
+      for (int j = 0; j < v_el.GetDof(); ++j)
+      {
+         for (int k = 0; k < space_dim; ++k)
+         {
+            /// dBds += dBdX(k, j) * dXds(j, k);
+            dBdX_bar(k, j) += dBds_bar * dXds(j, k);
+         }
+      }
+
+      /// isotrans.JacobianRevDiff(db_magdJ, dBdX);
+      /// aka AddMultABt(db_magdJ, dshape, dBdX);
+      double db_magdJ_bar_buffer[9] = {};
+      DenseMatrix db_magdJ_bar(db_magdJ_bar_buffer, space_dim, space_dim);
+      Mult(dBdX_bar, dshape, db_magdJ_bar);
+      // db_magdJ_bar = 0.0;
+      // v_el.CalcDShape(ip, dshape);
+      // AddMult(dBdX_bar, dshape, db_magdJ_bar);
+
+      double b_vec_norm_bar = 0.0;
+      // double trans_weight_bar = 0.0;
+      if (dim == 3)
+      {
+         double b_hat_buffer[3] = {};
+         Vector b_hat(b_hat_buffer, curl_dim);
+         curlshape.MultTranspose(elfun, b_hat);
+
+         double BB_hatT_buffer[9] = {};
+         DenseMatrix BB_hatT(BB_hatT_buffer, curl_dim, curl_dim);
+         MultVWt(b_vec, b_hat, BB_hatT);
+
+         double BB_hatT_bar_buffer[9] = {};
+         DenseMatrix BB_hatT_bar(BB_hatT_bar_buffer, curl_dim, curl_dim);
+         BB_hatT_bar = 0.0;
+
+         /// db_magdJ.Add(1.0 / (b_vec_norm * trans_weight), BB_hatT);
+         BB_hatT_bar.Add(1.0 / (b_vec_norm * trans_weight), db_magdJ_bar);
+
+         for (int j = 0; j < curl_dim; ++j)
+         {
+            for (int k = 0; k < curl_dim; ++k)
+            {
+               b_vec_norm_bar -= db_magdJ_bar(j, k) * BB_hatT(j, k) /
+                                 (pow(b_vec_norm, 2) * trans_weight);
+               // trans_weight_bar -= db_magdJ_bar(j, k) * BB_hatT(j, k) /
+               //                     (b_vec_norm * pow(trans_weight, 2));
+            }
+         }
+
+         /// db_magdJ.Transpose();
+         db_magdJ_bar.Transpose();
+
+         /// db_magdJ.Add(-b_vec_norm / pow(trans_weight, 2),
+         ///              trans.AdjugateJacobian());
+         for (int j = 0; j < curl_dim; ++j)
+         {
+            for (int k = 0; k < curl_dim; ++k)
+            {
+               b_vec_norm_bar -= db_magdJ_bar(j, k) *
+                                 trans.AdjugateJacobian()(j, k) /
+                                 pow(trans_weight, 2);
+               // trans_weight_bar += db_magdJ_bar(j, k) * b_vec_norm *
+               //                     trans.AdjugateJacobian()(j, k) /
+               //                     pow(trans_weight, 3);
+            }
+         }
+
+         double b_hat_bar_buffer[3] = {};
+         Vector b_hat_bar(b_hat_bar_buffer, curl_dim);
+
+         /// MultVWt(b_vec, b_hat, BB_hatT);
+         BB_hatT_bar.Mult(b_hat, b_vec_bar);
+         BB_hatT_bar.MultTranspose(b_vec, b_hat_bar);
+
+         /// curlshape.AddMultTranspose(elfun, b_hat);
+         curlshape.AddMult(b_hat_bar, elfun_bar);
+      }
+      else
+      {
+         double b_adjJT_buffer[3] = {};
+         Vector b_adjJT(b_adjJT_buffer, curl_dim);
+         trans.AdjugateJacobian().Mult(b_vec, b_adjJT);
+
+         double a = -1 / (b_vec_norm * pow(trans_weight, 2));
+
+         /// AddMult_a_VWt(a, b_vec, b_adjJT, db_magdJ);
+         double b_adjJT_var_buffer[3] = {};
+         Vector b_adjJT_bar(b_adjJT_var_buffer, curl_dim);
+
+         b_vec_bar = 0.0;
+         db_magdJ_bar.AddMult_a(a, b_adjJT, b_vec_bar);
+         b_adjJT_bar = 0.0;
+         db_magdJ_bar.AddMultTranspose_a(a, b_vec, b_adjJT_bar);
+         double a_bar = 0;
+         for (int j = 0; j < space_dim; ++j)
+         {
+            for (int k = 0; k < space_dim; ++k)
+            {
+               a_bar += db_magdJ_bar(j, k) * db_magdJ(j, k);
+            }
+         }
+         a_bar /= a;
+
+         /// double a = -1 / (b_vec_norm * pow(trans_weight, 2));
+         b_vec_norm_bar += a_bar / pow(b_vec_norm * trans_weight, 2);
+         // trans_weight_bar = 2 * a_bar / (b_vec_norm * pow(trans_weight,
+         // 3));
+
+         /// trans.AdjugateJacobian().Mult(b_vec, b_adjJT);
+         trans.AdjugateJacobian().AddMultTranspose(b_adjJT_bar, b_vec_bar);
+      }
+
+      /// const double b_mag = b_vec_norm / trans_weight;
+      b_vec_norm_bar += b_mag_bar / trans_weight;
+      // trans_weight_bar -= b_mag_bar * b_vec_norm / pow(trans_weight, 2);
+
+      /// const double b_vec_norm = b_vec.Norml2();
+      add(b_vec_bar, b_vec_norm_bar / b_vec_norm, b_vec, b_vec_bar);
+
+      /// curlshape_dFt.MultTranspose(elfun, b_vec);
+      curlshape_dFt.AddMult(b_vec_bar, elfun_bar);
+   }
+}
+
+void ForceIntegratorMeshSens3::AssembleRHSElementVect(
+    const FiniteElement &mesh_el,
+    ElementTransformation &mesh_trans,
+    Vector &mesh_coords_bar)
+{
+   const int element = mesh_trans.ElementNo;
+   const auto &el = *state.FESpace()->GetFE(element);
+   auto &trans = *state.FESpace()->GetElementTransformation(element);
+
+   const int mesh_ndof = mesh_el.GetDof();
+   const int ndof = el.GetDof();
+   const int dim = el.GetDim();
+   const int space_dim = trans.GetSpaceDim();
+   const int curl_dim = space_dim;
+   mesh_coords_bar.SetSize(mesh_ndof * space_dim);
+   mesh_coords_bar = 0.0;
+
+   auto &attrs = force_integ.attrs;
+   if (attrs.count(trans.Attribute) == 1)
+   {
+      return;
+   }
+
+   auto &v = force_integ.v;
+
+#ifdef MFEM_THREAD_SAFE
+   Array<int> vdofs;
+   Vector vfun;
+   Vector elfun;
+#else
+   auto &vdofs = force_integ.vdofs;
+   auto &vfun = force_integ.vfun;
+#endif
+
+   /// get the proper element, transformation, and v vector
+   const auto &v_el = *v.FESpace()->GetFE(element);
+   v.FESpace()->GetElementVDofs(element, vdofs);
+   v.GetSubVector(vdofs, vfun);
+   DenseMatrix dXds(vfun.GetData(), v_el.GetDof(), v_el.GetDim());
+   if (vfun.Normlinf() < 1e-14)
+   {
+      return;
+   }
+
+   /// get the proper element, transformation, and state vector
+   auto *dof_tr = state.FESpace()->GetElementVDofs(element, vdofs);
+   state.GetSubVector(vdofs, elfun);
+   if (dof_tr != nullptr)
+   {
+      dof_tr->InvTransformPrimal(elfun);
+   }
+
+#ifdef MFEM_THREAD_SAFE
+   DenseMatrix dshape;
+   DenseMatrix curlshape;
+   DenseMatrix curlshape_dFt;
+   DenseMatrix dBdX;
+   DenseMatrix PointMat_bar;
+#else
+   auto &dshape = force_integ.dshape;
+   auto &curlshape = force_integ.curlshape;
+   auto &curlshape_dFt = force_integ.curlshape_dFt;
+   auto &dBdX = force_integ.dBdX;
+#endif
+   dshape.SetSize(v_el.GetDof(), v_el.GetDim());
+   curlshape.SetSize(ndof, curl_dim);
+   curlshape_dFt.SetSize(ndof, curl_dim);
+   dBdX.SetSize(v_el.GetDim(), v_el.GetDof());
+   PointMat_bar.SetSize(space_dim, mesh_ndof);
+
+   DenseMatrix curlshape_dFt_bar;
+
+   double b_vec_buffer[3] = {};
+   Vector b_vec(b_vec_buffer, curl_dim);
+
+   double b_vec_bar_buffer[3] = {};
+   Vector b_vec_bar(b_vec_bar_buffer, curl_dim);
+
+   // cast the ElementTransformation
+   auto &isotrans = dynamic_cast<IsoparametricTransformation &>(trans);
+
+   const IntegrationRule *ir = IntRule;
+   if (ir == nullptr)
+   {
+      int order = [&]()
+      {
+         if (el.Space() == FunctionSpace::Pk)
+         {
+            return 2 * el.GetOrder() - 2;
+         }
+         else
+         {
+            return 2 * el.GetOrder();
+         }
+      }();
+
+      ir = &IntRules.Get(el.GetGeomType(), order);
+   }
+
+   auto &nu = force_integ.nu;
+   for (int i = 0; i < ir->GetNPoints(); i++)
+   {
+      const IntegrationPoint &ip = ir->IntPoint(i);
+      trans.SetIntPoint(&ip);
+
+      double trans_weight = trans.Weight();
+
+      /// holds quadrature weight
+      const double w = ip.weight * trans_weight;
+
+      if (dim == 3)
+      {
+         el.CalcCurlShape(ip, curlshape);
+         MultABt(curlshape, trans.Jacobian(), curlshape_dFt);
+      }
+      else  // Dealing with scalar H1 field representing Az
+      {
+         /// Not exactly the curl matrix, but since we just want the
+         /// magnitude of the curl it's okay
+         el.CalcDShape(ip, curlshape);
+         Mult(curlshape, trans.AdjugateJacobian(), curlshape_dFt);
+      }
+
+      b_vec = 0.0;
+      curlshape_dFt.AddMultTranspose(elfun, b_vec);
+      const double b_vec_norm = b_vec.Norml2();
+      const double b_mag = b_vec_norm / trans_weight;
+
+      /// compute d(b_mag)/dJ
+      double db_magdJ_buffer[9] = {};
+      DenseMatrix db_magdJ(db_magdJ_buffer, space_dim, space_dim);
+      db_magdJ = 0.0;
+      if (dim == 3)
+      {
+         double b_hat_buffer[3] = {};
+         Vector b_hat(b_hat_buffer, curl_dim);
+         b_hat = 0.0;
+
+         curlshape.AddMultTranspose(elfun, b_hat);
+         double BB_hatT_buffer[9] = {};
+         DenseMatrix BB_hatT(BB_hatT_buffer, curl_dim, curl_dim);
+         MultVWt(b_vec, b_hat, BB_hatT);
+
+         db_magdJ.Add(-b_vec_norm / pow(trans_weight, 2),
+                      trans.AdjugateJacobian());
+         db_magdJ.Transpose();
+
+         db_magdJ.Add(1.0 / (trans_weight * b_vec_norm), BB_hatT);
+      }
+      else
+      {
+         double b_adjJT_buffer[3] = {};
+         Vector b_adjJT(b_adjJT_buffer, curl_dim);
+         trans.AdjugateJacobian().Mult(b_vec, b_adjJT);
+
+         double a = -1 / (b_vec_norm * pow(trans_weight, 2));
+
+         AddMult_a_VWt(a, b_vec, b_adjJT, db_magdJ);
+      }
+
+      /// contract d(b_mag)/dJ with dJ/dX
+      dBdX = 0.0;
+      isotrans.JacobianRevDiff(db_magdJ, dBdX);
+
+      double dBds = 0.0;
+      for (int j = 0; j < v_el.GetDof(); ++j)
+      {
+         for (int k = 0; k < space_dim; ++k)
+         {
+            dBds += dBdX(k, j) * dXds(j, k);
+         }
+      }
+      const double energy_dot = calcMagneticEnergyDot(trans, ip, nu, b_mag);
+      auto force = dBds * energy_dot;
+
+      v_el.CalcDShape(ip, dshape);
+      double JinvdJds_buffer[9] = {};
+      DenseMatrix JinvdJds(JinvdJds_buffer, space_dim, space_dim);
+      double dJds_buffer[9] = {};
+      DenseMatrix dJds(dJds_buffer, space_dim, space_dim);
+      MultAtB(dXds, dshape, dJds);
+      Mult(trans.InverseJacobian(), dJds, JinvdJds);
+      double JinvdJdsTrace = JinvdJds.Trace();
+
+      const double energy = calcMagneticEnergy(trans, ip, nu, b_mag);
+      double force2 = energy * JinvdJdsTrace;
+      // fun -= (force + force2) * w;
+
+      /// start reverse pass
+      double fun_bar = 1.0;
+
+      /// fun -= (force + force2) * w;
+      double force_bar = 0.0;
+      double force2_bar = 0.0;
+      double w_bar = 0.0;
+      force_bar -= fun_bar * w;
+      force2_bar -= fun_bar * w;
+      w_bar -= fun_bar * (force + force2);
+
+      /// double force2 = energy * JinvdJdsTrace;
+      double energy_bar = force2_bar * JinvdJdsTrace;
+      double JinvdJdsTrace_bar = force2_bar * energy;
+
+      /// const double energy = calcMagneticEnergy(trans, ip, nu, b_mag);
+      double b_mag_bar = 0.0;
+      b_mag_bar += energy_bar * energy_dot;
+
+      /// double JinvdJdsTrace = JinvdJds.Trace();
+      double JinvdJds_bar_buffer[9] = {};
+      DenseMatrix JinvdJds_bar(JinvdJds_bar_buffer, space_dim, space_dim);
+      JinvdJds_bar.Diag(JinvdJdsTrace_bar, space_dim);
+
+      /// Mult(trans.InverseJacobian(), dJds, JinvdJds);
+      double dJds_bar_buffer[9] = {};
+      DenseMatrix dJds_bar(dJds_bar_buffer, space_dim, space_dim);
+      double inv_jac_bar_buffer[9] = {};
+      DenseMatrix inv_jac_bar(inv_jac_bar_buffer, space_dim, space_dim);
+      MultABt(JinvdJds_bar, dJds, inv_jac_bar);
+      MultAtB(trans.InverseJacobian(), JinvdJds_bar, dJds_bar);
+
+      /// Matrix inverse reverse mode rule:
+      /// C = A^-1,
+      /// A_bar = -C^T * C_bar * C^T
+      double scratch_buffer[9] = {};
+      DenseMatrix scratch(scratch_buffer, space_dim, space_dim);
+      double jac_bar_buffer[9] = {};
+      DenseMatrix jac_bar(jac_bar_buffer, space_dim, space_dim);
+      jac_bar = 0.0;
+      MultAtB(trans.InverseJacobian(), inv_jac_bar, scratch);
+      AddMult_a_ABt(-1.0, scratch, trans.InverseJacobian(), jac_bar);
+
+      /// MultAtB(dXds, dshape, dJds); // does not depend on mesh nodes
+      /// v_el.CalcDShape(ip, dshape); // does not depend on mesh nodes
+
+      /// auto force = dBds * energy_dot;
+      double dBds_bar = force_bar * energy_dot;
+      double energy_dot_bar = force_bar * dBds;
+
+      /// double energy_dot = calcMagneticEnergyDot(trans, ip, nu, b_mag);
+      auto energy_double_dot =
+          calcMagneticEnergyDoubleDot(trans, ip, nu, b_mag);
+      b_mag_bar += energy_dot_bar * energy_double_dot;
+
+      /// TODO: replace with class matrix
+      DenseMatrix dBdX_bar(v_el.GetDim(), v_el.GetDof());
+      dBdX_bar = 0.0;  // same shape as dBdX
+      for (int j = 0; j < v_el.GetDof(); ++j)
+      {
+         for (int k = 0; k < space_dim; ++k)
+         {
+            /// dBds += dBdX(k, j) * dXds(j, k);
+            dBdX_bar(k, j) += dBds_bar * dXds(j, k);
+         }
+      }
+
+      /// isotrans.JacobianRevDiff(db_magdJ, dBdX);
+      /// aka AddMultABt(db_magdJ, dshape, dBdX);
+      double db_magdJ_bar_buffer[9] = {};
+      DenseMatrix db_magdJ_bar(db_magdJ_bar_buffer, space_dim, space_dim);
+      Mult(dBdX_bar, dshape, db_magdJ_bar);
+
+      // /// isotrans.JacobianRevDiff(dBmdJ, dBdX);
+      // /// aka AddMultABt(dBmdJ, dshape, dBdX);
+      // DenseMatrix dBmdJ_bar(dimc);
+      // dBmdJ_bar = 0.0;
+      // v_el.CalcDShape(ip, dshape);
+      // AddMult(dBdX_bar, dshape, dBmdJ_bar);
+
+      double b_vec_norm_bar = 0.0;
+      double trans_weight_bar = 0.0;
+      double adj_jac_bar_buffer[9] = {};
+      DenseMatrix adj_jac_bar(adj_jac_bar_buffer, space_dim, space_dim);
+      if (dim == 3)
+      {
+         double b_hat_buffer[3] = {};
+         Vector b_hat(b_hat_buffer, curl_dim);
+         curlshape.MultTranspose(elfun, b_hat);
+
+         double BB_hatT_buffer[9] = {};
+         DenseMatrix BB_hatT(BB_hatT_buffer, curl_dim, curl_dim);
+         MultVWt(b_vec, b_hat, BB_hatT);
+
+         double BB_hatT_bar_buffer[9] = {};
+         DenseMatrix BB_hatT_bar(BB_hatT_bar_buffer, curl_dim, curl_dim);
+         BB_hatT_bar = 0.0;
+
+         /// db_magdJ.Add(1.0 / (b_vec_norm * trans_weight), BB_hatT);
+         BB_hatT_bar.Add(1.0 / (b_vec_norm * trans_weight), db_magdJ_bar);
+
+         for (int j = 0; j < curl_dim; ++j)
+         {
+            for (int k = 0; k < curl_dim; ++k)
+            {
+               b_vec_norm_bar -= db_magdJ_bar(j, k) * BB_hatT(j, k) /
+                                 (pow(b_vec_norm, 2) * trans_weight);
+               trans_weight_bar -= db_magdJ_bar(j, k) * BB_hatT(j, k) /
+                                   (b_vec_norm * pow(trans_weight, 2));
+            }
+         }
+
+         /// db_magdJ.Transpose();
+         db_magdJ_bar.Transpose();
+
+         /// db_magdJ.Add(-b_vec_norm / pow(trans_weight, 2),
+         ///              trans.AdjugateJacobian());
+         adj_jac_bar.Add(-b_vec_norm / pow(trans_weight, 2), db_magdJ_bar);
+         for (int j = 0; j < space_dim; ++j)
+         {
+            for (int k = 0; k < space_dim; ++k)
+            {
+               b_vec_norm_bar -= db_magdJ_bar(j, k) *
+                                 trans.AdjugateJacobian()(j, k) /
+                                 pow(trans_weight, 2);
+               trans_weight_bar += 2 * db_magdJ_bar(j, k) * b_vec_norm *
+                                   trans.AdjugateJacobian()(j, k) /
+                                   pow(trans_weight, 3);
+            }
+         }
+
+         // double b_hat_bar_buffer[3] = {};
+         // Vector b_hat_bar(b_hat_bar_buffer, curl_dim);
+
+         /// MultVWt(b_vec, b_hat, BB_hatT);
+         BB_hatT_bar.Mult(b_hat, b_vec_bar);
+         // BB_hatT_bar.MultTranspose(b_vec, b_hat_bar);
+         // does not depend on mesh nodes
+
+         /// curlshape.AddMultTranspose(elfun, b_hat);
+         // does not depend on mesh nodes
+      }
+      else
+      {
+         double b_adjJT_buffer[3] = {};
+         Vector b_adjJT(b_adjJT_buffer, curl_dim);
+         trans.AdjugateJacobian().Mult(b_vec, b_adjJT);
+
+         double a = -1 / (b_vec_norm * pow(trans_weight, 2));
+
+         /// AddMult_a_VWt(a, b_vec, b_adjJT, db_magdJ);
+         double b_adjJT_var_buffer[3] = {};
+         Vector b_adjJT_bar(b_adjJT_var_buffer, curl_dim);
+
+         b_vec_bar = 0.0;
+         db_magdJ_bar.AddMult_a(a, b_adjJT, b_vec_bar);
+         b_adjJT_bar = 0.0;
+         db_magdJ_bar.AddMultTranspose_a(a, b_vec, b_adjJT_bar);
+         double a_bar = 0;
+         for (int j = 0; j < space_dim; ++j)
+         {
+            for (int k = 0; k < space_dim; ++k)
+            {
+               a_bar += db_magdJ_bar(j, k) * db_magdJ(j, k);
+            }
+         }
+         a_bar /= a;
+
+         /// double a = -1 / (b_vec_norm * pow(trans_weight, 2));
+         b_vec_norm_bar += a_bar / pow(b_vec_norm * trans_weight, 2);
+         trans_weight_bar = 2 * a_bar / (b_vec_norm * pow(trans_weight, 3));
+
+         /// trans.AdjugateJacobian().Mult(b_vec, b_adjJT);
+         trans.AdjugateJacobian().AddMultTranspose(b_adjJT_bar, b_vec_bar);
+         MultVWt(b_adjJT_bar, b_vec, adj_jac_bar);
+      }
+
+      /// const double b_mag = b_vec_norm / trans.Weight();
+      b_vec_norm_bar += b_mag_bar / trans.Weight();
+      trans_weight_bar -= b_mag_bar * b_vec_norm / pow(trans.Weight(), 2);
+
+      /// const double b_vec_norm = b_vec.Norml2();
+      add(b_vec_bar, b_vec_norm_bar / b_vec_norm, b_vec, b_vec_bar);
+
+      if (dim == 3)
+      {
+         /// curlshape_dFt.AddMultTranspose(elfun, b_vec);
+         // transposed dimensions of curlshape_dFt
+         // so I don't have to transpose jac_bar later
+         curlshape_dFt_bar.SetSize(curl_dim, ndof);
+         MultVWt(b_vec_bar, elfun, curlshape_dFt_bar);
+
+         /// MultABt(curlshape, trans.Jacobian(), curlshape_dFt);
+         AddMult(curlshape_dFt_bar, curlshape, jac_bar);
+      }
+      else  // Dealing with scalar H1 field representing Az
+      {
+         /// curlshape_dFt.AddMultTranspose(elfun, b_vec);
+         curlshape_dFt_bar.SetSize(ndof, curl_dim);
+         MultVWt(elfun, b_vec_bar, curlshape_dFt_bar);
+
+         /// Mult(curlshape, trans.AdjugateJacobian(), curlshape_dFt);
+         MultAtB(curlshape, curlshape_dFt_bar, scratch);
+         adj_jac_bar += scratch;
+      }
+
+      PointMat_bar = 0.0;
+      isotrans.AdjugateJacobianRevDiff(adj_jac_bar, PointMat_bar);
+
+      /// const double w = ip.weight * trans.Weight();
+      trans_weight_bar += w_bar * ip.weight;
+
+      isotrans.WeightRevDiff(trans_weight_bar, PointMat_bar);
+
+      isotrans.JacobianRevDiff(jac_bar, PointMat_bar);
+
+      // code to insert PointMat_bar into mesh_coords_bar;
+      for (int j = 0; j < mesh_ndof; ++j)
+      {
+         for (int k = 0; k < curl_dim; ++k)
+         {
+            mesh_coords_bar(k * mesh_ndof + j) += PointMat_bar(k, j);
+         }
+      }
+   }
+}
+
+double ForceIntegrator::GetElementEnergy(const FiniteElement &el,
+                                         ElementTransformation &trans,
+                                         const Vector &elfun)
+{
+   if (attrs.count(trans.Attribute) == 1)
+   {
+      return 0.0;
+   }
+   /// get the proper element, transformation, and v vector
+#ifdef MFEM_THREAD_SAFE
+   Array<int> vdofs;
+   Vector vfun;
+#endif
+   int element = trans.ElementNo;
+   const auto &v_el = *v.FESpace()->GetFE(element);
+   v.FESpace()->GetElementVDofs(element, vdofs);
+   v.GetSubVector(vdofs, vfun);
+   DenseMatrix dXds(vfun.GetData(), v_el.GetDof(), v_el.GetDim());
+   if (vfun.Normlinf() < 1e-14)
+   {
+      return 0.0;
+   }
+   /// number of degrees of freedom
+   int ndof = el.GetDof();
+   int dim = el.GetDim();
+   int space_dim = trans.GetSpaceDim();
+   int curl_dim = space_dim;
+
+#ifdef MFEM_THREAD_SAFE
+   DenseMatrix dshape(v_el.GetDof(), v_el.GetDim());
+   DenseMatrix curlshape(ndof, curl_dim), curlshape_dFt(ndof, curl_dim);
+   DenseMatrix dBdX(v_el.GetDim(), v_el.GetDof());
+   Vector b_vec(curl_dim), b_hat(curl_dim);
+#else
+   dshape.SetSize(v_el.GetDof(), v_el.GetDim());
+   curlshape.SetSize(ndof, curl_dim);
+   curlshape_dFt.SetSize(ndof, curl_dim);
+   dBdX.SetSize(v_el.GetDim(), v_el.GetDof());
+   b_vec.SetSize(curl_dim);
+   b_hat.SetSize(curl_dim);
+#endif
+
+   // cast the ElementTransformation
+   auto &isotrans = dynamic_cast<IsoparametricTransformation &>(trans);
+
+   const IntegrationRule *ir = IntRule;
+   if (ir == nullptr)
+   {
+      int order = [&]()
+      {
+         if (el.Space() == FunctionSpace::Pk)
+         {
+            return 2 * el.GetOrder() - 2;
+         }
+         else
+         {
+            return 2 * el.GetOrder();
+         }
+      }();
+
+      ir = &IntRules.Get(el.GetGeomType(), order);
+   }
+
+   double fun = 0.0;
+   for (int i = 0; i < ir->GetNPoints(); i++)
+   {
+      const IntegrationPoint &ip = ir->IntPoint(i);
+      trans.SetIntPoint(&ip);
+
+      const double trans_weight = trans.Weight();
+      /// holds quadrature weight
+      double w = ip.weight * trans_weight;
+      if (dim == 3)
+      {
+         el.CalcCurlShape(ip, curlshape);
+         MultABt(curlshape, trans.Jacobian(), curlshape_dFt);
+      }
+      else  // Dealing with scalar H1 field representing Az
+      {
+         /// Not exactly the curl matrix, but since we just want the
+         /// magnitude of the curl its okay
+         el.CalcDShape(ip, curlshape);
+         Mult(curlshape, trans.AdjugateJacobian(), curlshape_dFt);
+      }
+
+      b_vec = 0.0;
+      curlshape_dFt.AddMultTranspose(elfun, b_vec);
+      const double b_vec_norm = b_vec.Norml2();
+      const double b_mag = b_vec_norm / trans_weight;
+
+      /// the following computes `\partial (||B||/|J|) / \partial J`
+      double dBmdJ_buffer[9] = {};
+      DenseMatrix dBmdJ(dBmdJ_buffer, curl_dim, curl_dim);
+      dBmdJ = 0.0;
+      if (dim == 3)
+      {
+         b_hat = 0.0;
+         curlshape.AddMultTranspose(elfun, b_hat);
+         double BB_hatT_buffer[9] = {};
+         DenseMatrix BB_hatT(BB_hatT_buffer, curl_dim, curl_dim);
+         MultVWt(b_vec, b_hat, BB_hatT);
+
+         auto inv_jac_transposed = trans.InverseJacobian();
+         inv_jac_transposed.Transpose();
+
+         Add(1.0 / (trans_weight * b_vec_norm),
+             BB_hatT,
+             -b_vec_norm / trans_weight,
+             inv_jac_transposed,
+             dBmdJ);
+      }
+      else
+      {
+         b_hat = 0.0;
+         trans.InverseJacobian().Mult(b_vec, b_hat);
+         AddMult_a_VWt(-1 / b_vec_norm, b_vec, b_hat, dBmdJ);
+      }
+
+      /// and then contracts with \partial J / \partial X
+      dBdX = 0.0;
+      isotrans.JacobianRevDiff(dBmdJ, dBdX);
+
+      double dBds = 0.0;
+      for (int j = 0; j < v_el.GetDof(); ++j)
+      {
+         for (int d = 0; d < curl_dim; ++d)
+         {
+            dBds += dBdX(d, j) * dXds(j, d);
+         }
+      }
+      const double energy_dot = calcMagneticEnergyDot(trans, ip, nu, b_mag);
+      auto force = dBds * energy_dot;
+
+      v_el.CalcDShape(ip, dshape);
+      double JinvdJds_buffer[9] = {};
+      DenseMatrix JinvdJds(JinvdJds_buffer, space_dim, space_dim);
+      double dJds_buffer[9] = {};
+      DenseMatrix dJds(dJds_buffer, space_dim, space_dim);
+      MultAtB(dXds, dshape, dJds);
+      Mult(trans.InverseJacobian(), dJds, JinvdJds);
+      double JinvdJdsTrace = JinvdJds.Trace();
+
+      const double energy = calcMagneticEnergy(trans, ip, nu, b_mag);
+      double force2 = energy * JinvdJdsTrace;
+      fun -= (force + force2) * w;
+   }
+   return fun;
+}
+
+void ForceIntegrator::AssembleElementVector(const mfem::FiniteElement &el,
+                                            mfem::ElementTransformation &trans,
+                                            const mfem::Vector &elfun,
+                                            mfem::Vector &elfun_bar)
+{
+   /// number of degrees of freedom
+   const int ndof = el.GetDof();
+   const int dim = el.GetDim();
+   const int dimc = (dim == 3) ? 3 : 1;
+
+   elfun_bar.SetSize(ndof);
+   elfun_bar = 0.0;
+   if (attrs.count(trans.Attribute) == 1)
+   {
+      return;
+   }
+
+   /// get the proper element, transformation, and v vector
+#ifdef MFEM_THREAD_SAFE
+   Array<int> vdofs;
+   Vector vfun;
+#endif
+   const int element = trans.ElementNo;
+   const auto &v_el = *v.FESpace()->GetFE(element);
+   v.FESpace()->GetElementVDofs(element, vdofs);
+   v.GetSubVector(vdofs, vfun);
+   DenseMatrix dXds(vfun.GetData(), v_el.GetDof(), v_el.GetDim());
+   if (vfun.Normlinf() < 1e-14)
+   {
+      return;
+   }
 
 #ifdef MFEM_THREAD_SAFE
    DenseMatrix dshape(v_el.GetDof(), v_el.GetDim());
@@ -3126,142 +10777,6 @@
       ir = &IntRules.Get(el.GetGeomType(), order);
    }
 
-   double fun = 0.0;
-   for (int i = 0; i < ir->GetNPoints(); i++)
-   {
-      const IntegrationPoint &ip = ir->IntPoint(i);
-      trans.SetIntPoint(&ip);
-
-      /// holds quadrature weight
-      const double w = ip.weight * trans.Weight();
-      if (dim == 3)
-      {
-         el.CalcCurlShape(ip, curlshape);
-         MultABt(curlshape, trans.Jacobian(), curlshape_dFt);
-      }
-      else
-      {
-         el.CalcCurlShape(ip, curlshape_dFt);
-      }
-
-      b_vec = 0.0;
-      curlshape_dFt.AddMultTranspose(elfun, b_vec);
-      const double b_vec_norm = b_vec.Norml2();
-      const double b_mag = b_vec_norm / trans.Weight();
-
-      /// the following computes `\partial (||B||/|J|) / \partial J`
-      DenseMatrix dBmdJ(dimc);
-      dBmdJ = 0.0;
-      b_hat = 0.0;
-      curlshape.AddMultTranspose(elfun, b_hat);
-      DenseMatrix BB_hatT(dimc);
-      MultVWt(b_vec, b_hat, BB_hatT);
-
-      auto inv_jac_transposed = trans.InverseJacobian();
-      inv_jac_transposed.Transpose();
-
-      Add(1.0 / (trans.Weight() * b_vec_norm),
-          BB_hatT,
-          -b_vec_norm / trans.Weight(),
-          inv_jac_transposed,
-          dBmdJ);
-
-      /// and then contracts with \partial J / \partial X
-      dBdX = 0.0;
-      isotrans.JacobianRevDiff(dBmdJ, dBdX);
-
-      double dBds = 0.0;
-      for (int j = 0; j < v_el.GetDof(); ++j)
-      {
-         for (int d = 0; d < dimc; ++d)
-         {
-            dBds += dBdX(d, j) * dXds(j, d);
-         }
-      }
-      const double energy_dot = calcMagneticEnergyDot(trans, ip, nu, b_mag);
-      auto force = dBds * energy_dot;
-
-      v_el.CalcDShape(ip, dshape);
-      DenseMatrix JinvdJds(3);
-      DenseMatrix dJds(3);
-      MultAtB(dXds, dshape, dJds);
-      Mult(trans.InverseJacobian(), dJds, JinvdJds);
-      double JinvdJdsTrace = JinvdJds.Trace();
-
-      const double energy = calcMagneticEnergy(trans, ip, nu, b_mag);
-      double force2 = energy * JinvdJdsTrace;
-      fun -= (force + force2) * w;
-   }
-   return fun;
-}
-
-void ForceIntegrator::AssembleElementVector(const mfem::FiniteElement &el,
-                                            mfem::ElementTransformation &trans,
-                                            const mfem::Vector &elfun,
-                                            mfem::Vector &elfun_bar)
-{
-   /// number of degrees of freedom
-   const int ndof = el.GetDof();
-   const int dim = el.GetDim();
-   const int dimc = (dim == 3) ? 3 : 1;
-
-   elfun_bar.SetSize(ndof);
-   elfun_bar = 0.0;
-   if (attrs.count(trans.Attribute) == 1)
-   {
-      return;
-   }
-
-   /// get the proper element, transformation, and v vector
-#ifdef MFEM_THREAD_SAFE
-   Array<int> vdofs;
-   Vector vfun;
-#endif
-   const int element = trans.ElementNo;
-   const auto &v_el = *v.FESpace()->GetFE(element);
-   v.FESpace()->GetElementVDofs(element, vdofs);
-   v.GetSubVector(vdofs, vfun);
-   DenseMatrix dXds(vfun.GetData(), v_el.GetDof(), v_el.GetDim());
-   if (vfun.Normlinf() < 1e-14)
-   {
-      return;
-   }
-
-#ifdef MFEM_THREAD_SAFE
-   DenseMatrix dshape(v_el.GetDof(), v_el.GetDim());
-   DenseMatrix curlshape(ndof, dimc), curlshape_dFt(ndof, dimc);
-   DenseMatrix dBdX(v_el.GetDim(), v_el.GetDof());
-   Vector b_vec(dimc), b_hat(dimc);
-#else
-   dshape.SetSize(v_el.GetDof(), v_el.GetDim());
-   curlshape.SetSize(ndof, dimc);
-   curlshape_dFt.SetSize(ndof, dimc);
-   dBdX.SetSize(v_el.GetDim(), v_el.GetDof());
-   b_vec.SetSize(dimc);
-   b_hat.SetSize(dimc);
-#endif
-
-   // cast the ElementTransformation
-   auto &isotrans = dynamic_cast<IsoparametricTransformation &>(trans);
-
-   const IntegrationRule *ir = IntRule;
-   if (ir == nullptr)
-   {
-      int order = [&]()
-      {
-         if (el.Space() == FunctionSpace::Pk)
-         {
-            return 2 * el.GetOrder() - 2;
-         }
-         else
-         {
-            return 2 * el.GetOrder();
-         }
-      }();
-
-      ir = &IntRules.Get(el.GetGeomType(), order);
-   }
-
    for (int i = 0; i < ir->GetNPoints(); i++)
    {
       /// forward pass
@@ -3348,7 +10863,8 @@
       double dBds_bar = force_bar * energy_dot;
       double energy_dot_bar = force_bar * dBds;
 
-      /// const double energy_dot = calcMagneticEnergyDot(trans, ip, nu, b_mag);
+      /// const double energy_dot = calcMagneticEnergyDot(trans, ip, nu,
+      /// b_mag);
       auto energy_double_dot =
           calcMagneticEnergyDoubleDot(trans, ip, nu, b_mag);
       b_mag_bar += energy_dot_bar * energy_double_dot;
@@ -3606,7 +11122,8 @@
       double energy_dot_bar = force_bar * dBds;
       // double dBds_bar = force_bar;
 
-      /// const double energy_dot = calcMagneticEnergyDot(trans, ip, nu, b_mag);
+      /// const double energy_dot = calcMagneticEnergyDot(trans, ip, nu,
+      /// b_mag);
       auto energy_double_dot =
           calcMagneticEnergyDoubleDot(trans, ip, nu, b_mag);
       b_mag_bar += energy_dot_bar * energy_double_dot;
@@ -3682,8 +11199,8 @@
 
       /// curlshape_dFt.AddMultTranspose(elfun, b_vec);
       DenseMatrix curlshape_dFt_bar(
-          dimc, el_ndof);  // transposed dimensions of curlshape_dFt so I don't
-                           // have to transpose J later
+          dimc, el_ndof);  // transposed dimensions of curlshape_dFt so I
+                           // don't have to transpose J later
       MultVWt(b_vec_bar, elfun, curlshape_dFt_bar);
 
       /// MultABt(curlshape, trans.Jacobian(), curlshape_dFt);
@@ -3709,11 +11226,10 @@
    }
 }
 
-<<<<<<< HEAD
-void setInputs(SteinmetzLossIntegrator &integ, const MachInputs &inputs)
+void setInputs(SteinmetzLossIntegrator &integ, const MISOInputs &inputs)
 {
    setValueFromInputs(inputs, "frequency", integ.freq);
-   if (integ.name != "")
+   if (!integ.name.empty())
    {
       setValueFromInputs(
           inputs, "max_flux_magnitude:" + integ.name, integ.max_flux_mag);
@@ -3722,6 +11238,8 @@
    {
       setValueFromInputs(inputs, "max_flux_magnitude", integ.max_flux_mag);
    }
+   std::cout << "SteinmetzLossIntegrator integ.max_flux_mag = "
+             << integ.max_flux_mag;
 }
 
 double SteinmetzLossIntegrator::GetElementEnergy(
@@ -3736,7 +11254,7 @@
       {
          if (el.Space() == FunctionSpace::Pk)
          {
-            return 2 * el.GetOrder() - 1;
+            return 2 * el.GetOrder() - 2;
          }
          else
          {
@@ -3754,24 +11272,248 @@
       trans.SetIntPoint(&ip);
 
       /// holds quadrature weight
-      const double w = ip.weight * trans.Weight();
+      double trans_weight = trans.Weight();
+      double w = ip.weight * trans_weight;
 
       auto rho_v = rho.Eval(trans, ip);
       auto k_s_v = k_s.Eval(trans, ip);
       auto alpha_v = alpha.Eval(trans, ip);
       auto beta_v = beta.Eval(trans, ip);
+      // std::cout << "k_s_v = " << k_s_v << "\n";
 
       fun += rho_v * k_s_v * pow(freq, alpha_v) * pow(max_flux_mag, beta_v) * w;
    }
    return fun;
 }
 
+double SteinmetzLossIntegratorFreqSens::GetElementEnergy(
+    const mfem::FiniteElement &el,
+    mfem::ElementTransformation &trans,
+    const mfem::Vector &elfun)
+{
+   const auto *ir = IntRule;
+   if (ir == nullptr)
+   {
+      int order = [&]()
+      {
+         if (el.Space() == FunctionSpace::Pk)
+         {
+            return 2 * el.GetOrder() - 2;
+         }
+         else
+         {
+            return 2 * el.GetOrder();
+         }
+      }();
+
+      ir = &IntRules.Get(el.GetGeomType(), order);
+   }
+
+   auto &rho = integ.rho;
+   auto &k_s = integ.k_s;
+   auto &alpha = integ.alpha;
+   auto &beta = integ.beta;
+   auto freq = integ.freq;
+   auto max_flux_mag = integ.max_flux_mag;
+
+   double sens = 0.0;
+   for (int i = 0; i < ir->GetNPoints(); i++)
+   {
+      const IntegrationPoint &ip = ir->IntPoint(i);
+      trans.SetIntPoint(&ip);
+
+      /// holds quadrature weight
+      double trans_weight = trans.Weight();
+      double w = ip.weight * trans_weight;
+
+      auto rho_v = rho.Eval(trans, ip);
+      auto k_s_v = k_s.Eval(trans, ip);
+      auto alpha_v = alpha.Eval(trans, ip);
+      auto beta_v = beta.Eval(trans, ip);
+
+      // fun += rho_v * k_s_v * pow(freq, alpha_v) * pow(max_flux_mag,
+      // beta_v) * w;
+      sens += rho_v * k_s_v * alpha_v * pow(freq, alpha_v - 1) *
+              pow(max_flux_mag, beta_v) * w;
+   }
+   return sens;
+}
+
+double SteinmetzLossIntegratorMaxFluxSens::GetElementEnergy(
+    const mfem::FiniteElement &el,
+    mfem::ElementTransformation &trans,
+    const mfem::Vector &elfun)
+{
+   const auto *ir = IntRule;
+   if (ir == nullptr)
+   {
+      int order = [&]()
+      {
+         if (el.Space() == FunctionSpace::Pk)
+         {
+            return 2 * el.GetOrder() - 2;
+         }
+         else
+         {
+            return 2 * el.GetOrder();
+         }
+      }();
+
+      ir = &IntRules.Get(el.GetGeomType(), order);
+   }
+
+   auto &rho = integ.rho;
+   auto &k_s = integ.k_s;
+   auto &alpha = integ.alpha;
+   auto &beta = integ.beta;
+   auto freq = integ.freq;
+   auto max_flux_mag = integ.max_flux_mag;
+
+   double sens = 0.0;
+   for (int i = 0; i < ir->GetNPoints(); i++)
+   {
+      const IntegrationPoint &ip = ir->IntPoint(i);
+      trans.SetIntPoint(&ip);
+
+      /// holds quadrature weight
+      double trans_weight = trans.Weight();
+      double w = ip.weight * trans_weight;
+
+      auto rho_v = rho.Eval(trans, ip);
+      auto k_s_v = k_s.Eval(trans, ip);
+      auto alpha_v = alpha.Eval(trans, ip);
+      auto beta_v = beta.Eval(trans, ip);
+
+      // fun += rho_v * k_s_v * pow(freq, alpha_v) * pow(max_flux_mag,
+      // beta_v) * w;
+      sens += rho_v * k_s_v * pow(freq, alpha_v) * beta_v *
+              pow(max_flux_mag, beta_v - 1) * w;
+   }
+   return sens;
+}
+
+void SteinmetzLossIntegratorMeshSens::AssembleRHSElementVect(
+    const mfem::FiniteElement &mesh_el,
+    mfem::ElementTransformation &mesh_trans,
+    mfem::Vector &mesh_coords_bar)
+{
+   const int element = mesh_trans.ElementNo;
+   const auto &el = *state.FESpace()->GetFE(element);
+   auto &trans = *state.FESpace()->GetElementTransformation(element);
+
+   const int mesh_ndof = mesh_el.GetDof();
+   const int space_dim = mesh_trans.GetSpaceDim();
+
+   PointMat_bar.SetSize(space_dim, mesh_ndof);
+
+   // cast the ElementTransformation
+   auto &isotrans = dynamic_cast<IsoparametricTransformation &>(trans);
+
+   const auto *ir = IntRule;
+   if (ir == nullptr)
+   {
+      int order = [&]()
+      {
+         if (el.Space() == FunctionSpace::Pk)
+         {
+            return 2 * el.GetOrder() - 2;
+         }
+         else
+         {
+            return 2 * el.GetOrder();
+         }
+      }();
+
+      ir = &IntRules.Get(el.GetGeomType(), order);
+   }
+
+   auto &rho = integ.rho;
+   auto &k_s = integ.k_s;
+   auto &alpha = integ.alpha;
+   auto &beta = integ.beta;
+   auto freq = integ.freq;
+   auto max_flux_mag = integ.max_flux_mag;
+
+   mesh_coords_bar.SetSize(mesh_ndof * space_dim);
+   mesh_coords_bar = 0.0;
+   for (int i = 0; i < ir->GetNPoints(); i++)
+   {
+      const auto &ip = ir->IntPoint(i);
+      trans.SetIntPoint(&ip);
+
+      double trans_weight = trans.Weight();
+      double w = ip.weight * trans_weight;
+
+      auto rho_v = rho.Eval(trans, ip);
+      auto k_s_v = k_s.Eval(trans, ip);
+      auto alpha_v = alpha.Eval(trans, ip);
+      auto beta_v = beta.Eval(trans, ip);
+
+      // fun += rho_v * k_s_v * pow(freq, alpha_v) * pow(max_flux_mag,
+      // beta_v) * w;
+
+      /// Start reverse pass...
+      /// fun += rho_v * k_s_v * pow(freq, alpha_v) * pow(max_flux_mag,
+      /// beta_v)
+      /// * w;
+      double fun_bar = 1.0;
+      double rho_v_bar =
+          fun_bar * k_s_v * pow(freq, alpha_v) * pow(max_flux_mag, beta_v) * w;
+      double k_s_v_bar =
+          fun_bar * rho_v * pow(freq, alpha_v) * pow(max_flux_mag, beta_v) * w;
+      // double freq_bar = fun_bar * rho_v * k_s_v * alpha_v *
+      //                   pow(freq, alpha_v - 1) * pow(max_flux_mag, beta_v)
+      //                   * w;
+      double alpha_v_bar = fun_bar * rho_v * k_s_v * pow(freq, alpha_v) *
+                           log(freq) * pow(max_flux_mag, beta_v) * w;
+      // double max_flux_mag_bar = fun_bar * rho_v * k_s_v * pow(freq,
+      // alpha_v)
+      // *
+      //                           beta_v * pow(max_flux_mag, beta_v - 1) *
+      //                           w;
+      double beta_v_bar = fun_bar * rho_v * k_s_v * pow(freq, alpha_v) *
+                          pow(max_flux_mag, beta_v) * log(max_flux_mag) * w;
+      double w_bar = fun_bar * rho_v * k_s_v * pow(freq, alpha_v) *
+                     pow(max_flux_mag, beta_v);
+
+      /// auto beta_v = beta.Eval(trans, ip);
+      PointMat_bar = 0.0;
+      beta.EvalRevDiff(beta_v_bar, trans, ip, PointMat_bar);
+
+      /// auto alpha_v = alpha.Eval(trans, ip);
+      alpha.EvalRevDiff(alpha_v_bar, trans, ip, PointMat_bar);
+
+      /// auto k_s_v = k_s.Eval(trans, ip);
+      k_s.EvalRevDiff(k_s_v_bar, trans, ip, PointMat_bar);
+
+      /// auto rho_v = rho.Eval(trans, ip);
+      rho.EvalRevDiff(rho_v_bar, trans, ip, PointMat_bar);
+
+      /// double w = ip.weight * trans_weight;
+      double trans_weight_bar = w_bar * ip.weight;
+
+      /// double trans_weight = trans.Weight();
+      isotrans.WeightRevDiff(trans_weight_bar, PointMat_bar);
+
+      /// code to insert PointMat_bar into mesh_coords_bar;
+      for (int j = 0; j < mesh_ndof; ++j)
+      {
+         for (int d = 0; d < space_dim; ++d)
+         {
+            mesh_coords_bar(d * mesh_ndof + j) += PointMat_bar(d, j);
+         }
+      }
+   }
+}
+
 void setInputs(SteinmetzLossDistributionIntegrator &integ,
-               const MachInputs &inputs)
+               const MISOInputs &inputs)
 {
+   std::cout << "SteinmetzLossDistributionIntegrator being used.\n";
+
    setValueFromInputs(inputs, "frequency", integ.freq);
 
-   if (integ.name != "")
+   if (!integ.name.empty())
    {
       setValueFromInputs(
           inputs, "max_flux_magnitude:" + integ.name, integ.max_flux_mag);
@@ -3780,8 +11522,16 @@
    {
       setValueFromInputs(inputs, "max_flux_magnitude", integ.max_flux_mag);
    }
+   setValueFromInputs(inputs, "stack_length", integ.stack_length);
+   std::cout << "SteinmetzLossDistributionIntegrator integ.max_flux_mag = "
+             << integ.max_flux_mag;
 }
 
+/// TODO: Compute the spatial distribution of the heat flux due to Steinmetz
+/// losses.
+///  Goal is to have the W/m^3 (=W/m^2 b/c 2D with unity depth) compute at
+///  each node of element, then add to element vector By derivation,
+///  dP_SteinmetzCore/dVolume = rho*Ws
 void SteinmetzLossDistributionIntegrator::AssembleRHSElementVect(
     const mfem::FiniteElement &el,
     mfem::ElementTransformation &trans,
@@ -3836,7 +11586,1611 @@
    }
 }
 
-}  // namespace mach
-=======
-}  // namespace miso
->>>>>>> 37fcab9f
+void setInputs(CAL2CoreLossIntegrator &integ, const MISOInputs &inputs)
+{
+   setValueFromInputs(inputs, "frequency", integ.freq);
+}
+
+double CAL2CoreLossIntegrator::GetElementEnergy(
+    const mfem::FiniteElement &el,
+    mfem::ElementTransformation &trans,
+    const mfem::Vector &elfun)
+{
+   /// get the proper element, transformation, and state vector for peak flux
+   /// and temp fields
+#ifdef MFEM_THREAD_SAFE
+   mfem::Array<int> vdofs;
+   mfem::Vector flux_elfun;
+   mfem::Vector temp_elfun;
+#endif
+
+   const int element = trans.ElementNo;
+   const auto &flux_el = *peak_flux.FESpace()->GetFE(element);
+   auto &flux_trans = *peak_flux.FESpace()->GetElementTransformation(element);
+   const int flux_ndof = flux_el.GetDof();
+
+   // Transform the degrees of freedom fot the flux
+   auto *dof_tr = peak_flux.FESpace()->GetElementVDofs(element, vdofs);
+   peak_flux.GetSubVector(vdofs, flux_elfun);
+   if (dof_tr != nullptr)
+   {
+      dof_tr->InvTransformPrimal(flux_elfun);
+   }
+
+   const auto &temp_el = *temperature_field.FESpace()->GetFE(element);
+   auto &temp_trans =
+       *temperature_field.FESpace()->GetElementTransformation(element);
+   const int temp_ndof = temp_el.GetDof();
+
+   dof_tr = temperature_field.FESpace()->GetElementVDofs(element, vdofs);
+   temperature_field.GetSubVector(vdofs, temp_elfun);
+   if (dof_tr != nullptr)
+   {
+      dof_tr->InvTransformPrimal(temp_elfun);
+   }
+
+#ifdef MFEM_THREAD_SAFE
+   mfem::Vector flux_shape;
+   mfem::Vector temp_shape;
+#endif
+   flux_shape.SetSize(flux_ndof);
+   temp_shape.SetSize(temp_ndof);
+
+   // Set the integration rule
+   const IntegrationRule *ir = IntRule;
+   if (ir == nullptr)
+   {
+      int order = [&]()
+      {
+         if (flux_el.Space() == FunctionSpace::Pk)
+         {
+            return 2 * flux_el.GetOrder() - 1;
+         }
+         else
+         {
+            return 2 * flux_el.GetOrder();
+         }
+      }();
+
+      ir = &IntRules.Get(trans.GetGeometryType(), order);
+   }
+
+   // Loop over all integration points and evaluate the CAL2 core losses
+   double fun = 0.0;
+   for (int i = 0; i < ir->GetNPoints(); i++)
+   {
+      // Set the current integration point and quadrature weight
+      const IntegrationPoint &ip = ir->IntPoint(i);
+      trans.SetIntPoint(&ip);
+
+      const double trans_weight = trans.Weight();
+      const double w = ip.weight * trans_weight;
+
+      flux_el.CalcPhysShape(trans, flux_shape);
+      const double B_pk = flux_shape * flux_elfun;
+
+      temp_el.CalcPhysShape(trans, temp_shape);
+      const double temperature = temp_shape * temp_elfun;
+
+      const double kh_v = CAL2_kh.Eval(trans, ip, temperature, freq, B_pk);
+      const double ke_v = CAL2_ke.Eval(trans, ip, temperature, freq, B_pk);
+
+      // Evaluate the material density (constant)
+      const double rho_v = rho.Eval(trans, ip);
+
+      // Calculate the CAL2 Core Losses at the integration point
+      const double loss =
+          rho_v * (kh_v * freq * std::pow(B_pk, 2) +
+                   ke_v * std::pow(freq, 2) * std::pow(B_pk, 2));
+      fun += loss * w;
+   }
+   return fun;
+}
+
+double CAL2CoreLossIntegratorFreqSens::GetElementEnergy(
+    const mfem::FiniteElement &el,
+    mfem::ElementTransformation &trans,
+    const mfem::Vector &elfun)
+{
+   auto &rho = integ.rho;
+   auto &CAL2_kh = integ.CAL2_kh;
+   auto &CAL2_ke = integ.CAL2_ke;
+   auto &peak_flux = integ.peak_flux;
+   auto &temperature_field = integ.temperature_field;
+   auto &freq = integ.freq;
+
+   /// get the proper element, transformation, and state vector for peak flux
+   /// and temp fields
+#ifdef MFEM_THREAD_SAFE
+   mfem::Array<int> vdofs;
+   mfem::Vector flux_elfun;
+   mfem::Vector temp_elfun;
+#else
+   auto &vdofs = integ.vdofs;
+   auto &flux_elfun = integ.flux_elfun;
+   auto &temp_elfun = integ.temp_elfun;
+#endif
+
+   const int element = trans.ElementNo;
+   const auto &flux_el = *peak_flux.FESpace()->GetFE(element);
+   auto &flux_trans = *peak_flux.FESpace()->GetElementTransformation(element);
+   const int flux_ndof = flux_el.GetDof();
+
+   // Transform the degrees of freedom fot the flux
+   auto *dof_tr = peak_flux.FESpace()->GetElementVDofs(element, vdofs);
+   peak_flux.GetSubVector(vdofs, flux_elfun);
+   if (dof_tr != nullptr)
+   {
+      dof_tr->InvTransformPrimal(flux_elfun);
+   }
+
+   const auto &temp_el = *temperature_field.FESpace()->GetFE(element);
+   auto &temp_trans =
+       *temperature_field.FESpace()->GetElementTransformation(element);
+   const int temp_ndof = temp_el.GetDof();
+
+   dof_tr = temperature_field.FESpace()->GetElementVDofs(element, vdofs);
+   temperature_field.GetSubVector(vdofs, temp_elfun);
+   if (dof_tr != nullptr)
+   {
+      dof_tr->InvTransformPrimal(temp_elfun);
+   }
+
+#ifdef MFEM_THREAD_SAFE
+   mfem::Vector flux_shape;
+   mfem::Vector temp_shape;
+#else
+   auto &flux_shape = integ.flux_shape;
+   auto &temp_shape = integ.temp_shape;
+#endif
+   flux_shape.SetSize(flux_ndof);
+   temp_shape.SetSize(temp_ndof);
+
+   // Set the integration rule
+   const IntegrationRule *ir = IntRule;
+   if (ir == nullptr)
+   {
+      int order = [&]()
+      {
+         if (flux_el.Space() == FunctionSpace::Pk)
+         {
+            return 2 * flux_el.GetOrder() - 1;
+         }
+         else
+         {
+            return 2 * flux_el.GetOrder();
+         }
+      }();
+
+      ir = &IntRules.Get(trans.GetGeometryType(), order);
+   }
+
+   // Loop over all integration points and evaluate the CAL2 core loss
+   // sensitivity w/r/t frequency
+   double sens = 0.0;
+   for (int i = 0; i < ir->GetNPoints(); i++)
+   {
+      // Set the current integration point and quadrature weight
+      const IntegrationPoint &ip = ir->IntPoint(i);
+      trans.SetIntPoint(&ip);
+
+      const double trans_weight = trans.Weight();
+      const double w = ip.weight * trans_weight;
+
+      flux_el.CalcPhysShape(trans, flux_shape);
+      const double B_pk = flux_shape * flux_elfun;
+
+      temp_el.CalcPhysShape(trans, temp_shape);
+      const double temperature = temp_shape * temp_elfun;
+
+      const double kh_v = CAL2_kh.Eval(trans, ip, temperature, freq, B_pk);
+      const double kh_v_freq_dot =
+          CAL2_kh.EvalDerivS2(trans, ip, temperature, freq, B_pk);
+
+      const double ke_v = CAL2_ke.Eval(trans, ip, temperature, freq, B_pk);
+      const double ke_v_freq_dot =
+          CAL2_ke.EvalDerivS2(trans, ip, temperature, freq, B_pk);
+
+      // Evaluate the material density (constant)
+      const double rho_v = rho.Eval(trans, ip);
+
+      // Calculate the CAL2 Core Losses at the integration point
+      const double h_loss = kh_v * freq * std::pow(B_pk, 2);
+      const double h_loss_freq_dot =
+          kh_v_freq_dot * freq * std::pow(B_pk, 2) + kh_v * std::pow(B_pk, 2);
+
+      const double e_loss = ke_v * std::pow(freq, 2) * std::pow(B_pk, 2);
+      const double e_loss_freq_dot =
+          ke_v_freq_dot * std::pow(freq, 2) * std::pow(B_pk, 2) +
+          2 * ke_v * freq * std::pow(B_pk, 2);
+
+      sens += rho_v * (h_loss_freq_dot + e_loss_freq_dot) * w;
+   }
+   return sens;
+}
+
+void CAL2CoreLossIntegratorPeakFluxSens::AssembleRHSElementVect(
+    const mfem::FiniteElement &el,
+    mfem::ElementTransformation &trans,
+    mfem::Vector &peak_flux_elfun_bar)
+{
+   auto &rho = integ.rho;
+   auto &CAL2_kh = integ.CAL2_kh;
+   auto &CAL2_ke = integ.CAL2_ke;
+   auto &peak_flux = integ.peak_flux;
+   auto &temperature_field = integ.temperature_field;
+   auto &freq = integ.freq;
+
+   /// get the proper element, transformation, and state vector for peak flux
+   /// and temp fields
+#ifdef MFEM_THREAD_SAFE
+   mfem::Array<int> vdofs;
+   mfem::Vector flux_elfun;
+   mfem::Vector temp_elfun;
+#else
+   auto &vdofs = integ.vdofs;
+   auto &flux_elfun = integ.flux_elfun;
+   auto &temp_elfun = integ.temp_elfun;
+#endif
+
+   const int element = trans.ElementNo;
+   const auto &flux_el = *peak_flux.FESpace()->GetFE(element);
+   auto &flux_trans = *peak_flux.FESpace()->GetElementTransformation(element);
+   const int flux_ndof = flux_el.GetDof();
+
+   // Transform the degrees of freedom fot the flux
+   auto *dof_tr = peak_flux.FESpace()->GetElementVDofs(element, vdofs);
+   peak_flux.GetSubVector(vdofs, flux_elfun);
+   if (dof_tr != nullptr)
+   {
+      dof_tr->InvTransformPrimal(flux_elfun);
+   }
+   peak_flux_elfun_bar.SetSize(flux_ndof);
+
+   const auto &temp_el = *temperature_field.FESpace()->GetFE(element);
+   auto &temp_trans =
+       *temperature_field.FESpace()->GetElementTransformation(element);
+   const int temp_ndof = temp_el.GetDof();
+
+   dof_tr = temperature_field.FESpace()->GetElementVDofs(element, vdofs);
+   temperature_field.GetSubVector(vdofs, temp_elfun);
+   if (dof_tr != nullptr)
+   {
+      dof_tr->InvTransformPrimal(temp_elfun);
+   }
+
+#ifdef MFEM_THREAD_SAFE
+   mfem::Vector flux_shape;
+   mfem::Vector temp_shape;
+#else
+   auto &flux_shape = integ.flux_shape;
+   auto &temp_shape = integ.temp_shape;
+#endif
+   flux_shape.SetSize(flux_ndof);
+   temp_shape.SetSize(temp_ndof);
+
+   // Set the integration rule
+   const IntegrationRule *ir = IntRule;
+   if (ir == nullptr)
+   {
+      int order = [&]()
+      {
+         if (flux_el.Space() == FunctionSpace::Pk)
+         {
+            return 2 * flux_el.GetOrder() - 1;
+         }
+         else
+         {
+            return 2 * flux_el.GetOrder();
+         }
+      }();
+
+      ir = &IntRules.Get(trans.GetGeometryType(), order);
+   }
+
+   // Loop over all integration points and evaluate the CAL2 core loss
+   // sensitivity w/r/t peak flux
+   peak_flux_elfun_bar = 0.0;
+   for (int i = 0; i < ir->GetNPoints(); i++)
+   {
+      // Set the current integration point and quadrature weight
+      const IntegrationPoint &ip = ir->IntPoint(i);
+      trans.SetIntPoint(&ip);
+
+      const double trans_weight = trans.Weight();
+      const double w = ip.weight * trans_weight;
+
+      flux_el.CalcPhysShape(trans, flux_shape);
+      const double B_pk = flux_shape * flux_elfun;
+
+      temp_el.CalcPhysShape(trans, temp_shape);
+      const double temperature = temp_shape * temp_elfun;
+
+      const double kh_v = CAL2_kh.Eval(trans, ip, temperature, freq, B_pk);
+      const double ke_v = CAL2_ke.Eval(trans, ip, temperature, freq, B_pk);
+
+      // Evaluate the material density (constant)
+      const double rho_v = rho.Eval(trans, ip);
+
+      // Calculate the CAL2 Core Losses at the integration point
+      const double loss =
+          rho_v * (kh_v * freq * std::pow(B_pk, 2) +
+                   ke_v * std::pow(freq, 2) * std::pow(B_pk, 2));
+
+      // fun += loss * w;
+
+      /// Start reverse pass...
+      double fun_bar = 1.0;
+
+      /// fun += loss * w;
+      double loss_bar = fun_bar * w;
+
+      /// const double loss =
+      ///     rho_v * (kh_v * freq * std::pow(B_pk, 2) +
+      ///              ke_v * std::pow(freq, 2) * std::pow(B_pk, 2));
+      double B_pk_bar =
+          loss_bar * rho_v *
+          (2 * kh_v * freq * B_pk + 2 * ke_v * std::pow(freq, 2) * B_pk);
+      double kh_v_bar = loss_bar * rho_v * freq * std::pow(B_pk, 2);
+      double ke_v_bar =
+          loss_bar * rho_v * std::pow(freq, 2) * std::pow(B_pk, 2);
+
+      /// const double ke_v = CAL2_ke.Eval(trans, ip, temperature, freq,
+      /// B_pk);
+      B_pk_bar +=
+          ke_v_bar * CAL2_ke.EvalDerivS3(trans, ip, temperature, freq, B_pk);
+
+      /// const double kh_v = CAL2_kh.Eval(trans, ip, temperature, freq,
+      /// B_pk);
+      B_pk_bar +=
+          kh_v_bar * CAL2_kh.EvalDerivS3(trans, ip, temperature, freq, B_pk);
+
+      /// const double B_pk = flux_shape * flux_elfun;
+      peak_flux_elfun_bar.Add(B_pk_bar, flux_shape);
+   }
+}
+
+void CAL2CoreLossIntegratorTemperatureSens::AssembleRHSElementVect(
+    const mfem::FiniteElement &el,
+    mfem::ElementTransformation &trans,
+    mfem::Vector &temp_elfun_bar)
+{
+   auto &rho = integ.rho;
+   auto &CAL2_kh = integ.CAL2_kh;
+   auto &CAL2_ke = integ.CAL2_ke;
+   auto &peak_flux = integ.peak_flux;
+   auto &temperature_field = integ.temperature_field;
+   auto &freq = integ.freq;
+
+   /// get the proper element, transformation, and state vector for peak flux
+   /// and temp fields
+#ifdef MFEM_THREAD_SAFE
+   mfem::Array<int> vdofs;
+   mfem::Vector flux_elfun;
+   mfem::Vector temp_elfun;
+#else
+   auto &vdofs = integ.vdofs;
+   auto &flux_elfun = integ.flux_elfun;
+   auto &temp_elfun = integ.temp_elfun;
+#endif
+
+   const int element = trans.ElementNo;
+   const auto &flux_el = *peak_flux.FESpace()->GetFE(element);
+   auto &flux_trans = *peak_flux.FESpace()->GetElementTransformation(element);
+   const int flux_ndof = flux_el.GetDof();
+
+   // Transform the degrees of freedom fot the flux
+   auto *dof_tr = peak_flux.FESpace()->GetElementVDofs(element, vdofs);
+   peak_flux.GetSubVector(vdofs, flux_elfun);
+   if (dof_tr != nullptr)
+   {
+      dof_tr->InvTransformPrimal(flux_elfun);
+   }
+
+   const auto &temp_el = *temperature_field.FESpace()->GetFE(element);
+   auto &temp_trans =
+       *temperature_field.FESpace()->GetElementTransformation(element);
+   const int temp_ndof = temp_el.GetDof();
+
+   dof_tr = temperature_field.FESpace()->GetElementVDofs(element, vdofs);
+   temperature_field.GetSubVector(vdofs, temp_elfun);
+   if (dof_tr != nullptr)
+   {
+      dof_tr->InvTransformPrimal(temp_elfun);
+   }
+   temp_elfun_bar.SetSize(temp_ndof);
+
+#ifdef MFEM_THREAD_SAFE
+   mfem::Vector flux_shape;
+   mfem::Vector temp_shape;
+#else
+   auto &flux_shape = integ.flux_shape;
+   auto &temp_shape = integ.temp_shape;
+#endif
+   flux_shape.SetSize(flux_ndof);
+   temp_shape.SetSize(temp_ndof);
+
+   // Set the integration rule
+   const IntegrationRule *ir = IntRule;
+   if (ir == nullptr)
+   {
+      int order = [&]()
+      {
+         if (flux_el.Space() == FunctionSpace::Pk)
+         {
+            return 2 * flux_el.GetOrder() - 1;
+         }
+         else
+         {
+            return 2 * flux_el.GetOrder();
+         }
+      }();
+
+      ir = &IntRules.Get(trans.GetGeometryType(), order);
+   }
+
+   // Loop over all integration points and evaluate the CAL2 core loss
+   // sensitivity w/r/t peak flux
+   temp_elfun_bar = 0.0;
+   for (int i = 0; i < ir->GetNPoints(); i++)
+   {
+      // Set the current integration point and quadrature weight
+      const IntegrationPoint &ip = ir->IntPoint(i);
+      trans.SetIntPoint(&ip);
+
+      const double trans_weight = trans.Weight();
+      const double w = ip.weight * trans_weight;
+
+      flux_el.CalcPhysShape(trans, flux_shape);
+      const double B_pk = flux_shape * flux_elfun;
+
+      temp_el.CalcPhysShape(trans, temp_shape);
+      const double temperature = temp_shape * temp_elfun;
+
+      const double kh_v = CAL2_kh.Eval(trans, ip, temperature, freq, B_pk);
+      const double ke_v = CAL2_ke.Eval(trans, ip, temperature, freq, B_pk);
+
+      // Evaluate the material density (constant)
+      const double rho_v = rho.Eval(trans, ip);
+
+      // Calculate the CAL2 Core Losses at the integration point
+      const double loss =
+          rho_v * (kh_v * freq * std::pow(B_pk, 2) +
+                   ke_v * std::pow(freq, 2) * std::pow(B_pk, 2));
+
+      // fun += loss * w;
+
+      /// Start reverse pass...
+      double fun_bar = 1.0;
+
+      /// fun += loss * w;
+      double loss_bar = fun_bar * w;
+
+      /// const double loss =
+      ///     rho_v * (kh_v * freq * std::pow(B_pk, 2) +
+      ///              ke_v * std::pow(freq, 2) * std::pow(B_pk, 2));
+      double kh_v_bar = loss_bar * rho_v * freq * std::pow(B_pk, 2);
+      double ke_v_bar =
+          loss_bar * rho_v * std::pow(freq, 2) * std::pow(B_pk, 2);
+
+      /// const double ke_v = CAL2_ke.Eval(trans, ip, temperature, freq,
+      /// B_pk);
+      double temp_bar =
+          ke_v_bar * CAL2_ke.EvalDerivS1(trans, ip, temperature, freq, B_pk);
+
+      /// const double kh_v = CAL2_kh.Eval(trans, ip, temperature, freq,
+      /// B_pk);
+      temp_bar +=
+          kh_v_bar * CAL2_kh.EvalDerivS1(trans, ip, temperature, freq, B_pk);
+
+      /// const double temperature = temp_shape * temp_elfun;
+      temp_elfun_bar.Add(temp_bar, temp_shape);
+   }
+}
+
+void CAL2CoreLossIntegratorMeshSens::AssembleRHSElementVect(
+    const mfem::FiniteElement &mesh_el,
+    mfem::ElementTransformation &trans,
+    mfem::Vector &mesh_coords_bar)
+{
+   const int mesh_ndof = mesh_el.GetDof();
+   const int space_dim = trans.GetSpaceDim();
+
+   auto &rho = integ.rho;
+   auto &CAL2_kh = integ.CAL2_kh;
+   auto &CAL2_ke = integ.CAL2_ke;
+   auto &peak_flux = integ.peak_flux;
+   auto &temperature_field = integ.temperature_field;
+   auto &freq = integ.freq;
+
+   /// get the proper element, transformation, and state vector for peak flux
+   /// and temp fields
+#ifdef MFEM_THREAD_SAFE
+   mfem::Array<int> vdofs;
+   mfem::Vector flux_elfun;
+   mfem::Vector temp_elfun;
+#else
+   auto &vdofs = integ.vdofs;
+   auto &flux_elfun = integ.flux_elfun;
+   auto &temp_elfun = integ.temp_elfun;
+#endif
+
+   const int element = trans.ElementNo;
+   const auto &flux_el = *peak_flux.FESpace()->GetFE(element);
+   auto &flux_trans = *peak_flux.FESpace()->GetElementTransformation(element);
+   const int flux_ndof = flux_el.GetDof();
+
+   // Transform the degrees of freedom fot the flux
+   auto *dof_tr = peak_flux.FESpace()->GetElementVDofs(element, vdofs);
+   peak_flux.GetSubVector(vdofs, flux_elfun);
+   if (dof_tr != nullptr)
+   {
+      dof_tr->InvTransformPrimal(flux_elfun);
+   }
+
+   const auto &temp_el = *temperature_field.FESpace()->GetFE(element);
+   auto &temp_trans =
+       *temperature_field.FESpace()->GetElementTransformation(element);
+   const int temp_ndof = temp_el.GetDof();
+
+   dof_tr = temperature_field.FESpace()->GetElementVDofs(element, vdofs);
+   temperature_field.GetSubVector(vdofs, temp_elfun);
+   if (dof_tr != nullptr)
+   {
+      dof_tr->InvTransformPrimal(temp_elfun);
+   }
+
+#ifdef MFEM_THREAD_SAFE
+   mfem::Vector flux_shape;
+   mfem::Vector temp_shape;
+   mfem::DenseMatrix PointMat_bar;
+#else
+   auto &flux_shape = integ.flux_shape;
+   auto &temp_shape = integ.temp_shape;
+#endif
+   flux_shape.SetSize(flux_ndof);
+   temp_shape.SetSize(temp_ndof);
+   PointMat_bar.SetSize(space_dim, mesh_ndof);
+
+   // cast the ElementTransformation
+   auto &isotrans = dynamic_cast<mfem::IsoparametricTransformation &>(trans);
+
+   // Set the integration rule
+   const IntegrationRule *ir = IntRule;
+   if (ir == nullptr)
+   {
+      int order = [&]()
+      {
+         if (flux_el.Space() == FunctionSpace::Pk)
+         {
+            return 2 * flux_el.GetOrder() - 1;
+         }
+         else
+         {
+            return 2 * flux_el.GetOrder();
+         }
+      }();
+
+      ir = &IntRules.Get(trans.GetGeometryType(), order);
+   }
+
+   // Loop over all integration points and evaluate the CAL2 core loss
+   // sensitivity w/r/t mesh coords
+   mesh_coords_bar.SetSize(mesh_ndof * space_dim);
+   mesh_coords_bar = 0.0;
+   for (int i = 0; i < ir->GetNPoints(); i++)
+   {
+      // Set the current integration point and quadrature weight
+      const IntegrationPoint &ip = ir->IntPoint(i);
+      trans.SetIntPoint(&ip);
+
+      const double trans_weight = trans.Weight();
+      const double w = ip.weight * trans_weight;
+
+      flux_el.CalcPhysShape(trans, flux_shape);
+      const double B_pk = flux_shape * flux_elfun;
+
+      temp_el.CalcPhysShape(trans, temp_shape);
+      const double temperature = temp_shape * temp_elfun;
+
+      const double kh_v = CAL2_kh.Eval(trans, ip, temperature, freq, B_pk);
+      const double ke_v = CAL2_ke.Eval(trans, ip, temperature, freq, B_pk);
+
+      // Evaluate the material density (constant)
+      const double rho_v = rho.Eval(trans, ip);
+
+      // Calculate the CAL2 Core Losses at the integration point
+      const double loss =
+          rho_v * (kh_v * freq * std::pow(B_pk, 2) +
+                   ke_v * std::pow(freq, 2) * std::pow(B_pk, 2));
+      // fun += loss * w;
+
+      /// Start reverse pass...
+      double fun_bar = 1.0;
+
+      /// fun += loss * w;
+      double loss_bar = fun_bar * w;
+      double w_bar = fun_bar * loss;
+
+      /// const double w = ip.weight * trans_weight;
+      const double trans_weight_bar = w_bar * ip.weight;
+
+      /// const double trans_weight = trans.Weight();
+      PointMat_bar = 0.0;
+      isotrans.WeightRevDiff(trans_weight_bar, PointMat_bar);
+
+      /// code to insert PointMat_bar into mesh_coords_bar;
+      for (int j = 0; j < mesh_ndof; ++j)
+      {
+         for (int d = 0; d < space_dim; ++d)
+         {
+            mesh_coords_bar(d * mesh_ndof + j) += PointMat_bar(d, j);
+         }
+      }
+   }
+}
+
+void setInputs(CAL2CoreLossDistributionIntegrator &integ,
+               const MISOInputs &inputs)
+{
+   setValueFromInputs(inputs, "frequency", integ.freq);
+}
+
+/// TODO: Compute the spatial distribution of the heat flux due to CAL2 core
+/// losses.
+///  Goal is to have the W/m^3 (=W/m^2 b/c 2D with unity depth) compute at
+///  each node of element, then add to element vector By derivation,
+///  dP_CAL2Core/dVolume = \rho k_h\left(T,f,B_{\text{pk}}\right) f B_{pk}^2
+///  + \rho k_e\left(T,f,B_{\text{pk}}\right) f^2 B_{pk}^2
+void CAL2CoreLossDistributionIntegrator::AssembleRHSElementVect(
+    const mfem::FiniteElement &temp_el,
+    mfem::ElementTransformation &trans,
+    mfem::Vector &elvect)
+{
+   /// get the proper element, transformation, and state vector
+#ifdef MFEM_THREAD_SAFE
+   mfem::Array<int> vdofs;
+   mfem::Vector flux_elfun;
+   mfem::Vector temp_elfun;
+#endif
+
+   const int element = trans.ElementNo;
+
+   // Obtain the finite element, DOFs, etc for peak flux field
+   const auto &flux_el = *peak_flux.FESpace()->GetFE(element);
+   const int flux_ndof = flux_el.GetDof();
+
+   auto *dof_tr = peak_flux.FESpace()->GetElementVDofs(element, vdofs);
+   peak_flux.GetSubVector(vdofs, flux_elfun);
+   if (dof_tr != nullptr)
+   {
+      dof_tr->InvTransformPrimal(flux_elfun);
+   }
+
+   // Obtain correct element, DOFs, etc for temperature field
+   const int temp_ndof = temp_el.GetDof();
+
+   dof_tr = temperature_field.FESpace()->GetElementVDofs(element, vdofs);
+   temperature_field.GetSubVector(vdofs, temp_elfun);
+   if (dof_tr != nullptr)
+   {
+      dof_tr->InvTransformPrimal(temp_elfun);
+   }
+
+#ifdef MFEM_THREAD_SAFE
+   Vector flux_shape;
+   Vector temp_shape;
+#endif
+   flux_shape.SetSize(flux_ndof);
+   temp_shape.SetSize(temp_ndof);
+
+   // Set the integration rule
+   const IntegrationRule *ir = IntRule;
+   if (ir == nullptr)
+   {
+      int order = [&]()
+      {
+         if (temp_el.Space() == FunctionSpace::Pk)
+         {
+            return 2 * temp_el.GetOrder() - 1;
+         }
+         else
+         {
+            return 2 * temp_el.GetOrder();
+         }
+      }();
+
+      ir = &IntRules.Get(temp_el.GetGeomType(), order);
+   }
+
+   // Loop over all integration points to get element contributions to heat
+   // flux
+   elvect.SetSize(temp_ndof);
+   elvect = 0.0;
+   for (int i = 0; i < ir->GetNPoints(); i++)
+   {
+      const IntegrationPoint &ip = ir->IntPoint(i);
+      trans.SetIntPoint(&ip);
+
+      const double trans_weight = trans.Weight();
+
+      const double w = ip.weight * trans_weight;
+
+      flux_el.CalcPhysShape(trans, flux_shape);
+      const auto b_mag = flux_shape * flux_elfun;
+
+      temp_el.CalcPhysShape(trans, temp_shape);
+      const double temperature = temp_shape * temp_elfun;
+
+      auto kh_v = CAL2_kh.Eval(trans, ip, temperature, freq, b_mag);
+      auto ke_v = CAL2_ke.Eval(trans, ip, temperature, freq, b_mag);
+
+      // Evaluate the material density (constant)
+      auto rho_v = rho.Eval(trans, ip);
+
+      /// TODO: Ensure that the loss (the integrand) is consistent with
+      /// conservation of energy
+      // The core losses in the element are the local element heat flux
+      // contributions
+      double loss = rho_v * kh_v * freq * std::pow(b_mag, 2) +
+                    rho_v * ke_v * std::pow(freq, 2) * std::pow(b_mag, 2);
+
+      elvect.Add(loss * w, temp_shape);
+   }
+}
+
+void CAL2CoreLossDistributionIntegratorMeshRevSens::AssembleRHSElementVect(
+    const mfem::FiniteElement &mesh_el,
+    mfem::ElementTransformation &mesh_trans,
+    mfem::Vector &mesh_coords_bar)
+{
+   const int mesh_ndof = mesh_el.GetDof();
+   const int space_dim = mesh_trans.GetSpaceDim();
+
+   /// get the proper element, transformation, and state vector
+#ifdef MFEM_THREAD_SAFE
+   mfem::Array<int> vdofs;
+   mfem::Vector psi;
+   mfem::Vector temp_elfun;
+#else
+   auto &flux_elfun = integ.flux_elfun;
+   auto &temp_elfun = integ.temp_elfun;
+#endif
+
+   const int element = mesh_trans.ElementNo;
+
+   // Obtain the finite element, element transformation, and degrees of
+   // freedom for the adjoint
+   const auto &adjoint_el = *adjoint.FESpace()->GetFE(element);
+   const int adjoint_ndof = adjoint_el.GetDof();
+   auto *dof_tr = adjoint.FESpace()->GetElementVDofs(element, vdofs);
+   adjoint.GetSubVector(vdofs, psi);
+   if (dof_tr != nullptr)
+   {
+      dof_tr->InvTransformPrimal(psi);
+   }
+
+   // Obtain the finite element, DOFs, etc for peak flux field
+   auto &peak_flux = integ.peak_flux;
+
+   const auto &flux_el = *peak_flux.FESpace()->GetFE(element);
+   const int flux_ndof = flux_el.GetDof();
+
+   dof_tr = peak_flux.FESpace()->GetElementVDofs(element, vdofs);
+   peak_flux.GetSubVector(vdofs, flux_elfun);
+   if (dof_tr != nullptr)
+   {
+      dof_tr->InvTransformPrimal(flux_elfun);
+   }
+
+   // Obtain correct element, DOFs, etc for temperature field
+   auto &temperature_field = integ.temperature_field;
+
+   const auto &temp_el = *temperature_field.FESpace()->GetFE(element);
+   const int temp_ndof = temp_el.GetDof();
+
+   dof_tr = temperature_field.FESpace()->GetElementVDofs(element, vdofs);
+   temperature_field.GetSubVector(vdofs, temp_elfun);
+   if (dof_tr != nullptr)
+   {
+      dof_tr->InvTransformPrimal(temp_elfun);
+   }
+
+#ifdef MFEM_THREAD_SAFE
+   Vector psi;
+   Vector flux_shape;
+   Vector temp_shape;
+   DenseMatrix PointMat_bar;
+#else
+   auto &flux_shape = integ.flux_shape;
+   auto &temp_shape = integ.temp_shape;
+#endif
+   psi.SetSize(adjoint_ndof);
+   flux_shape.SetSize(flux_ndof);
+   temp_shape.SetSize(temp_ndof);
+
+   PointMat_bar.SetSize(space_dim, mesh_ndof);
+
+   // cast the ElementTransformation
+   auto &isotrans = dynamic_cast<IsoparametricTransformation &>(mesh_trans);
+
+   // Integration Rule
+   const auto *ir = IntRule;
+   if (ir == nullptr)
+   {
+      int order = [&]()
+      {
+         if (temp_el.Space() == FunctionSpace::Pk)
+         {
+            return 2 * temp_el.GetOrder() - 1;
+         }
+         else
+         {
+            return 2 * temp_el.GetOrder();
+         }
+      }();
+      ir = &IntRules.Get(temp_el.GetGeomType(), order);
+   }
+
+   auto &rho = integ.rho;
+   auto &CAL2_kh = integ.CAL2_kh;
+   auto &CAL2_ke = integ.CAL2_ke;
+   auto &freq = integ.freq;
+
+   mesh_coords_bar.SetSize(mesh_ndof * space_dim);
+   mesh_coords_bar = 0.0;
+   for (int i = 0; i < ir->GetNPoints(); i++)
+   {
+      const IntegrationPoint &ip = ir->IntPoint(i);
+      mesh_trans.SetIntPoint(&ip);
+
+      const double trans_weight = mesh_trans.Weight();
+
+      const double w = ip.weight * trans_weight;
+
+      flux_el.CalcPhysShape(mesh_trans, flux_shape);
+      const auto b_mag = flux_shape * flux_elfun;
+
+      temp_el.CalcPhysShape(mesh_trans, temp_shape);
+      const double temperature = temp_shape * temp_elfun;
+
+      auto kh_v = CAL2_kh.Eval(mesh_trans, ip, temperature, freq, b_mag);
+      auto ke_v = CAL2_ke.Eval(mesh_trans, ip, temperature, freq, b_mag);
+
+      auto rho_v = rho.Eval(mesh_trans, ip);
+
+      double loss = rho_v * kh_v * freq * std::pow(b_mag, 2) +
+                    rho_v * ke_v * std::pow(freq, 2) * std::pow(b_mag, 2);
+
+      // elvect.Add(loss * w, temp_shape);
+
+      const double psi_dot_temp = (psi * temp_shape);
+
+      /// dummy functional for adjoint-weighted residual
+      // fun += loss * psi_dot_temp * w;
+
+      /// start reverse pass
+      double fun_bar = 1.0;
+
+      /// fun += loss * psi_dot_temp * w;
+      // double loss_bar = fun_bar * psi_dot_temp * w;
+      // double psi_dot_temp_bar = fun_bar * loss * w;
+      const double w_bar = fun_bar * loss * psi_dot_temp;
+
+      /// const double w = ip.weight * trans_weight;
+      const double trans_weight_bar = w_bar * ip.weight;
+
+      /// const double trans_weight = mesh_trans.Weight();
+      PointMat_bar = 0.0;
+      isotrans.WeightRevDiff(trans_weight_bar, PointMat_bar);
+
+      // code to insert PointMat_bar into mesh_coords_bar;
+      for (int j = 0; j < mesh_ndof; ++j)
+      {
+         for (int k = 0; k < space_dim; ++k)
+         {
+            mesh_coords_bar(k * mesh_ndof + j) += PointMat_bar(k, j);
+         }
+      }
+   }
+}
+
+void CAL2CoreLossDistributionIntegratorPeakFluxRevSens::AssembleRHSElementVect(
+    const mfem::FiniteElement &flux_el,
+    mfem::ElementTransformation &trans,
+    mfem::Vector &flux_bar)
+{
+   /// get the proper element, transformation, and state vector
+#ifdef MFEM_THREAD_SAFE
+   mfem::Array<int> vdofs;
+   mfem::Vector psi;
+   mfem::Vector flux_elfun;
+   mfem::Vector temp_elfun;
+#else
+   auto &flux_elfun = integ.flux_elfun;
+   auto &temp_elfun = integ.temp_elfun;
+#endif
+
+   const int element = trans.ElementNo;
+
+   // Obtain the finite element, element transformation, and degrees of
+   // freedom for the adjoint
+   const auto &adjoint_el = *adjoint.FESpace()->GetFE(element);
+   const int adjoint_ndof = adjoint_el.GetDof();
+   auto *dof_tr = adjoint.FESpace()->GetElementVDofs(element, vdofs);
+   adjoint.GetSubVector(vdofs, psi);
+   if (dof_tr != nullptr)
+   {
+      dof_tr->InvTransformPrimal(psi);
+   }
+
+   // Obtain the finite element, DOFs, etc for peak flux field
+   auto &peak_flux = integ.peak_flux;
+   const int flux_ndof = flux_el.GetDof();
+
+   dof_tr = peak_flux.FESpace()->GetElementVDofs(element, vdofs);
+   peak_flux.GetSubVector(vdofs, flux_elfun);
+   if (dof_tr != nullptr)
+   {
+      dof_tr->InvTransformPrimal(flux_elfun);
+   }
+
+   // Obtain correct element, DOFs, etc for temperature field
+   auto &temperature_field = integ.temperature_field;
+   const auto &temp_el = *temperature_field.FESpace()->GetFE(element);
+   const int temp_ndof = temp_el.GetDof();
+
+   dof_tr = temperature_field.FESpace()->GetElementVDofs(element, vdofs);
+   temperature_field.GetSubVector(vdofs, temp_elfun);
+   if (dof_tr != nullptr)
+   {
+      dof_tr->InvTransformPrimal(temp_elfun);
+   }
+
+#ifdef MFEM_THREAD_SAFE
+   Vector flux_shape;
+   Vector temp_shape;
+#else
+   auto &flux_shape = integ.flux_shape;
+   auto &temp_shape = integ.temp_shape;
+#endif
+
+   flux_shape.SetSize(flux_ndof);
+   temp_shape.SetSize(temp_ndof);
+
+   // Integration Rule
+   const auto *ir = IntRule;
+   if (ir == nullptr)
+   {
+      int order = [&]()
+      {
+         if (temp_el.Space() == FunctionSpace::Pk)
+         {
+            return 2 * temp_el.GetOrder() - 1;
+         }
+         else
+         {
+            return 2 * temp_el.GetOrder();
+         }
+      }();
+      ir = &IntRules.Get(temp_el.GetGeomType(), order);
+   }
+
+   auto &rho = integ.rho;
+   auto &CAL2_kh = integ.CAL2_kh;
+   auto &CAL2_ke = integ.CAL2_ke;
+   auto &freq = integ.freq;
+
+   flux_bar.SetSize(flux_ndof);
+   flux_bar = 0.0;
+   for (int i = 0; i < ir->GetNPoints(); i++)
+   {
+      const IntegrationPoint &ip = ir->IntPoint(i);
+      trans.SetIntPoint(&ip);
+
+      const double trans_weight = trans.Weight();
+
+      const double w = ip.weight * trans_weight;
+
+      flux_el.CalcPhysShape(trans, flux_shape);
+      const auto b_mag = flux_shape * flux_elfun;
+
+      temp_el.CalcPhysShape(trans, temp_shape);
+      const double temperature = temp_shape * temp_elfun;
+
+      auto kh_v = CAL2_kh.Eval(trans, ip, temperature, freq, b_mag);
+      auto ke_v = CAL2_ke.Eval(trans, ip, temperature, freq, b_mag);
+
+      auto rho_v = rho.Eval(trans, ip);
+
+      double loss = rho_v * kh_v * freq * std::pow(b_mag, 2) +
+                    rho_v * ke_v * std::pow(freq, 2) * std::pow(b_mag, 2);
+
+      // elvect.Add(loss * w, temp_shape);
+
+      const double psi_dot_temp = (psi * temp_shape);
+
+      /// dummy functional for adjoint-weighted residual
+      // fun += loss * psi_dot_temp * w;
+
+      /// start reverse pass
+      double fun_bar = 1.0;
+
+      /// fun += loss * psi_dot_temp * w;
+      double loss_bar = fun_bar * psi_dot_temp * w;
+      // double psi_dot_temp_bar = fun_bar * loss * w;
+      // const double w_bar = fun_bar * loss * psi_dot_temp;
+
+      /// double loss = rho_v * kh_v * freq * std::pow(b_mag, 2) +
+      ///               rho_v * ke_v * std::pow(freq, 2) * std::pow(b_mag,
+      ///               2);
+      double kh_v_bar = loss_bar * rho_v * freq * std::pow(b_mag, 2);
+      double ke_v_bar =
+          loss_bar * rho_v * std::pow(freq, 2) * std::pow(b_mag, 2);
+      double b_mag_bar = loss_bar * rho_v *
+                         (kh_v * freq + ke_v * std::pow(freq, 2)) * 2 * b_mag;
+
+      /// auto rho_v = rho.Eval(trans, ip);
+
+      /// auto ke_v = CAL2_ke.Eval(trans, ip, temperature, freq, b_mag);
+      auto ke_v_dot = CAL2_ke.EvalDerivS3(trans, ip, temperature, freq, b_mag);
+      b_mag_bar += ke_v_bar * ke_v_dot;
+
+      /// auto kh_v = CAL2_kh.Eval(trans, ip, temperature, freq, b_mag);
+      auto kh_v_dot = CAL2_kh.EvalDerivS3(trans, ip, temperature, freq, b_mag);
+      b_mag_bar += kh_v_bar * kh_v_dot;
+
+      /// const auto b_mag = flux_shape * flux_elfun;
+      flux_bar.Add(b_mag_bar, flux_shape);
+   }
+}
+
+void CAL2CoreLossDistributionIntegratorTemperatureRevSens::
+    AssembleRHSElementVect(const mfem::FiniteElement &temp_el,
+                           mfem::ElementTransformation &trans,
+                           mfem::Vector &temp_bar)
+{
+   /// get the proper element, transformation, and state vector
+#ifdef MFEM_THREAD_SAFE
+   mfem::Array<int> vdofs;
+   mfem::Vector psi;
+   mfem::Vector flux_elfun;
+   mfem::Vector temp_elfun;
+#else
+   auto &flux_elfun = integ.flux_elfun;
+   auto &temp_elfun = integ.temp_elfun;
+#endif
+
+   const int element = trans.ElementNo;
+
+   // Obtain the finite element, element transformation, and degrees of
+   // freedom for the adjoint
+   const auto &adjoint_el = *adjoint.FESpace()->GetFE(element);
+   const int adjoint_ndof = adjoint_el.GetDof();
+   auto *dof_tr = adjoint.FESpace()->GetElementVDofs(element, vdofs);
+   adjoint.GetSubVector(vdofs, psi);
+   if (dof_tr != nullptr)
+   {
+      dof_tr->InvTransformPrimal(psi);
+   }
+
+   // Obtain the finite element, DOFs, etc for peak flux field
+   auto &peak_flux = integ.peak_flux;
+
+   const auto &flux_el = *peak_flux.FESpace()->GetFE(element);
+   const int flux_ndof = flux_el.GetDof();
+
+   dof_tr = peak_flux.FESpace()->GetElementVDofs(element, vdofs);
+   peak_flux.GetSubVector(vdofs, flux_elfun);
+   if (dof_tr != nullptr)
+   {
+      dof_tr->InvTransformPrimal(flux_elfun);
+   }
+
+   // Obtain correct element, DOFs, etc for temperature field
+   auto &temperature_field = integ.temperature_field;
+
+   const int temp_ndof = temp_el.GetDof();
+
+   dof_tr = temperature_field.FESpace()->GetElementVDofs(element, vdofs);
+   temperature_field.GetSubVector(vdofs, temp_elfun);
+   if (dof_tr != nullptr)
+   {
+      dof_tr->InvTransformPrimal(temp_elfun);
+   }
+
+#ifdef MFEM_THREAD_SAFE
+   Vector psi;
+   Vector flux_shape;
+   Vector temp_shape;
+#else
+   auto &flux_shape = integ.flux_shape;
+   auto &temp_shape = integ.temp_shape;
+#endif
+   psi.SetSize(adjoint_ndof);
+   flux_shape.SetSize(flux_ndof);
+   temp_shape.SetSize(temp_ndof);
+
+   // Integration Rule
+   const auto *ir = IntRule;
+   if (ir == nullptr)
+   {
+      int order = [&]()
+      {
+         if (temp_el.Space() == FunctionSpace::Pk)
+         {
+            return 2 * temp_el.GetOrder() - 1;
+         }
+         else
+         {
+            return 2 * temp_el.GetOrder();
+         }
+      }();
+      ir = &IntRules.Get(temp_el.GetGeomType(), order);
+   }
+
+   auto &rho = integ.rho;
+   auto &CAL2_kh = integ.CAL2_kh;
+   auto &CAL2_ke = integ.CAL2_ke;
+   auto &freq = integ.freq;
+
+   temp_bar.SetSize(temp_ndof);
+   temp_bar = 0.0;
+   for (int i = 0; i < ir->GetNPoints(); i++)
+   {
+      const IntegrationPoint &ip = ir->IntPoint(i);
+      trans.SetIntPoint(&ip);
+
+      const double trans_weight = trans.Weight();
+
+      const double w = ip.weight * trans_weight;
+
+      flux_el.CalcPhysShape(trans, flux_shape);
+      const auto b_mag = flux_shape * flux_elfun;
+
+      temp_el.CalcPhysShape(trans, temp_shape);
+      const double temperature = temp_shape * temp_elfun;
+
+      auto kh_v = CAL2_kh.Eval(trans, ip, temperature, freq, b_mag);
+      auto ke_v = CAL2_ke.Eval(trans, ip, temperature, freq, b_mag);
+
+      auto rho_v = rho.Eval(trans, ip);
+
+      double loss = rho_v * kh_v * freq * std::pow(b_mag, 2) +
+                    rho_v * ke_v * std::pow(freq, 2) * std::pow(b_mag, 2);
+
+      // elvect.Add(loss * w, temp_shape);
+
+      const double psi_dot_temp = (psi * temp_shape);
+
+      /// dummy functional for adjoint-weighted residual
+      // fun += loss * psi_dot_temp * w;
+
+      /// start reverse pass
+      double fun_bar = 1.0;
+
+      /// fun += loss * psi_dot_temp * w;
+      double loss_bar = fun_bar * psi_dot_temp * w;
+      // double psi_dot_temp_bar = fun_bar * loss * w;
+      // const double w_bar = fun_bar * loss * psi_dot_temp;
+
+      /// double loss = rho_v * kh_v * freq * std::pow(b_mag, 2) +
+      ///               rho_v * ke_v * std::pow(freq, 2) * std::pow(b_mag,
+      ///               2);
+      double kh_v_bar = loss_bar * rho_v * freq * std::pow(b_mag, 2);
+      double ke_v_bar =
+          loss_bar * rho_v * std::pow(freq, 2) * std::pow(b_mag, 2);
+
+      /// auto rho_v = rho.Eval(trans, ip);
+
+      /// auto ke_v = CAL2_ke.Eval(trans, ip, temperature, freq, b_mag);
+      auto ke_v_dot = CAL2_ke.EvalDerivS1(trans, ip, temperature, freq, b_mag);
+      double temperature_bar = ke_v_bar * ke_v_dot;
+
+      /// auto kh_v = CAL2_kh.Eval(trans, ip, temperature, freq, b_mag);
+      auto kh_v_dot = CAL2_kh.EvalDerivS1(trans, ip, temperature, freq, b_mag);
+      temperature_bar += kh_v_bar * kh_v_dot;
+
+      /// const double temperature = temp_shape * temp_elfun;
+      temp_bar.Add(temperature_bar, temp_shape);
+   }
+}
+
+double CAL2CoreLossDistributionIntegratorFrequencyRevSens::GetElementEnergy(
+    const mfem::FiniteElement &el,
+    mfem::ElementTransformation &trans,
+    const mfem::Vector &elfun)
+{
+   /// get the proper element, transformation, and state vector
+#ifdef MFEM_THREAD_SAFE
+   mfem::Array<int> vdofs;
+   mfem::Vector psi;
+   mfem::Vector flux_elfun;
+   mfem::Vector temp_elfun;
+#else
+   auto &flux_elfun = integ.flux_elfun;
+   auto &temp_elfun = integ.temp_elfun;
+#endif
+
+   const int element = trans.ElementNo;
+
+   // Obtain the finite element, element transformation, and degrees of
+   // freedom for the adjoint
+   const auto &adjoint_el = *adjoint.FESpace()->GetFE(element);
+   const int adjoint_ndof = adjoint_el.GetDof();
+   auto *dof_tr = adjoint.FESpace()->GetElementVDofs(element, vdofs);
+   adjoint.GetSubVector(vdofs, psi);
+   if (dof_tr != nullptr)
+   {
+      dof_tr->InvTransformPrimal(psi);
+   }
+
+   // Obtain the finite element, DOFs, etc for peak flux field
+   auto &peak_flux = integ.peak_flux;
+
+   const auto &flux_el = *peak_flux.FESpace()->GetFE(element);
+   const int flux_ndof = flux_el.GetDof();
+
+   dof_tr = peak_flux.FESpace()->GetElementVDofs(element, vdofs);
+   peak_flux.GetSubVector(vdofs, flux_elfun);
+   if (dof_tr != nullptr)
+   {
+      dof_tr->InvTransformPrimal(flux_elfun);
+   }
+
+   // Obtain correct element, DOFs, etc for temperature field
+   auto &temperature_field = integ.temperature_field;
+   const auto &temp_el = *temperature_field.FESpace()->GetFE(element);
+   const int temp_ndof = temp_el.GetDof();
+
+   dof_tr = temperature_field.FESpace()->GetElementVDofs(element, vdofs);
+   temperature_field.GetSubVector(vdofs, temp_elfun);
+   if (dof_tr != nullptr)
+   {
+      dof_tr->InvTransformPrimal(temp_elfun);
+   }
+
+#ifdef MFEM_THREAD_SAFE
+   Vector flux_shape;
+   Vector temp_shape;
+#else
+   auto &flux_shape = integ.flux_shape;
+   auto &temp_shape = integ.temp_shape;
+#endif
+
+   flux_shape.SetSize(flux_ndof);
+   temp_shape.SetSize(temp_ndof);
+
+   // Integration Rule
+   const auto *ir = IntRule;
+   if (ir == nullptr)
+   {
+      int order = [&]()
+      {
+         if (temp_el.Space() == FunctionSpace::Pk)
+         {
+            return 2 * temp_el.GetOrder() - 1;
+         }
+         else
+         {
+            return 2 * temp_el.GetOrder();
+         }
+      }();
+      ir = &IntRules.Get(temp_el.GetGeomType(), order);
+   }
+
+   auto &rho = integ.rho;
+   auto &CAL2_kh = integ.CAL2_kh;
+   auto &CAL2_ke = integ.CAL2_ke;
+   auto &freq = integ.freq;
+
+   double fun = 0.0;
+   for (int i = 0; i < ir->GetNPoints(); i++)
+   {
+      const IntegrationPoint &ip = ir->IntPoint(i);
+      trans.SetIntPoint(&ip);
+
+      const double trans_weight = trans.Weight();
+
+      const double w = ip.weight * trans_weight;
+
+      flux_el.CalcPhysShape(trans, flux_shape);
+      const auto b_mag = flux_shape * flux_elfun;
+
+      temp_el.CalcPhysShape(trans, temp_shape);
+      const double temperature = temp_shape * temp_elfun;
+
+      auto kh_v = CAL2_kh.Eval(trans, ip, temperature, freq, b_mag);
+      auto ke_v = CAL2_ke.Eval(trans, ip, temperature, freq, b_mag);
+
+      auto rho_v = rho.Eval(trans, ip);
+
+      double loss = rho_v * kh_v * freq * std::pow(b_mag, 2) +
+                    rho_v * ke_v * std::pow(freq, 2) * std::pow(b_mag, 2);
+
+      // elvect.Add(loss * w, temp_shape);
+
+      const double psi_dot_temp = (psi * temp_shape);
+
+      /// dummy functional for adjoint-weighted residual
+      // fun += loss * psi_dot_temp * w;
+
+      /// start reverse pass
+      double fun_bar = 1.0;
+
+      /// fun += loss * psi_dot_temp * w;
+      double loss_bar = fun_bar * psi_dot_temp * w;
+      // double psi_dot_temp_bar = fun_bar * loss * w;
+      // const double w_bar = fun_bar * loss * psi_dot_temp;
+
+      /// double loss = rho_v * kh_v * freq * std::pow(b_mag, 2) +
+      ///               rho_v * ke_v * std::pow(freq, 2) * std::pow(b_mag,
+      ///               2);
+      double kh_v_bar = loss_bar * rho_v * freq * std::pow(b_mag, 2);
+      double ke_v_bar =
+          loss_bar * rho_v * std::pow(freq, 2) * std::pow(b_mag, 2);
+      double freq_bar =
+          loss_bar * rho_v *
+          (kh_v * std::pow(b_mag, 2) + ke_v * 2 * freq * std::pow(b_mag, 2));
+
+      /// auto rho_v = rho.Eval(trans, ip);
+
+      /// auto ke_v = CAL2_ke.Eval(trans, ip, temperature, freq, b_mag);
+      auto ke_v_dot = CAL2_ke.EvalDerivS2(trans, ip, temperature, freq, b_mag);
+      freq_bar += ke_v_bar * ke_v_dot;
+
+      /// auto kh_v = CAL2_kh.Eval(trans, ip, temperature, freq, b_mag);
+      auto kh_v_dot = CAL2_kh.EvalDerivS2(trans, ip, temperature, freq, b_mag);
+      freq_bar += kh_v_bar * kh_v_dot;
+
+      fun += freq_bar;
+   }
+   return fun;
+}
+
+double PMDemagIntegrator::GetElementEnergy(const mfem::FiniteElement &el,
+                                           mfem::ElementTransformation &trans,
+                                           const mfem::Vector &elfun)
+{
+   // Process of handling the flux and temperature is just like
+   // ACLossFunctionalIntegrator::GetElementEnergy
+
+   int ndof = el.GetDof();  // number of degrees of freedom
+   shape.SetSize(ndof);
+
+   // Obtain correct element, DOFs, etc for temperature field
+   // Same logic as DCLossFunctionalIntegrator
+   const int element = trans.ElementNo;
+
+   // Handle the temperature field, if there is one
+   const FiniteElement *temp_el = nullptr;
+   if (temperature_field != nullptr)
+   {
+      temp_el = temperature_field->FESpace()->GetFE(element);
+
+      // Transform the degrees of freedom corresponding to the temperature
+      // field
+      auto *dof_tr =
+          temperature_field->FESpace()->GetElementVDofs(element, vdofs);
+      temperature_field->GetSubVector(vdofs, temp_elfun);
+      if (dof_tr != nullptr)
+      {
+         dof_tr->InvTransformPrimal(temp_elfun);
+      }
+
+      // Set the shape functions for the temperature field
+      int ndof = temp_el->GetDof();
+      temp_shape.SetSize(ndof);
+   }
+
+   // Set the integration rule
+   const IntegrationRule *ir = IntRule;
+   if (ir == nullptr)
+   {
+      int order = [&]()
+      {
+         if (el.Space() == FunctionSpace::Pk)
+         {
+            return 2 * el.GetOrder() - 2;
+         }
+         else
+         {
+            return 2 * el.GetOrder();
+         }
+      }();
+
+      ir = &IntRules.Get(el.GetGeomType(), order);
+   }
+
+   // Loop over all integration points and evaluate the Permanent Magnet
+   // Demagnetization constraint equation value
+   double fun = 0.0;
+   for (int i = 0; i < ir->GetNPoints(); i++)
+   {
+      // Set the current integration point and quadrature weight
+      const IntegrationPoint &ip = ir->IntPoint(i);
+      trans.SetIntPoint(&ip);
+
+      /// TODO: Remove once done debugging
+      mfem::Vector IP_real_coords;
+      trans.Transform(ip, IP_real_coords);
+      // std::cout << "IP_real_coords=np.array([";
+      // for (int j = 0; j < IP_real_coords.Size(); j++) {std::cout <<
+      // IP_real_coords.Elem(j) << ", ";} std::cout << "])\n";
+
+      /// holds quadrature weight
+      double trans_weight = trans.Weight();
+      const double w = ip.weight * trans_weight;
+
+      // Evalate the values of shape functions for the flux density magnitude
+      el.CalcPhysShape(trans, shape);
+      // Compute the value for the magnitude of the flux density
+      const auto b_mag = shape * elfun;  // (assuming elfun passed in is regular
+                                         // flux density and NOT peak flux)
+
+      // Now, handle the temperature
+      double temperature;
+
+      if (temperature_field != nullptr)
+      {
+         // Calculate the values of the shape functions for the temperature
+         // field
+         temp_el->CalcPhysShape(trans, temp_shape);
+
+         /// TODO: Remove once done debugging
+         // std::cout << "temp_shape=np.array([";
+         // for (int j = 0; j < temp_shape.Size(); j++) {std::cout <<
+         // temp_shape.Elem(j) << ", ";} std::cout << "])\n"; std::cout <<
+         // "temp_elfun=np.array(["; for (int j = 0; j < temp_elfun.Size();
+         // j++) {std::cout << temp_elfun.Elem(j) << ", ";} std::cout <<
+         // "])\n";
+
+         temperature =
+             temp_shape * temp_elfun;  // Take dot product  to get the value
+                                       // at the integration point
+      }
+      else
+      {
+         /// TODO: Change default value of 100 if needed (be consistent
+         /// throughout)
+         temperature = 100 + 273.15;
+      }
+
+      // Calculate the value of the Permanent Magnet Demagnetization
+      // constraint equation at the integration point
+      double constraint_val =
+          PMDemagConstraint.Eval(trans, ip, b_mag, temperature);
+      // std::cout << "X=" << IP_real_coords.Elem(0) << ", Y=" <<
+      // IP_real_coords.Elem(1) << ", B=" << b_mag << ", T=" << temperature
+      // <<
+      // ", C(B,T)=" << constraint_val << "\n"; Add the contribution to the
+      // overall Permanent Magnet Demagnetization constraint equation value
+      fun += constraint_val * w;
+
+      /// TODO: Negating PMDM constraint for IE constraint agg purposes (so
+      /// becomes a max rather than a min). Decide if want to move this logic
+      /// to the coefficient level
+      fun *= -1;
+   }
+   return fun;
+}
+
+void PMDemagIntegrator::AssembleElementVector(
+    const mfem::FiniteElement &el,
+    mfem::ElementTransformation &trans,
+    const mfem::Vector &elfun,
+    mfem::Vector &elvect)
+{
+   std::cout << "Call to PMDemagIntegrator::AssembleElementVector\n";
+   // Process of handling the flux and temperature is just like
+   // ACLossFunctionalIntegrator::GetElementEnergy
+
+   int ndof = el.GetDof();  // number of degrees of freedom
+   shape.SetSize(ndof);
+   elvect.SetSize(ndof);  // vector which will contain the PM Demag
+                          // Constraint Eq distribution
+
+   // Obtain correct element, DOFs, etc for temperature field
+   // Same logic as DCLossFunctionalIntegrator
+   const int element = trans.ElementNo;
+
+   // Handle the temperature field, if there is one
+   const FiniteElement *temp_el = nullptr;
+   if (temperature_field != nullptr)
+   {
+      temp_el = temperature_field->FESpace()->GetFE(element);
+
+      // Transform the degrees of freedom corresponding to the temperature
+      // field
+      auto *dof_tr =
+          temperature_field->FESpace()->GetElementVDofs(element, vdofs);
+      temperature_field->GetSubVector(vdofs, temp_elfun);
+      if (dof_tr != nullptr)
+      {
+         dof_tr->InvTransformPrimal(temp_elfun);
+      }
+
+      // Set the shape functions for the temperature field
+      int ndof = temp_el->GetDof();
+      temp_shape.SetSize(ndof);
+   }
+
+   // Set the integration rule
+   const IntegrationRule *ir = IntRule;
+   if (ir == nullptr)
+   {
+      int order = [&]()
+      {
+         if (el.Space() == FunctionSpace::Pk)
+         {
+            return 2 * el.GetOrder() - 2;
+         }
+         else
+         {
+            return 2 * el.GetOrder();
+         }
+      }();
+
+      ir = &IntRules.Get(el.GetGeomType(), order);
+   }
+
+   // Loop over all integration points and add the Permanent Magnet
+   // Demagnetization constraint equation values to the overall distribution
+
+   elvect = 0.0;
+   for (int i = 0; i < ir->GetNPoints(); i++)
+   {
+      // Set the current integration point and quadrature weight
+      const IntegrationPoint &ip = ir->IntPoint(i);
+      trans.SetIntPoint(&ip);
+
+      /// holds quadrature weight
+      double trans_weight = trans.Weight();
+      const double w = ip.weight * trans_weight;
+
+      // Evalate the values of shape functions for the flux density magnitude
+      el.CalcPhysShape(trans, shape);
+      // Compute the value for the magnitude of the flux density
+      const auto b_mag = shape * elfun;  // (assuming elfun passed in is regular
+                                         // flux density and NOT peak flux)
+
+      // Now, handle the temperature
+      double temperature;
+
+      if (temperature_field != nullptr)
+      {
+         // Calculate the values of the shape functions for the temperature
+         // field
+         temp_el->CalcPhysShape(trans, temp_shape);
+
+         temperature =
+             temp_shape * temp_elfun;  // Take dot product  to get the value
+                                       // at the integration point
+      }
+      else
+      {
+         /// TODO: Change default value of 100 if needed (be consistent
+         /// throughout)
+         temperature = 100 + 273.15;
+      }
+
+      // Calculate the value of the Permanent Magnet Demagnetization
+      // constraint equation at the integration point
+      double constraint_val =
+          PMDemagConstraint.Eval(trans, ip, b_mag, temperature);
+      std::cout << "constraint_val =" << std::pow(b_mag, 2) << "*"
+                << temperature << "= " << constraint_val << "\n";
+      // Add the contribution to the overall Permanent Magnet Demagnetization
+      // constraint equation distribution
+      elvect.Add(constraint_val * w, shape);
+      /// TODO: Remove comment out when done debugging
+      std::cout << "PMDM elvect=np.array([";
+      for (int j = 0; j < elvect.Size(); j++)
+      {
+         std::cout << elvect.Elem(j) << ", ";
+      }
+      std::cout << "])\n";
+   }
+}
+
+}  // namespace miso