--- conflicted
+++ resolved
@@ -2839,23 +2839,6 @@
 void setInputs(HybridACLossFunctionalIntegrator &integ,
                const MachInputs &inputs)
 {
-<<<<<<< HEAD
-   auto it = inputs.find("diam");
-   if (it != inputs.end())
-   {
-      integ.diam = it->second.getValue();
-   }
-   it = inputs.find("frequency");
-   if (it != inputs.end())
-   {
-      integ.freq = it->second.getValue();
-   }
-   it = inputs.find("fill-factor");
-   if (it != inputs.end())
-   {
-      integ.fill_factor = it->second.getValue();
-   }
-=======
    // auto it = inputs.find("diam");
    // if (it != inputs.end())
    // {
@@ -2874,7 +2857,6 @@
    setValueFromInputs(inputs, "diam", integ.diam);
    setValueFromInputs(inputs, "freq", integ.freq);
    setValueFromInputs(inputs, "fill-factor", integ.fill_factor);
->>>>>>> 9d30738a
 }
 
 double HybridACLossFunctionalIntegrator::GetElementEnergy(
