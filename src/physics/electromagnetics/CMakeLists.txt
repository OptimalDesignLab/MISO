--- conflicted
+++ resolved
@@ -1,5 +1,4 @@
-<<<<<<< HEAD
-set(MACH_PHYSICS_ELECTROMAGNETICS_HEADERS
+set(MISO_PHYSICS_ELECTROMAGNETICS_HEADERS
    current_load.hpp
    current_source_functions.hpp
    electromag_integ.hpp
@@ -11,12 +10,15 @@
    magnetostatic_residual.hpp
    magnetostatic.hpp
    reluctivity_coefficient.hpp
+   conductivity_coefficient.hpp
+   cal2_ke_coefficient.hpp
+   cal2_kh_coefficient.hpp
+   pm_demag_constraint_coeff.hpp
+   remnant_flux_coefficient.hpp
+   demag_flux_coefficient.hpp
 )
 
-target_sources(mach
-=======
 target_sources(miso
->>>>>>> 37fcab9f
    PRIVATE
       current_load.cpp
       current_source_functions.cpp
@@ -27,22 +29,18 @@
       magnetostatic_residual.cpp
       magnetostatic.cpp
       reluctivity_coefficient.cpp
-      ${MACH_PHYSICS_ELECTROMAGNETICS_HEADERS}
+      conductivity_coefficient.cpp
+      cal2_ke_coefficient.cpp
+      cal2_kh_coefficient.cpp
+      pm_demag_constraint_coeff.cpp
+      remnant_flux_coefficient.cpp
+      demag_flux_coefficient.cpp
+      ${MISO_PHYSICS_ELECTROMAGNETICS_HEADERS}
 )
 
-<<<<<<< HEAD
-# get_target_property(MACH_PUBLIC_HEADERS mach PUBLIC_HEADER)
-# set(MACH_PUBLIC_HEADERS ${MACH_PUBLIC_HEADERS} ${MACH_PHYSICS_ELECTROMAGNETICS_HEADERS})
-# set_target_properties(mach PROPERTIES
-#    PUBLIC_HEADER "${MACH_PUBLIC_HEADERS}"
-# )
+add_public_headers_to_target(miso "${MISO_PHYSICS_ELECTROMAGNETICS_HEADERS}")
 
-add_public_headers_to_target(mach "${MACH_PHYSICS_ELECTROMAGNETICS_HEADERS}")
-
-target_include_directories(mach
-=======
 target_include_directories(miso
->>>>>>> 37fcab9f
    PUBLIC
      "$<BUILD_INTERFACE:${CMAKE_CURRENT_SOURCE_DIR}>"
      "$<INSTALL_INTERFACE:${CMAKE_INSTALL_INCLUDE_DIR}>"
