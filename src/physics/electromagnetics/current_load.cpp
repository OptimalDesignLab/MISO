--- conflicted
+++ resolved
@@ -4,13 +4,10 @@
 #include "nlohmann/json.hpp"
 
 #include "coefficient.hpp"
-<<<<<<< HEAD
 #include "current_source_functions.hpp"
-#include "mach_input.hpp"
-=======
 #include "miso_input.hpp"
->>>>>>> 37fcab9f
 #include "mfem_common_integ.hpp"
+#include "mfem_extensions.hpp"
 
 #include "current_load.hpp"
 
@@ -69,7 +66,7 @@
       load.current.cacheCurrentDensity();
       load.current.zeroCurrentDensity();
 
-      MachInputs inputs{{wrt, 1.0}};
+      MISOInputs inputs{{wrt, 1.0}};
       setInputs(load.current, inputs);
 
       // load.nd_mass.Update();
@@ -196,6 +193,15 @@
    scratch(&fes),
    // scratch(0),
    load(fes.GetTrueVSize()),
+   pcg(constructLinearSolver(fes.GetComm(),
+                             {{"type", "gmres"},
+                              {"kdim", 500},
+                              //   {{"type", "pcg"},
+                              {"reltol", 1e-12},
+                              {"abstol", 1e-12},
+                              {"maxiter", 500},
+                              {"printlevel", 2}},
+                             &amg)),
    div_free_proj(h1_fes,
                  fes,
                  h1_fes.GetElementTransformation(0)->OrderW() +
@@ -205,6 +211,14 @@
    m_l_mesh_sens(new VectorFEMassIntegratorMeshSens),
    dirty(true)
 {
+   // amg.SetPrintLevel(0);
+   amg.SetMaxIter(5);
+   dynamic_cast<mfem::IterativeSolver &>(*pcg).SetPrintLevel(
+       IterativeSolver::PrintLevel().Warnings().Errors().Iterations());
+
+   /// project current coeff as initial guess for iterative solve
+   j.ProjectCoefficient(current);
+
    /// Create a H(curl) mass matrix for integrating grid functions
    nd_mass.AddDomainIntegrator(new VectorFEMassIntegrator);
 
@@ -229,8 +243,6 @@
    /// assemble linear form
    J.Assemble();
 
-   /// project current coeff as initial guess for iterative solve
-   j.ProjectCoefficient(current);
    // mfem::ParaViewDataCollection pv("CurrentDensity",
    //                                 j.ParFESpace()->GetParMesh());
    // pv.SetPrefixPath("ParaView");
@@ -240,16 +252,17 @@
    // pv.RegisterField("CurrentDensity", &j);
    // pv.Save();
 
-   mfem::ParaViewDataCollection paraview_dc("current_density",
-                                            j.ParFESpace()->GetParMesh());
-   paraview_dc.SetPrefixPath("ParaView");
-   paraview_dc.SetLevelsOfDetail(2);
-   paraview_dc.SetDataFormat(VTKFormat::BINARY);
-   paraview_dc.SetHighOrderOutput(true);
-   paraview_dc.SetCycle(0);
-   paraview_dc.SetTime(0.0);
-   paraview_dc.RegisterField("current_density", &j);
-   paraview_dc.Save();
+   // j.ProjectCoefficient(current);
+   // mfem::ParaViewDataCollection paraview_dc("current_density",
+   //                                          j.ParFESpace()->GetParMesh());
+   // paraview_dc.SetPrefixPath("ParaView");
+   // paraview_dc.SetLevelsOfDetail(2);
+   // paraview_dc.SetDataFormat(VTKFormat::BINARY);
+   // paraview_dc.SetHighOrderOutput(true);
+   // paraview_dc.SetCycle(0);
+   // paraview_dc.SetTime(0.0);
+   // paraview_dc.RegisterField("current_density", &j);
+   // paraview_dc.Save();
 
    /// assemble mass matrix
    delete nd_mass.LoseMat();
@@ -259,10 +272,10 @@
 
    // HypreParMatrix M;
    OperatorHandle M(Operator::Hypre_ParCSR);
-   Vector X;
-   Vector RHS;
-   Array<int> ess_tdof_list;
-   nd_mass.FormLinearSystem(ess_tdof_list, j, J, M, X, RHS);
+   // Vector X;
+   // Vector RHS;
+   // Array<int> ess_tdof_list;
+   nd_mass.FormLinearSystem(dummmy_ess_tdof_list, j, J, M, X, RHS);
 
    // OperatorHandle M(Operator::Hypre_ParCSR);
    // nd_mass.ParallelAssemble(M);
@@ -272,41 +285,42 @@
    // Vector RHS(fes.GetTrueVSize());
    // J.ParallelAssemble(RHS);
 
-   HypreBoomerAMG amg(*M.As<HypreParMatrix>());
-   // HypreILU ilu;
-   // // HYPRE_ILUSetType(ilu, );
-   // HYPRE_ILUSetLevelOfFill(ilu, 4);
-   // HYPRE_ILUSetLocalReordering(ilu, );
-   // HYPRE_ILUSetPrintLevel(ilu, );
-
-   // HypreBoomerAMG amg(M);
-   amg.SetPrintLevel(-1);
+   // HypreBoomerAMG amg(*M.As<HypreParMatrix>());
+   // // HypreILU ilu;
+   // // // HYPRE_ILUSetType(ilu, );
+   // // HYPRE_ILUSetLevelOfFill(ilu, 4);
+   // // HYPRE_ILUSetLocalReordering(ilu, );
+   // // HYPRE_ILUSetPrintLevel(ilu, );
+
+   // // HypreBoomerAMG amg(M);
+   // amg.SetPrintLevel(-1);
 
    // HyprePCG pcg(*M.As<HypreParMatrix>());
-   HypreGMRES pcg(*M.As<HypreParMatrix>());
-   // HyprePCG pcg(M);
-   // MINRESSolver pcg(fes.GetComm());
-   pcg.SetTol(1e-12);
-   pcg.SetMaxIter(250);
-   pcg.SetPrintLevel(2);
-   pcg.SetPreconditioner(amg);
-   // pcg.SetPreconditioner(ilu);
-   pcg.SetKDim(250);
-   pcg.SetOperator(*M.As<HypreParMatrix>());
+   // // HypreGMRES pcg(*M.As<HypreParMatrix>());
+   // // HyprePCG pcg(M);
+   // // MINRESSolver pcg(fes.GetComm());
+   // pcg.SetTol(1e-12);
+   // pcg.SetMaxIter(250);
+   // pcg.SetPrintLevel(2);
+   // pcg.SetPreconditioner(amg);
+   // // pcg.SetPreconditioner(ilu);
+   // // pcg.SetKDim(250);
+   // pcg.SetOperator(*M.As<HypreParMatrix>());
+   pcg->SetOperator(*M);
 
    std::cout << "Inverting current load mass matrix:\n";
-   pcg.Mult(RHS, X);
-
-   Vector res(RHS.Size());
-   M->Mult(X, res);
-   res -= RHS;
-   std::cout << "Residual Norm: " << res.Norml2() << "\n";
+   // pcg.Mult(RHS, X);
+   pcg->Mult(RHS, X);
+
+   // Vector res(RHS.Size());
+   // M->Mult(X, res);
+   // res -= RHS;
+   // std::cout << "Residual Norm: " << res.Norml2() << "\n";
 
    nd_mass.RecoverFEMSolution(X, J, j);
    // j.SetFromTrueDofs(X);
 
    /// Compute the discretely divergence-free portion of j
-   div_free_current_vec = 0.0;
    div_free_proj.Mult(j, div_free_current_vec);
 
    /** alternative approaches for computing dual */
