--- conflicted
+++ resolved
@@ -5,28 +5,19 @@
 #include "nlohmann/json.hpp"
 
 #include "coefficient.hpp"
-<<<<<<< HEAD
 #include "finite_element_state.hpp"
-#include "mach_input.hpp"
-#include "mach_linearform.hpp"
-#include "magnetic_source_functions.hpp"
-=======
 #include "miso_input.hpp"
 #include "miso_linearform.hpp"
->>>>>>> 37fcab9f
+#include "magnetic_source_functions.hpp"
 
 namespace miso
 {
 class MagneticLoad final
 {
 public:
-<<<<<<< HEAD
    friend int getSize(const MagneticLoad &load) { return getSize(load.lf); }
 
-   friend inline void setInputs(MagneticLoad &load, const MachInputs &inputs)
-=======
    friend inline void setInputs(MagneticLoad &load, const MISOInputs &inputs)
->>>>>>> 37fcab9f
    {
       setInputs(load.lf, inputs);
    }
@@ -82,62 +73,10 @@
 
 private:
    std::unordered_map<std::string, mfem::ParGridFunction> mag_load_fields;
-<<<<<<< HEAD
-   MachLinearForm lf;
+   MISOLinearForm lf;
    /// Coefficient to represent magnetization
    std::unique_ptr<MagnetizationCoefficient> mag_coeff;
    std::unique_ptr<mfem::ScalarVectorProductCoefficient> nuM;
-=======
-   MISOLinearForm lf;
-   mfem::ScalarVectorProductCoefficient nuM;
-};
-
-class LegacyMagneticLoad final
-{
-public:
-   /// Used to set scalar inputs in the underlying load type
-   /// Ends up calling `setInputs` on either the `MISOLinearForm` or
-   /// a specialized version for each particular load.
-   friend void setInputs(LegacyMagneticLoad &load, const MISOInputs &inputs);
-
-   friend inline void setOptions(LegacyMagneticLoad &load,
-                                 const nlohmann::json &options)
-   { }
-
-   /// Assemble the load vector on the true dofs and store in tv
-   friend void addLoad(LegacyMagneticLoad &load, mfem::Vector &tv);
-
-   friend double vectorJacobianProduct(LegacyMagneticLoad &load,
-                                       const mfem::HypreParVector &res_bar,
-                                       const std::string &wrt);
-
-   friend void vectorJacobianProduct(LegacyMagneticLoad &load,
-                                     const mfem::HypreParVector &res_bar,
-                                     const std::string &wrt,
-                                     mfem::HypreParVector &wrt_bar);
-
-   LegacyMagneticLoad(mfem::ParFiniteElementSpace &pfes,
-                      mfem::VectorCoefficient &mag_coeff,
-                      mfem::Coefficient &nu);
-
-private:
-   mfem::ParFiniteElementSpace &fes;
-   mfem::RT_FECollection rt_coll;
-   mfem::ParFiniteElementSpace rt_fes;
-
-   mfem::VectorCoefficient &mag_coeff;
-   mfem::HypreParVector load;
-
-   mfem::ParMixedBilinearForm weakCurlMuInv;
-   mfem::ParGridFunction M;
-   mfem::ParGridFunction scratch;
-
-   /// flag to know if the load vector should be reassembled
-   bool dirty;
-
-   /// Assemble the magnetic source load vector
-   void assembleLoad();
->>>>>>> 37fcab9f
 };
 
 }  // namespace miso
