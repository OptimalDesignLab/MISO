--- conflicted
+++ resolved
@@ -8,97 +8,19 @@
 #include "mfem.hpp"
 #include "nlohmann/json.hpp"
 
-<<<<<<< HEAD
-#include "mach_residual.hpp"
+#include "miso_residual.hpp"
 #include "magnetostatic_residual.hpp"
 #include "mfem_extensions.hpp"
 #include "pde_solver.hpp"
 #include "reluctivity_coefficient.hpp"
-=======
-#include "electromag_integ.hpp"
-#include "coefficient.hpp"
-#include "current_load.hpp"
-#include "miso_load.hpp"
-#include "miso_nonlinearform.hpp"
-#include "magnetic_load.hpp"
-#include "solver.hpp"
->>>>>>> 37fcab9f
+#include "conductivity_coefficient.hpp"
+#include "cal2_kh_coefficient.hpp"
+#include "cal2_ke_coefficient.hpp"
+#include "magnetic_source_functions.hpp"
+#include "demag_flux_coefficient.hpp"
 
 namespace miso
 {
-<<<<<<< HEAD
-=======
-class MagnetostaticLoad final
-{
-public:
-   friend void setInputs(MagnetostaticLoad &load, const MISOInputs &inputs);
-
-   friend void setOptions(MagnetostaticLoad &load,
-                          const nlohmann::json &options);
-
-   friend void addLoad(MagnetostaticLoad &load, mfem::Vector &tv);
-
-   friend double vectorJacobianProduct(MagnetostaticLoad &load,
-                                       const mfem::HypreParVector &res_bar,
-                                       const std::string &wrt);
-
-   friend void vectorJacobianProduct(MagnetostaticLoad &load,
-                                     const mfem::HypreParVector &res_bar,
-                                     const std::string &wrt,
-                                     mfem::HypreParVector &wrt_bar);
-
-   MagnetostaticLoad(mfem::ParFiniteElementSpace &pfes,
-                     mfem::VectorCoefficient &current_coeff,
-                     mfem::VectorCoefficient &mag_coeff,
-                     mfem::Coefficient &nu)
-    : current_load(pfes, current_coeff), magnetic_load(pfes, mag_coeff, nu)
-   { }
-
-private:
-   CurrentLoad current_load;
-   MagneticLoad magnetic_load;
-   // LegacyMagneticLoad magnetic_load;
-};
-
-class MagnetostaticResidual final
-{
-public:
-   friend int getSize(const MagnetostaticResidual &residual);
-
-   friend void setInputs(MagnetostaticResidual &residual,
-                         const MISOInputs &inputs);
-
-   friend void setOptions(MagnetostaticResidual &residual,
-                          const nlohmann::json &options);
-
-   friend void evaluate(MagnetostaticResidual &residual,
-                        const MISOInputs &inputs,
-                        mfem::Vector &res_vec);
-
-   friend mfem::Operator &getJacobian(MagnetostaticResidual &residual,
-                                      const MISOInputs &inputs,
-                                      std::string wrt);
-
-   MagnetostaticResidual(
-       mfem::ParFiniteElementSpace &pfes,
-       std::unordered_map<std::string, mfem::ParGridFunction> &fields,
-       mfem::VectorCoefficient &current_coeff,
-       mfem::VectorCoefficient &mag_coeff,
-       StateCoefficient &nu)
-    : nlf(pfes, fields),
-      load(new MagnetostaticLoad(pfes, current_coeff, mag_coeff, nu))
-   {
-      nlf.addDomainIntegrator(new CurlCurlNLFIntegrator(nu));
-   }
-
-private:
-   MISONonlinearForm nlf;
-   /// Need to store MagnetostaticLoad in pointer since underlying load types
-   /// are not yet correctly moveable
-   std::unique_ptr<MagnetostaticLoad> load;
-};
-
->>>>>>> 37fcab9f
 /// Solver for magnetostatic electromagnetic problems
 class MagnetostaticSolver : public PDESolver
 {
@@ -110,10 +32,15 @@
 private:
    /// Coefficient representing the potentially nonlinear magnetic reluctivity
    ReluctivityCoefficient nu;
-   /// Material dependent coefficient representing density
-   MeshDependentCoefficient rho;
-   /// Material dependent coefficient representing electrical conductivity
-   MeshDependentCoefficient sigma;
+   // /// Material dependent coefficient representing density
+   // MeshDependentCoefficient rho;
+   /// Coefficient representing the temperature-dependent electrical
+   /// conductivity
+   ConductivityCoefficient sigma;
+   // /// Coefficient representing the magnetization in the permanent magnets
+   // MagnetizationCoefficient mag_coeff;
+   // /// Coefficient representing the knee point flux density
+   // DemagFluxCoefficient B_knee;
 
    // /// For code that should be executed before the time stepping begins
    // /// \param[in] state - the current state
@@ -129,13 +56,13 @@
    //                                      double dt,
    //                                      const mfem::Vector &state) override;
 
-   // /// Code that should be executed after time stepping ends
-   // /// \param[in] iter - the terminal iteration
-   // /// \param[in] t_final - the final time
-   // /// \param[in] state - the current state
-   // void derivedPDETerminalHook(int iter,
-   //                                     double t_final,
-   //                                     const mfem::Vector &state) override;
+   /// Code that should be executed after time stepping ends
+   /// \param[in] iter - the terminal iteration
+   /// \param[in] t_final - the final time
+   /// \param[in] state - the current state
+   void derivedPDETerminalHook(int iter,
+                               double t_final,
+                               const mfem::Vector &state) override;
 
    // /// Find the step size based on the options; e.g. for constant CFL or PTC
    // /// \param[in] iter - the current iteration
@@ -174,7 +101,6 @@
    /// Add output @a fun based on @a options
    void addOutput(const std::string &fun,
                   const nlohmann::json &options) override;
-<<<<<<< HEAD
 };
 
 //    /// Class constructor.
@@ -361,7 +287,7 @@
 //    void constructSigma();
 
 // public:
-//    /// TODO: throw MachException if constructCurrent not called first
+//    /// TODO: throw MISOException if constructCurrent not called first
 //    ///       introdue some current constructed flag?
 //    /// assemble vector associated with current source
 //    /// \note - constructCurrent must be called before calling this
@@ -388,7 +314,7 @@
 //    // double getFunctionalCurrentDensitySensitivity(const std::string &fun);
 
 // private:
-//    /// TODO: throw MachException if constructMagnetization or
+//    /// TODO: throw MISOException if constructMagnetization or
 //    ///       assembleCurrentSource not called first
 //    /// \brief assemble magnetization source terms into rhs vector and add
 //    them
@@ -606,277 +532,6 @@
 //        MPI_Comm comm);
 // };
 
-}  // namespace mach
-=======
-
-   /// Solve nonlinear magnetostatics problem using an MFEM Newton solver
-   void solveUnsteady(mfem::ParGridFunction &state) override;
-   void _solveUnsteady(mfem::ParGridFunction &state);
-
-   /// static member variables used inside static member functions
-   /// magnetization_source and winding_current_source
-   /// values set by options in setStaticMembers
-   static double remnant_flux;
-   static double mag_mu_r;
-   static double fill_factor;
-   static double current_density;
-
-   /// set the values of static member variables used based on options file
-   void setStaticMembers();
-
-   /// construct mesh dependent coefficient for reluctivity
-   /// \param[in] alpha - used to move to lhs or rhs
-   void constructReluctivity();
-
-   /// construct mesh dependent coefficient for magnetization
-   /// \param[in] alpha - used to move to lhs or rhs
-   void constructMagnetization();
-
-   /// construct vector mesh dependent coefficient for current source
-   /// \param[in] alpha - used to move to lhs or rhs
-   void constructCurrent();
-
-   void constructSigma();
-
-public:
-   /// TODO: throw MISOException if constructCurrent not called first
-   ///       introdue some current constructed flag?
-   /// assemble vector associated with current source
-   /// \note - constructCurrent must be called before calling this
-   void assembleCurrentSource();
-
-   /// Assemble mesh sensitivities of current source vector
-   /// \param[in] psi_a - Adjoint vector
-   /// \param[out] mesh_sens - mesh sensitivitites
-   /// \note this method will not initialize mesh_sens, but will add to it
-   void getCurrentSourceMeshSens(const mfem::GridFunction &psi_a,
-                                 mfem::Vector &mesh_sens);
-
-   std::unique_ptr<GridFunType> residual;
-   /// return the residual as a vector
-   mfem::Vector *getResidual();
-
-   // /// Get the derivative of the residual with respect to the current density
-   // mfem::Vector *getResidualCurrentDensitySensitivity();
-
-   /// Get the total derivative of a functional with respect to the current
-   /// density
-   /// \param[in] fun - which functional to get sensitivity with respect to
-   // double getFunctionalCurrentDensitySensitivity(const std::string &fun);
-
-private:
-   /// TODO: throw MISOException if constructMagnetization or
-   ///       assembleCurrentSource not called first
-   /// \brief assemble magnetization source terms into rhs vector and add them
-   ///        with the current source terms
-   /// \note - constructMagnetization must be called before calling this
-   void assembleMagnetizationSource();
-
-   /// Function to compute seconday fields
-   /// For magnetostatics, computes the magnetic flux density
-   void computeSecondaryFields(const mfem::ParGridFunction &state);
-
-   /// function describing current density in phase A windings
-   /// \param[in] x - position x in space of evaluation
-   /// \param[out] J - current density at position x
-   static void phaseACurrentSource(const mfem::Vector &x, mfem::Vector &J);
-
-   static void phaseACurrentSourceRevDiff(const mfem::Vector &x,
-                                          const mfem::Vector &V_bar,
-                                          mfem::Vector &x_bar);
-
-   /// function describing current density in phase B windings
-   /// \param[in] x - position x in space of evaluation
-   /// \param[out] J - current density at position x
-   static void phaseBCurrentSource(const mfem::Vector &x, mfem::Vector &J);
-
-   static void phaseBCurrentSourceRevDiff(const mfem::Vector &x,
-                                          const mfem::Vector &V_bar,
-                                          mfem::Vector &x_bar);
-
-   /// function describing current density in phase C windings
-   /// \param[in] x - position x in space of evaluation
-   /// \param[out] J - current density at position x
-   static void phaseCCurrentSource(const mfem::Vector &x, mfem::Vector &J);
-
-   static void phaseCCurrentSourceRevDiff(const mfem::Vector &x,
-                                          const mfem::Vector &V_bar,
-                                          mfem::Vector &x_bar);
-
-   /// function describing permanent magnet magnetization pointing outwards
-   /// \param[in] x - position x in space
-   /// \param[out] M - magetic flux density at position x cause by permanent
-   ///                 magnets
-   static void northMagnetizationSource(const mfem::Vector &x, mfem::Vector &M);
-
-   /// \param[in] x - position x in space of evaluation
-   /// \param[in] V_bar -
-   /// \param[out] x_bar - V_bar^T Jacobian
-   static void northMagnetizationSourceRevDiff(const mfem::Vector &x,
-                                               const mfem::Vector &V_bar,
-                                               mfem::Vector &x_bar);
-
-   /// function describing permanent magnet magnetization pointing inwards
-   /// \param[in] x - position x in space
-   /// \param[out] M - magetic flux density at position x cause by permanent
-   ///                 magnets
-   static void southMagnetizationSource(const mfem::Vector &x, mfem::Vector &M);
-
-   /// \param[in] x - position x in space of evaluation
-   /// \param[in] V_bar -
-   /// \param[out] x_bar - V_bar^T Jacobian
-   static void southMagnetizationSourceRevDiff(const mfem::Vector &x,
-                                               const mfem::Vector &V_bar,
-                                               mfem::Vector &x_bar);
-
-   /// function describing permanent magnet magnetization pointing inwards
-   /// \param[in] x - position x in space
-   /// \param[out] M - magetic flux density at position x cause by permanent
-   ///                 magnets
-   static void cwMagnetizationSource(const mfem::Vector &x, mfem::Vector &M);
-
-   /// \param[in] x - position x in space of evaluation
-   /// \param[in] V_bar -
-   /// \param[out] x_bar - V_bar^T Jacobian
-   static void cwMagnetizationSourceRevDiff(const mfem::Vector &x,
-                                            const mfem::Vector &V_bar,
-                                            mfem::Vector &x_bar);
-
-   /// function describing permanent magnet magnetization pointing inwards
-   /// \param[in] x - position x in space
-   /// \param[out] M - magetic flux density at position x cause by permanent
-   ///                 magnets
-   static void ccwMagnetizationSource(const mfem::Vector &x, mfem::Vector &M);
-
-   /// \param[in] x - position x in space of evaluation
-   /// \param[in] V_bar -
-   /// \param[out] x_bar - V_bar^T Jacobian
-   static void ccwMagnetizationSourceRevDiff(const mfem::Vector &x,
-                                             const mfem::Vector &V_bar,
-                                             mfem::Vector &x_bar);
-
-   /// function defining current density aligned with the x axis
-   /// \param[in] x - position x in space of evaluation
-   /// \param[out] J - current density at position x
-   static void xAxisCurrentSource(const mfem::Vector &x, mfem::Vector &J);
-
-   static void xAxisCurrentSourceRevDiff(const mfem::Vector &x,
-                                         const mfem::Vector &V_bar,
-                                         mfem::Vector &x_bar);
-
-   /// function defining current density aligned with the x axis
-   /// \param[in] x - position x in space of evaluation
-   /// \param[out] J - current density at position x
-   static void yAxisCurrentSource(const mfem::Vector &x, mfem::Vector &J);
-
-   static void yAxisCurrentSourceRevDiff(const mfem::Vector &x,
-                                         const mfem::Vector &V_bar,
-                                         mfem::Vector &x_bar);
-
-   /// function defining current density aligned with the z axis
-   /// \param[in] x - position x in space of evaluation
-   /// \param[out] J - current density at position x
-   static void zAxisCurrentSource(const mfem::Vector &x, mfem::Vector &J);
-
-   static void zAxisCurrentSourceRevDiff(const mfem::Vector &x,
-                                         const mfem::Vector &V_bar,
-                                         mfem::Vector &x_bar);
-
-   /// function defining current density aligned with the -z axis
-   /// \param[in] x - position x in space of evaluation
-   /// \param[out] J - current density at position x
-   static void nzAxisCurrentSource(const mfem::Vector &x, mfem::Vector &J);
-
-   static void nzAxisCurrentSourceRevDiff(const mfem::Vector &x,
-                                          const mfem::Vector &V_bar,
-                                          mfem::Vector &x_bar);
-
-   /// function defining current density aligned in a ring around the z axis
-   /// \param[in] x - position x in space of evaluation
-   /// \param[out] J - current density at position x
-   static void ringCurrentSource(const mfem::Vector &x, mfem::Vector &J);
-
-   static void ringCurrentSourceRevDiff(const mfem::Vector &x,
-                                        const mfem::Vector &V_bar,
-                                        mfem::Vector &x_bar);
-
-   /// function defining current density for simple box problem
-   /// \param[in] x - position x in space of evaluation
-   /// \param[out] J - current density at position x
-   static void box1CurrentSource(const mfem::Vector &x, mfem::Vector &J);
-
-   static void box1CurrentSourceRevDiff(const mfem::Vector &x,
-                                        const mfem::Vector &V_bar,
-                                        mfem::Vector &x_bar);
-
-   /// function defining current density for simple box problem
-   /// \param[in] x - position x in space of evaluation
-   /// \param[out] J - current density at position x
-   static void box2CurrentSource(const mfem::Vector &x, mfem::Vector &J);
-
-   static void box2CurrentSourceRevDiff(const mfem::Vector &x,
-                                        const mfem::Vector &V_bar,
-                                        mfem::Vector &x_bar);
-
-   /// function defining current density for TEAM 13 problem
-   /// \param[in] x - position x in space of evaluation
-   /// \param[out] J - current density at position x
-   static void team13CurrentSource(const mfem::Vector &x, mfem::Vector &J);
-
-   static void team13CurrentSourceRevDiff(const mfem::Vector &x,
-                                          const mfem::Vector &V_bar,
-                                          mfem::Vector &x_bar);
-
-   /// function defining magnetization aligned with the x axis
-   /// \param[in] x - position x in space of evaluation
-   /// \param[out] J - current density at position x
-   static void xAxisMagnetizationSource(const mfem::Vector &x, mfem::Vector &M);
-
-   /// function defining magnetization aligned with the x axis
-   /// \param[in] x - position x in space of evaluation
-   /// \param[in] V_bar -
-   /// \param[out] x_bar - V_bar^T Jacobian
-   static void xAxisMagnetizationSourceRevDiff(const mfem::Vector &x,
-                                               const mfem::Vector &V_bar,
-                                               mfem::Vector &x_bar);
-
-   /// function defining magnetization aligned with the y axis
-   /// \param[in] x - position x in space of evaluation
-   /// \param[out] J - current density at position x
-   static void yAxisMagnetizationSource(const mfem::Vector &x, mfem::Vector &M);
-
-   /// function defining magnetization aligned with the x axis
-   /// \param[in] x - position x in space of evaluation
-   /// \param[in] V_bar -
-   /// \param[out] x_bar - V_bar^T Jacobian
-   static void yAxisMagnetizationSourceRevDiff(const mfem::Vector &x,
-                                               const mfem::Vector &V_bar,
-                                               mfem::Vector &x_bar);
-
-   /// function defining magnetization aligned with the z axis
-   /// \param[in] x - position x in space of evaluation
-   /// \param[out] J - current density at position x
-   static void zAxisMagnetizationSource(const mfem::Vector &x, mfem::Vector &M);
-
-   /// function defining magnetization aligned with the x axis
-   /// \param[in] x - position x in space of evaluation
-   /// \param[in] V_bar -
-   /// \param[out] x_bar - V_bar^T Jacobian
-   static void zAxisMagnetizationSourceRevDiff(const mfem::Vector &x,
-                                               const mfem::Vector &V_bar,
-                                               mfem::Vector &x_bar);
-
-   static void a_exact(const mfem::Vector &x, mfem::Vector &A);
-
-   static void b_exact(const mfem::Vector &x, mfem::Vector &B);
-
-   friend SolverPtr createSolver<MagnetostaticSolver>(
-       const nlohmann::json &json_options,
-       std::unique_ptr<mfem::Mesh> smesh,
-       MPI_Comm comm);
-};
-
 }  // namespace miso
->>>>>>> 37fcab9f
 
 #endif