--- conflicted
+++ resolved
@@ -1,89 +1,30 @@
+#include <iostream>
 #include <memory>
 #include <string>
+#include <variant>
 
 #include "mfem.hpp"
 #include "nlohmann/json.hpp"
 
 #include "coefficient.hpp"
 #include "common_outputs.hpp"
+#include "data_logging.hpp"
 #include "electromag_integ.hpp"
 #include "electromag_outputs.hpp"
+#include "finite_element_state.hpp"
 #include "functional_output.hpp"
 #include "l2_transfer_operator.hpp"
+#include "pde_solver.hpp"
 
 #include "magnetostatic.hpp"
 
 namespace
 {
-<<<<<<< HEAD
-// mach::MeshDependentCoefficient constructSigma(const nlohmann::json &options,
+// miso::MeshDependentCoefficient constructSigma(const nlohmann::json &options,
 //                                               const nlohmann::json
 //                                               &materials)
-=======
-/// permeability of free space
-constexpr double mu_0 = 4e-7 * M_PI;
-
-std::unique_ptr<mfem::Coefficient> constructReluctivityCoeff(
-    nlohmann::json &component,
-    nlohmann::json &materials)
-{
-   std::unique_ptr<mfem::Coefficient> temp_coeff;
-   std::string material = component["material"].get<std::string>();
-   if (!component["linear"].get<bool>())
-   {
-      std::unique_ptr<mfem::Coefficient> lin_coeff;
-      std::unique_ptr<miso::StateCoefficient> nonlin_coeff;
-
-      auto mu_r = materials[material]["mu_r"].get<double>();
-      lin_coeff.reset(new mfem::ConstantCoefficient(1.0 / (mu_r * mu_0)));
-
-      // if (material == "team13")
-      // {
-      //    nonlin_coeff.reset(new miso::team13ReluctivityCoefficient());
-      // }
-      // else
-      // {
-      auto b = materials[material]["B"].get<std::vector<double>>();
-      auto h = materials[material]["H"].get<std::vector<double>>();
-      nonlin_coeff.reset(new miso::ReluctivityCoefficient(b, h));
-      // }
-
-      temp_coeff.reset(new miso::ParameterContinuationCoefficient(
-          move(lin_coeff), move(nonlin_coeff)));
-
-      // if (material == "team13")
-      // {
-      //    temp_coeff.reset(new miso::team13ReluctivityCoefficient());
-      // }
-      // else
-      // {
-      // auto b = materials[material]["B"].get<std::vector<double>>();
-      // auto h = materials[material]["H"].get<std::vector<double>>();
-      // temp_coeff.reset(new miso::ReluctivityCoefficient(b, h));
-      // }
-   }
-   else
-   {
-      auto mu_r = materials[material]["mu_r"].get<double>();
-      temp_coeff.reset(new mfem::ConstantCoefficient(1.0 / (mu_r * mu_0)));
-      // std::cout << "new coeff with mu_r: " << mu_r << "\n";
-   }
-   return temp_coeff;
-}
-
-// // define the random-number generator; uniform between -1 and 1
-// static std::default_random_engine gen;
-// static std::uniform_real_distribution<double> uniform_rand(-1.0,1.0);
-
-// // double randState(const mfem::Vector &x)
-// // {
-// //    return 2.0 * uniform_rand(gen) - 1.0;
-// // }
-
-// void randState(const mfem::Vector &x, mfem::Vector &u)
->>>>>>> 37fcab9f
-// {
-//    mach::MeshDependentCoefficient sigma;
+// {
+//    miso::MeshDependentCoefficient sigma;
 //    /// loop over all components, construct conductivity for each
 //    for (auto &component : options["components"])
 //    {
@@ -126,30 +67,101 @@
 
 }  // anonymous namespace
 
-namespace mach
+namespace miso
 {
 MagnetostaticSolver::MagnetostaticSolver(MPI_Comm comm,
                                          const nlohmann::json &solver_options,
                                          std::unique_ptr<mfem::Mesh> smesh)
  : PDESolver(comm, solver_options, 1, std::move(smesh)),
    nu(options, materials),
-   rho(constructMaterialCoefficient("rho", options["components"], materials)),
-   sigma(
-       constructMaterialCoefficient("sigma", options["components"], materials))
+   // rho(constructMaterialCoefficient("rho", options["components"],
+   // materials)),
+   sigma(options, materials)
+// mag_coeff(diff_stack, options["magnets"], materials, 2),
+// B_knee(options, materials)
 {
+   std::cout << "state size: " << state().gridFunc().Size() << "\n";
+
    options["time-dis"]["type"] = "steady";
 
-   spatial_res = std::make_unique<MachResidual>(MagnetostaticResidual(
+   if (auto temp_iter = fields.find("temperature"); temp_iter == fields.end())
+   {
+      fields.emplace(
+          "temperature",
+          FiniteElementState(
+              mesh(), FiniteElementVector::Options{.name = "temperature"}));
+   }
+   auto &temp = fields.at("temperature");
+   temp.gridFunc() = 273.15;
+
+   spatial_res = std::make_unique<MISOResidual>(MagnetostaticResidual(
        diff_stack, fes(), fields, options, materials, nu));
-   mach::setOptions(*spatial_res, options);
+   miso::setOptions(*spatial_res, options);
 
    auto *prec = getPreconditioner(*spatial_res);
    auto lin_solver_opts = options["lin-solver"];
-   linear_solver = mach::constructLinearSolver(comm, lin_solver_opts, prec);
+   linear_solver = miso::constructLinearSolver(comm, lin_solver_opts, prec);
    auto nonlin_solver_opts = options["nonlin-solver"];
    nonlinear_solver =
-       mach::constructNonlinearSolver(comm, nonlin_solver_opts, *linear_solver);
+       miso::constructNonlinearSolver(comm, nonlin_solver_opts, *linear_solver);
    nonlinear_solver->SetOperator(*spatial_res);
+
+   auto state_degree =
+       AbstractSolver2::options["space-dis"]["degree"].get<int>();
+   nlohmann::json dg_field_options{{"degree", state_degree},
+                                   {"basis-type", "DG"}};
+   fields.emplace("flux_magnitude",
+                  FiniteElementState(mesh(), dg_field_options));
+   fields.emplace("peak_flux", FiniteElementState(mesh(), dg_field_options));
+
+   auto paraview = options["paraview"]["log"].get<bool>();
+   if (paraview)
+   {
+      auto paraview_dir_name = options["paraview"]["directory"];
+      miso::ParaViewLogger logger(paraview_dir_name, &mesh());
+      const auto &logged_fields = options["paraview"]["fields"];
+      for (const auto &field : logged_fields)
+      {
+         if (fields.count(field) > 0)
+         {
+            logger.registerField(field, fields.at(field).gridFunc());
+         }
+         else if (duals.count(field) > 0)
+         {
+            logger.registerField(field,
+                                 dynamic_cast<mfem::ParGridFunction &>(
+                                     duals.at(field).localVec()));
+         }
+         else
+         {
+            std::cerr << "attempting to log unknown field \"" << field
+                      << "\"!\n";
+         }
+      }
+      addLogger(std::move(logger), {});
+   }
+   // miso::ParaViewLogger paraview("magnetostatic", &mesh());
+   // paraview.registerField("state", fields.at("state").gridFunc());
+   // paraview.registerField("adjoint", fields.at("adjoint").gridFunc());
+   // paraview.registerField(
+   //     "residual",
+   //     dynamic_cast<mfem::ParGridFunction
+   //     &>(duals.at("residual").localVec()));
+
+   // paraview.registerField("peak_flux", fields.at("peak_flux").gridFunc());
+
+   // const auto &temp_field_iter = fields.find("temperature");
+   // if (temp_field_iter != fields.end())
+   // {
+   //    auto &temp_field = temp_field_iter->second;
+   //    paraview.registerField("temperature", temp_field.gridFunc());
+   // }
+
+   // // Adding a field for the pm demag constraint field
+   // paraview.registerField("pm_demag_field",
+   // fields.at("pm_demag_field").gridFunc());
+
+   // addLogger(std::move(paraview), {});
 }
 
 void MagnetostaticSolver::addOutput(const std::string &fun,
@@ -159,7 +171,16 @@
    if (fun.rfind("energy", 0) == 0)
    {
       FunctionalOutput out(fes(), fields);
-      out.addOutputDomainIntegrator(new MagneticEnergyIntegrator(nu));
+      if (options.contains("attributes"))
+      {
+         auto attributes = options["attributes"].get<std::vector<int>>();
+         out.addOutputDomainIntegrator(new MagneticEnergyIntegrator(nu),
+                                       attributes);
+      }
+      else
+      {
+         out.addOutputDomainIntegrator(new MagneticEnergyIntegrator(nu));
+      }
       outputs.emplace(fun, std::move(out));
    }
    else if (fun.rfind("force", 0) == 0)
@@ -195,19 +216,40 @@
                      std::forward_as_tuple(
                          mesh(), dg_field_options, mesh().SpaceDimension()));
 
+      // auto &[logger, logger_opts] = loggers.back();
+      // if (std::holds_alternative<miso::ParaViewLogger>(logger))
+      // {
+      //    auto &paraview = std::get<miso::ParaViewLogger>(logger);
+      //    paraview.registerField("flux_density",
+      //                           fields.at("flux_density").gridFunc());
+      // }
+
       auto &dg_field = fields.at(fun);
       L2CurlProjection out(state(), fields.at("mesh_coords"), dg_field);
       outputs.emplace(fun, std::move(out));
    }
    else if (fun.rfind("flux_magnitude", 0) == 0)
    {
-      auto state_degree =
-          AbstractSolver2::options["space-dis"]["degree"].get<int>();
-      nlohmann::json dg_field_options{{"degree", state_degree},
-                                      {"basis-type", "DG"}};
-      fields.emplace(std::piecewise_construct,
-                     std::forward_as_tuple(fun),
-                     std::forward_as_tuple(mesh(), dg_field_options));
+      // auto state_degree =
+      //     AbstractSolver2::options["space-dis"]["degree"].get<int>();
+      // nlohmann::json dg_field_options{{"degree", state_degree},
+      //                                 {"basis-type", "DG"}};
+      // fields.emplace(std::piecewise_construct,
+      //                std::forward_as_tuple(fun),
+      //                std::forward_as_tuple(mesh(), dg_field_options));
+
+      // miso::ParaViewLogger paraview("flux_magnitude", &mesh());
+      // paraview.registerField("flux_magnitude",
+      // fields.at("flux_magnitude").gridFunc());
+      // addLogger(std::move(paraview), {});
+
+      // auto &[logger, logger_opts] = loggers.back();
+      // if (std::holds_alternative<miso::ParaViewLogger>(logger))
+      // {
+      //    auto &paraview = std::get<miso::ParaViewLogger>(logger);
+      //    paraview.registerField("flux_magnitude",
+      //                           fields.at("flux_magnitude").gridFunc());
+      // }
 
       auto &dg_field = fields.at(fun);
       L2CurlMagnitudeProjection out(
@@ -219,134 +261,25 @@
       AverageMagnitudeCurlState out(fes(), fields, options);
       outputs.emplace(fun, std::move(out));
    }
-<<<<<<< HEAD
    else if (fun.rfind("max_flux_magnitude", 0) == 0)
-=======
-
-   auto norm = sqrt(J[0] * J[0] + J[1] * J[1]);
-
-   J[0] /= norm;
-   J[1] /= norm;
-}
-
-// void func(const mfem::Vector &x, mfem::Vector &y)
-// {
-//    y.SetSize(3);
-//    y(0) = x(0)*x(0) - x(1);
-//    y(1) = x(0) * exp(x(1));
-//    y(2) = x(2)*x(0) - x(1);
-// }
-
-// void funcRevDiff(const mfem::Vector &x, const mfem::Vector &v_bar,
-// mfem::Vector &x_bar)
-// {
-//    x_bar(0) = v_bar(0) * 2*x(0) + v_bar(1) * exp(x(1)) + v_bar(2)*x(2);
-//    x_bar(1) = -v_bar(0) + v_bar(1) * x(0) * exp(x(1)) - v_bar(2);
-//    x_bar(2) = v_bar(2) * x(0);
-// }
-
-}  // anonymous namespace
-
-namespace miso
-{
-MagnetostaticSolver::MagnetostaticSolver(const nlohmann::json &json_options,
-                                         std::unique_ptr<mfem::Mesh> smesh,
-                                         MPI_Comm comm)
- : AbstractSolver(json_options, move(smesh), comm)
-{
-   dim = mesh->Dimension();
-   int order = options["space-dis"]["degree"].get<int>();
-   // num_state = dim;
-
-   mesh->RemoveInternalBoundaries();
-
-   // /// Create the H(Div) finite element collection
-   // // h_div_coll.reset(new RT_FECollection(order, dim));
-   // /// Create the H1 finite element collection
-   // h1_coll.reset(new H1_FECollection(order, dim));
-   // /// Create the L2 finite element collection
-   // l2_coll.reset(new L2_FECollection(order, dim));
-
-   // /// Create the H(Div) finite element space
-   // // h_div_space.reset(new SpaceType(mesh.get(), h_div_coll.get()));
-   // /// Create the H1 finite element space
-   // h1_space.reset(new SpaceType(mesh.get(), h1_coll.get()));
-   // /// Create the L2 finite element space
-   // l2_space.reset(new SpaceType(mesh.get(), l2_coll.get()));
-
-   /// Create magnetic flux density grid function
-   // B.reset(new GridFunType(h_div_space.get()));
-
-   auto *h_div_coll = new RT_FECollection(order, dim);
-   auto *h_div_space = new ParFiniteElementSpace(mesh.get(), h_div_coll);
-   res_fields.emplace("B", h_div_space);
-   res_fields.at("B").MakeOwner(h_div_coll);
-
-   B = &res_fields.at("B");
-}
-
-// MagnetostaticSolver::~MagnetostaticSolver() = default;
-
-void MagnetostaticSolver::printSolution(const std::string &file_name,
-                                        int refine)
-{
-   printFields(
-       file_name, {u.get(), B}, {"MVP", "Magnetic_Flux_Density"}, refine);
-}
-
-void MagnetostaticSolver::setEssentialBoundaries()
-{
-   // /// apply zero tangential boundary condition everywhere
-   // ess_bdr.SetSize(mesh->bdr_attributes.Max());
-   // ess_bdr = 1;
-
-   // // Array<int> internal_bdr;
-   // // mesh->GetInternalBoundaries(internal_bdr);
-   // // for (int i = 0; i < internal_bdr.Size(); ++i)
-   // // {
-   // //    ess_bdr[internal_bdr[i]] = 0;
-   // // }
-
-   // Array<int> ess_tdof_list;
-   // fes->GetEssentialTrueDofs(ess_bdr, ess_tdof_list);
-   // res->SetEssentialTrueDofs(ess_tdof_list);
-   // /// set current vector's ess_tdofs to zero
-   // load->SetSubVector(ess_tdof_list, 0.0);
-
-   AbstractSolver::setEssentialBoundaries();
-}
-
-void MagnetostaticSolver::setFieldValue(
-    HypreParVector &field,
-    const std::function<void(const Vector &, Vector &)> &u_init)
-{
-   VectorFunctionCoefficient u0(dim, u_init);
-   *scratch = field;
-   scratch->ProjectCoefficient(u0);
-   scratch->GetTrueDofs(field);
-}
-
-void MagnetostaticSolver::_solveUnsteady(ParGridFunction &state)
-{
-   double t = 0.0;
-   evolver->SetTime(t);
-   ode_solver->Init(*evolver);
-
-   // output the mesh and initial condition
-   // TODO: need to swtich to vtk for SBP
-   int precision = 8;
->>>>>>> 37fcab9f
    {
       IECurlMagnitudeAggregateFunctional out(fes(), fields, options);
       outputs.emplace(fun, std::move(out));
    }
    else if (fun.rfind("max_state", 0) == 0)
    {
+      // auto state_degree =
+      //     AbstractSolver2::options["space-dis"]["degree"].get<int>();
+      // nlohmann::json dg_field_options{{"degree", state_degree},
+      //                                 {"basis-type", "DG"}};
+      // fields.emplace(std::piecewise_construct,
+      //                std::forward_as_tuple("peak_flux"),
+      //                std::forward_as_tuple(mesh(), dg_field_options));
+
       mfem::ParFiniteElementSpace *fes = nullptr;
       if (options.contains("state"))
       {
          auto field_name = options["state"].get<std::string>();
-         std::cout << "field name: " << field_name << "\n";
          fes = &fields.at(field_name).space();
       }
       else
@@ -366,35 +299,47 @@
    }
    else if (fun.rfind("ac_loss", 0) == 0)
    {
-<<<<<<< HEAD
-      auto state_degree =
-          AbstractSolver2::options["space-dis"]["degree"].get<int>();
-      nlohmann::json dg_field_options{{"degree", state_degree},
-                                      {"basis-type", "DG"}};
-      fields.emplace(std::piecewise_construct,
-                     std::forward_as_tuple("peak_flux"),
-                     std::forward_as_tuple(mesh(), dg_field_options));
+      // auto state_degree =
+      //     AbstractSolver2::options["space-dis"]["degree"].get<int>();
+      // nlohmann::json dg_field_options{{"degree", state_degree},
+      //                                 {"basis-type", "DG"}};
+      // fields.emplace(std::piecewise_construct,
+      //                std::forward_as_tuple("peak_flux"),
+      //                std::forward_as_tuple(mesh(), dg_field_options));
+
+      // auto &[logger, logger_opts] = loggers.back();
+      // if (std::holds_alternative<miso::ParaViewLogger>(logger))
+      // {
+      //    std::cout << "adding peak flux to logger!\n";
+      //    auto &paraview = std::get<miso::ParaViewLogger>(logger);
+      //    paraview.registerField("peak_flux",
+      //    fields.at("peak_flux").gridFunc());
+      // }
 
       auto ac_loss_options = options;
       ac_loss_options["attributes"] =
           getCurrentAttributes(AbstractSolver2::options);
       ACLossFunctional out(fields, sigma, ac_loss_options);
-=======
-      FunctionalOutput out(*fes, res_fields);
-      out.addOutputDomainIntegrator(new MagneticEnergyIntegrator(*nu));
-      // MISOOutput mout(std::move(out));
->>>>>>> 37fcab9f
       outputs.emplace(fun, std::move(out));
    }
    else if (fun.rfind("core_loss", 0) == 0)
    {
-      auto state_degree =
-          AbstractSolver2::options["space-dis"]["degree"].get<int>();
-      nlohmann::json dg_field_options{{"degree", state_degree},
-                                      {"basis-type", "DG"}};
-      fields.emplace(std::piecewise_construct,
-                     std::forward_as_tuple("peak_flux"),
-                     std::forward_as_tuple(mesh(), dg_field_options));
+      // auto state_degree =
+      //     AbstractSolver2::options["space-dis"]["degree"].get<int>();
+      // nlohmann::json dg_field_options{{"degree", state_degree},
+      //                                 {"basis-type", "DG"}};
+      // fields.emplace(std::piecewise_construct,
+      //                std::forward_as_tuple("peak_flux"),
+      //                std::forward_as_tuple(mesh(), dg_field_options));
+
+      // auto &[logger, logger_opts] = loggers.back();
+      // if (std::holds_alternative<miso::ParaViewLogger>(logger))
+      // {
+      //    std::cout << "adding peak flux to logger!\n";
+      //    auto &paraview = std::get<miso::ParaViewLogger>(logger);
+      //    paraview.registerField("peak_flux",
+      //    fields.at("peak_flux").gridFunc());
+      // }
 
       CoreLossFunctional out(
           fields, AbstractSolver2::options["components"], materials, options);
@@ -413,30 +358,125 @@
    }
    else if (fun.rfind("heat_source", 0) == 0)
    {
-      auto state_degree =
-          AbstractSolver2::options["space-dis"]["degree"].get<int>();
-      nlohmann::json dg_field_options{{"degree", state_degree},
-                                      {"basis-type", "DG"}};
-      fields.emplace(std::piecewise_construct,
-                     std::forward_as_tuple("peak_flux"),
-                     std::forward_as_tuple(mesh(), dg_field_options));
-
-      auto temp_degree = options["space-dis"]["degree"].get<int>();
-      auto temp_basis = options["space-dis"]["basis-type"].get<std::string>();
-      nlohmann::json temp_field_options{{"degree", temp_degree},
-                                        {"basis-type", temp_basis}};
-      fields.emplace(std::piecewise_construct,
-                     std::forward_as_tuple("temperature"),
-                     std::forward_as_tuple(mesh(), temp_field_options));
+      // auto state_degree =
+      //     AbstractSolver2::options["space-dis"]["degree"].get<int>();
+      // nlohmann::json dg_field_options{{"degree", state_degree},
+      //                                 {"basis-type", "DG"}};
+      // fields.emplace(std::piecewise_construct,
+      //                std::forward_as_tuple("peak_flux"),
+      //                std::forward_as_tuple(mesh(), dg_field_options));
+
+      // auto &[logger, logger_opts] = loggers.back();
+      // if (std::holds_alternative<miso::ParaViewLogger>(logger))
+      // {
+      //    std::cout << "adding peak flux to logger!\n";
+      //    auto &paraview = std::get<miso::ParaViewLogger>(logger);
+      //    paraview.registerField("peak_flux",
+      //    fields.at("peak_flux").gridFunc());
+      // }
 
       EMHeatSourceOutput out(fields,
-                             rho,
                              sigma,
                              AbstractSolver2::options["components"],
                              materials,
                              options);
       outputs.emplace(fun, std::move(out));
    }
+   // else if (fun.rfind("pm_demag", 0) == 0)
+   // {
+   //    // Make the pm demag constraint field
+   //    auto state_degree =
+   //        AbstractSolver2::options["space-dis"]["degree"].get<int>();
+   //    nlohmann::json dg_field_options{{"degree", state_degree},
+   //                                    {"basis-type", "DG"}};
+   //    fields.emplace(std::piecewise_construct,
+   //                   std::forward_as_tuple(fun),
+   //                   std::forward_as_tuple(mesh(), dg_field_options));
+
+   //    ///TODO: Just need regular flux density, which is assumed to be the
+   //    elfun passed in to integrator. Look into making this change
+   //    // Adding the peak flux field so can visualize it
+   //    fields.emplace(std::piecewise_construct,
+   //                   std::forward_as_tuple("peak_flux"),
+   //                   std::forward_as_tuple(mesh(), dg_field_options));
+   //    /*
+   //    auto state_degree =
+   //        AbstractSolver2::options["space-dis"]["degree"].get<int>();
+   //    nlohmann::json dg_field_options{{"degree", state_degree},
+   //                                    {"basis-type", "DG"}};
+   //    fields.emplace(std::piecewise_construct,
+   //                   std::forward_as_tuple("peak_flux"),
+   //                   std::forward_as_tuple(mesh(), dg_field_options));
+   //    */
+
+   //    // Adding the pm demag field so can visualize it
+   //    fields.emplace(std::piecewise_construct,
+   //                   std::forward_as_tuple("pm_demag_field"),
+   //                   std::forward_as_tuple(mesh(), dg_field_options));
+
+   //    // Add the pm demag constraint to paraview
+   //    auto &[logger, logger_opts] = loggers.back();
+   //    if (std::holds_alternative<miso::ParaViewLogger>(logger))
+   //    {
+   //       auto &paraview = std::get<miso::ParaViewLogger>(logger);
+   //       paraview.registerField("pm_demag",
+   //                              fields.at("pm_demag").gridFunc());
+   //       paraview.registerField("pm_demag_field",
+   //                              fields.at("pm_demag_field").gridFunc());
+   //    }
+
+   //    ///TODO: If needed, emplace the temperature field as was done for heat
+   //    source outputs
+
+   //    // std::cout << "magnetostatic.cpp, pre PMDemagOutput call\n";
+   //    PMDemagOutput out(
+   //        fields, AbstractSolver2::options["components"], materials,
+   //        options);
+   //    // std::cout << "magnetostatic.cpp, post PMDemagOutput call\n";
+   //    outputs.emplace(fun, std::move(out));
+   //    // std::cout << "magnetostatic.cpp, post output emplace\n";
+   // }
+   // else if (fun.rfind("demag_proximity", 0) == 0)
+   // {
+   //    auto state_degree =
+   //        AbstractSolver2::options["space-dis"]["degree"].get<int>();
+   //    nlohmann::json dg_field_options{{"degree", state_degree},
+   //                                    {"basis-type", "DG"}};
+   //    fields.emplace(std::piecewise_construct,
+   //                   std::forward_as_tuple("flux_density"),
+   //                   std::forward_as_tuple(
+   //                       mesh(), dg_field_options, mesh().SpaceDimension()));
+
+   //    auto &[logger, logger_opts] = loggers.back();
+   //    if (std::holds_alternative<miso::ParaViewLogger>(logger))
+   //    {
+   //       auto &paraview = std::get<miso::ParaViewLogger>(logger);
+   //       paraview.registerField("flux_density",
+   //                              fields.at("flux_density").gridFunc());
+   //    }
+
+   //    /* Pseudo-code
+   //    // Get the B field from L2CurlProjection then turn it into a grid
+   //    function
+   //    // Get the temperature field and turn it into grid function
+
+   //    // For a pointwise evaluation (integrator logic):
+   //    Get trans, ip, etc.
+   //    double temperature -> shape functions dotted with temp_elfun
+   //    mfem::Vector B -> shape functions dotted with B_elfun
+   //    double B_demag = B_knee.Eval(trans, ip, temperature);
+   //    VectorStateCoefficient M;
+   //    magnetization.Eval(M, trans, ip, temperature)
+   //    double demag_prox = B_demag - (B * M)/M.Norml2();
+
+   //    // The above is for one single point in space
+   //    */
+
+   //    // Obtain the flux density field
+   //    auto &dg_B_field = fields.at("flux_density");
+   //    L2CurlProjection out(state(), fields.at("mesh_coords"), dg_B_field);
+   //    outputs.emplace(fun, std::move(out));
+   // }
    else
    {
       throw MISOException("Output with name " + fun +
@@ -445,28 +485,16 @@
    }
 }
 
-<<<<<<< HEAD
-}  // namespace mach
-=======
-std::vector<GridFunType *> MagnetostaticSolver::getFields()
+void MagnetostaticSolver::derivedPDETerminalHook(int iter,
+                                                 double t_final,
+                                                 const mfem::Vector &state)
 {
-   return {u.get(), B};
+   // work.SetSize(state.Size());
+   // calcResidual(state, work);
+   // res_vec().distributeSharedDofs(work);
 }
 
-void MagnetostaticSolver::constructForms()
-{
-   MagnetostaticResidual mres(
-       *fes, res_fields, *current_coeff, *mag_coeff, *nu);
-   new_res.reset(new MISOResidual(std::move(mres)));
-   // mass.reset(new BilinearFormType(fes.get()));
-   res.reset(new NonlinearFormType(fes.get()));
-   magnetostatic_load.reset(
-       new MagnetostaticLoad(*fes, *current_coeff, *mag_coeff, *nu));
-   load.reset(new MISOLoad(*magnetostatic_load));
-   // old_load.reset(new ParGridFunction(fes.get()));
-   ent.reset(new ParNonlinearForm(fes.get()));
-}
->>>>>>> 37fcab9f
+}  // namespace miso
 
 // using namespace std;
 // using namespace mfem;
@@ -487,7 +515,7 @@
 //    if (!component["linear"].get<bool>())
 //    {
 //       std::unique_ptr<mfem::Coefficient> lin_coeff;
-//       std::unique_ptr<mach::StateCoefficient> nonlin_coeff;
+//       std::unique_ptr<miso::StateCoefficient> nonlin_coeff;
 
 //       auto mu_r = materials[material]["mu_r"].get<double>();
 //       lin_coeff =
@@ -496,29 +524,29 @@
 
 //       // if (material == "team13")
 //       // {
-//       //    nonlin_coeff.reset(new mach::team13ReluctivityCoefficient());
+//       //    nonlin_coeff.reset(new miso::team13ReluctivityCoefficient());
 //       // }
 //       // else
 //       // {
 //       auto b = materials[material]["B"].get<std::vector<double>>();
 //       auto h = materials[material]["H"].get<std::vector<double>>();
 //       nonlin_coeff =
-//           std::make_unique<mach::NonlinearReluctivityCoefficient>(b, h);
+//           std::make_unique<miso::NonlinearReluctivityCoefficient>(b, h);
 //       // }
 
 //       temp_coeff =
-//       std::make_unique<mach::ParameterContinuationCoefficient>(
+//       std::make_unique<miso::ParameterContinuationCoefficient>(
 //           move(lin_coeff), move(nonlin_coeff));
 
 //       // if (material == "team13")
 //       // {
-//       //    temp_coeff.reset(new mach::team13ReluctivityCoefficient());
+//       //    temp_coeff.reset(new miso::team13ReluctivityCoefficient());
 //       // }
 //       // else
 //       // {
 //       // auto b = materials[material]["B"].get<std::vector<double>>();
 //       // auto h = materials[material]["H"].get<std::vector<double>>();
-//       // temp_coeff.reset(new mach::ReluctivityCoefficient(b, h));
+//       // temp_coeff.reset(new miso::ReluctivityCoefficient(b, h));
 //       // }
 //    }
 //    else
@@ -551,7 +579,6 @@
 // //    }
 // // }
 
-<<<<<<< HEAD
 // template <typename xdouble = double>
 // void phase_a_current(const xdouble &n_slots,
 //                      const xdouble &stack_length,
@@ -561,27 +588,6 @@
 //    J[0] = 0.0;
 //    J[1] = 0.0;
 //    J[2] = 0.0;
-=======
-bool MagnetostaticSolver::iterationExit(int iter,
-                                        double t,
-                                        double t_final,
-                                        double dt,
-                                        const ParGridFunction &state) const
-{
-   if (options["time-dis"]["steady"].template get<bool>())
-   {
-      // use tolerance options for Newton's method
-      double norm = calcResidualNorm(state);
-      return norm <= options["time-dis"]["steady-abstol"].get<double>() ||
-             norm <=
-                 res_norm0 * options["time-dis"]["steady-reltol"].get<double>();
-   }
-   else
-   {
-      throw MISOException("MagnetostaticSolver requires steady time-dis!\n");
-   }
-}
->>>>>>> 37fcab9f
 
 //    xdouble zb = -stack_length / 2;  // bottom of stator
 //    xdouble zt = stack_length / 2;   // top of stator
@@ -590,38 +596,9 @@
 //    xdouble tha = atan2(x[1], x[0]);
 //    xdouble thw = 2 * M_PI / n_slots;  // total angle of slot
 
-<<<<<<< HEAD
 //    // check which winding we're in
 //    xdouble w = round(tha / thw);  // current slot
 //    xdouble th = tha - w * thw;
-=======
-double MagnetostaticSolver::calcStepSize(int iter,
-                                         double t,
-                                         double t_final,
-                                         double dt_old,
-                                         const ParGridFunction &state) const
-{
-   if (options["time-dis"]["steady"].template get<bool>())
-   {
-      // ramp up time step for pseudo-transient continuation
-      // TODO: the l2 norm of the weak residual is probably not ideal here
-      // A better choice might be the l1 norm
-      double res_norm = calcResidualNorm(state);
-      if (std::abs(res_norm) <= 1e-14)
-      {
-         return 1e14;
-      }
-      double exponent = options["time-dis"]["res-exp"];
-      double dt = options["time-dis"]["dt"].template get<double>() *
-                  pow(res_norm0 / res_norm, exponent);
-      return max(dt, dt_old);
-   }
-   else
-   {
-      throw MISOException("MagnetostaticSolver requires steady time-dis!\n");
-   }
-}
->>>>>>> 37fcab9f
 
 //    // check if we're in the stator body
 //    if (x[2] >= zb && x[2] <= zt)
@@ -671,14 +648,9 @@
 //    auto jmag = sqrt(J[0] * J[0] + J[1] * J[1] + J[2] * J[2]);
 //    if (abs(jmag - 1.0) >= 1e-14)
 //    {
-<<<<<<< HEAD
 //       std::cout << "J mag: " << sqrt(J[0] * J[0] + J[1] * J[1] + J[2] *
 //       J[2])
 //                 << "\n";
-=======
-//    throw MISOException("Unsupported nonlinear solver type!\n"
-//    "\tavilable options are: newton, inexactnewton\n");
->>>>>>> 37fcab9f
 //    }
 // }
 
@@ -982,7 +954,7 @@
 
 // }  // anonymous namespace
 
-// namespace mach
+// namespace miso
 // {
 // MagnetostaticSolver::MagnetostaticSolver(const nlohmann::json
 // &json_options,
@@ -1311,7 +1283,7 @@
 //    {
 //       FunctionalOutput out(*fes, res_fields);
 //       out.addOutputDomainIntegrator(new MagneticEnergyIntegrator(*nu));
-//       // MachOutput mout(std::move(out));
+//       // MISOOutput mout(std::move(out));
 //       outputs.emplace(fun, std::move(out));
 //    }
 //    else if (fun == "ac_loss")
@@ -1359,7 +1331,7 @@
 //    }
 //    else
 //    {
-//       throw MachException("Output with name " + fun +
+//       throw MISOException("Output with name " + fun +
 //                           " not supported by "
 //                           "MagnetostaticSolver!\n");
 //    }
@@ -1374,12 +1346,12 @@
 // {
 //    // MagnetostaticResidual mres(
 //    //     *fes, res_fields, *current_coeff, *mag_coeff, *nu);
-//    // new_res = std::make_unique<MachResidual>(std::move(mres));
+//    // new_res = std::make_unique<MISOResidual>(std::move(mres));
 //    // mass.reset(new BilinearFormType(fes.get()));
 //    res = std::make_unique<NonlinearFormType>(fes.get());
 //    magnetostatic_load = std::make_unique<MagnetostaticLoad>(
 //        *fes, *current_coeff, *mag_coeff, *nu);
-//    load = std::make_unique<MachLoad>(*magnetostatic_load);
+//    load = std::make_unique<MISOLoad>(*magnetostatic_load);
 //    // old_load.reset(new ParGridFunction(fes.get()));
 //    ent = std::make_unique<ParNonlinearForm>(fes.get());
 // }
@@ -1694,7 +1666,7 @@
 //    }
 //    else
 //    {
-//       throw MachException("MagnetostaticSolver requires steady
+//       throw MISOException("MagnetostaticSolver requires steady
 //       time-dis!\n");
 //    }
 // }
@@ -1733,7 +1705,7 @@
 //    }
 //    else
 //    {
-//       throw MachException("MagnetostaticSolver requires steady
+//       throw MISOException("MagnetostaticSolver requires steady
 //       time-dis!\n");
 //    }
 // }
@@ -1768,7 +1740,7 @@
 // //    }
 // //    else
 // //    {
-// //    throw MachException("Unsupported nonlinear solver type!\n"
+// //    throw MISOException("Unsupported nonlinear solver type!\n"
 // //    "\tavilable options are: newton, inexactnewton\n");
 // //    }
 
@@ -2675,7 +2647,6 @@
 // //    J(0) = current_density;
 // // }
 
-<<<<<<< HEAD
 // // void MagnetostaticSolver::y_axis_current_source(const Vector &x,
 // //                                                 Vector &J)
 // // {
@@ -2683,13 +2654,6 @@
 // //    J = 0.0;
 // //    J(1) = current_density;
 // // }
-=======
-void setInputs(MagnetostaticLoad &load, const MISOInputs &inputs)
-{
-   setInputs(load.current_load, inputs);
-   setInputs(load.magnetic_load, inputs);
-}
->>>>>>> 37fcab9f
 
 // // void MagnetostaticSolver::z_axis_current_source(const Vector &x,
 // //                                                 Vector &J)
@@ -2736,18 +2700,10 @@
 // //    M(2) = remnant_flux;
 // // }
 
-<<<<<<< HEAD
 // void MagnetostaticSolver::phaseACurrentSource(const Vector &x, Vector &J)
 // {
 //    phase_a_current(24.0, 0.03450, x.GetData(), J.GetData());
 // }
-=======
-void setInputs(MagnetostaticResidual &residual, const MISOInputs &inputs)
-{
-   setInputs(residual.nlf, inputs);
-   setInputs(*residual.load, inputs);
-}
->>>>>>> 37fcab9f
 
 // void MagnetostaticSolver::phaseACurrentSourceRevDiff(const Vector &x,
 //                                                      const Vector &V_bar,
@@ -2771,7 +2727,6 @@
 //    source_jac.MultTranspose(V_bar, x_bar);
 // }
 
-<<<<<<< HEAD
 // void MagnetostaticSolver::phaseBCurrentSource(const Vector &x, Vector &J)
 // {
 //    phase_b_current(24.0, 0.03450, x.GetData(), J.GetData());
@@ -3282,7 +3237,7 @@
 // double MagnetostaticSolver::remnant_flux = 0.0;
 // double MagnetostaticSolver::mag_mu_r = 0.0;
 
-// void setInputs(MagnetostaticLoad &load, const MachInputs &inputs)
+// void setInputs(MagnetostaticLoad &load, const MISOInputs &inputs)
 // {
 //    setInputs(load.current_load, inputs);
 //    setInputs(load.magnetic_load, inputs);
@@ -3319,23 +3274,4 @@
 //    vectorJacobianProduct(load.magnetic_load, res_bar, wrt, wrt_bar);
 // }
 
-// }  // namespace mach
-=======
-void evaluate(MagnetostaticResidual &residual,
-              const MISOInputs &inputs,
-              mfem::Vector &res_vec)
-{
-   evaluate(residual.nlf, inputs, res_vec);
-   setInputs(*residual.load, inputs);
-   addLoad(*residual.load, res_vec);
-}
-
-mfem::Operator &getJacobian(MagnetostaticResidual &residual,
-                            const MISOInputs &inputs,
-                            std::string wrt)
-{
-   return getJacobian(residual.nlf, inputs, std::move(wrt));
-}
-
-}  // namespace miso
->>>>>>> 37fcab9f
+// }  // namespace miso