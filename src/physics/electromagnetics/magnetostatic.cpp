#include <fstream>

#include "pfem_extras.hpp"

#include "magnetostatic.hpp"
#include "solver.hpp"
#include "electromag_integ.hpp"

using namespace std;
using namespace mfem;

namespace
{
/// permeability of free space
const double mu_0 = 4e-7*M_PI;

std::unique_ptr<mfem::Coefficient>
constructReluctivityCoeff(nlohmann::json &component, nlohmann::json &materials)
{
   std::unique_ptr<mfem::Coefficient> temp_coeff;
   std::string material = component["material"].get<std::string>();
   if (!component["linear"].get<bool>())
   {
      auto b = materials[material]["B"].get<std::vector<double>>();
      auto h = materials[material]["H"].get<std::vector<double>>();
      temp_coeff.reset(new mach::ReluctivityCoefficient(b, h));
   }
   else
   {
      auto mu_r = materials[material]["mu_r"].get<double>();
      temp_coeff.reset(new mfem::ConstantCoefficient(1.0/(mu_r*mu_0)));
      std::cout << "new coeff with mu_r: " << mu_r << "\n";
   }
   return temp_coeff;
}
} // anonymous namespace

namespace mach
{

MagnetostaticSolver::MagnetostaticSolver(
   const std::string &opt_file_name,
   std::unique_ptr<mfem::Mesh> smesh)
   : AbstractSolver(opt_file_name, move(smesh))
{
   dim = mesh->SpaceDimension();
   num_state = dim;
   mesh->ReorientTetMesh();
   mesh->RemoveInternalBoundaries();
   int fe_order = options["space-dis"]["degree"].get<int>();

   /// Create the H(Curl) finite element collection
   h_curl_coll.reset(new ND_FECollection(fe_order, dim));
   /// Create the H(Div) finite element collection
   h_div_coll.reset(new RT_FECollection(fe_order, dim));
   /// Create the H1 finite element collection
   h1_coll.reset(new H1_FECollection(fe_order, dim));
   /// Create the L2 finite element collection
   l2_coll.reset(new L2_FECollection(fe_order, dim));

   /// Create the H(Curl) finite element space
   h_curl_space.reset(new SpaceType(mesh.get(), h_curl_coll.get()));
   /// Create the H(Div) finite element space
   h_div_space.reset(new SpaceType(mesh.get(), h_div_coll.get()));
   /// Create the H1 finite element space
   h1_space.reset(new SpaceType(mesh.get(), h1_coll.get()));
   /// Create the L2 finite element space
   l2_space.reset(new SpaceType(mesh.get(), l2_coll.get()));

   /// Create MVP grid function
   A.reset(new GridFunType(h_curl_space.get()));
   /// Create magnetic flux grid function
   B.reset(new GridFunType(h_div_space.get()));

   current_vec.reset(new GridFunType(h_curl_space.get()));
   div_free_current_vec.reset(new GridFunType(h_curl_space.get()));

#ifdef MFEM_USE_MPI
   cout << "Number of finite element unknowns: "
      << h_curl_space->GlobalTrueVSize() << endl;
#else
   cout << "Number of finite element unknowns: "
      << h_curl_space->GetTrueVSize() << endl;
#endif

   // ifstream material_file(options["material-lib-path"].get<string>());
   // if (!material_file)
   // 	throw MachException("Could not open materials library file!");
   // material_file >> materials;
   /// using hpp file instead of json
   // materials = material_library;

   /// read options file to set the proper values of static member variables
   setStaticMembers();

   // constructReluctivity();


   // neg_one.reset(new ConstantCoefficient(-1.0));

   /// Construct current source coefficient
   constructCurrent();

   /// Assemble current source vector
   assembleCurrentSource();

   /// set up the spatial semi-linear form
   // double alpha = 1.0;
   res.reset(new NonlinearFormType(h_curl_space.get()));

   /// Construct reluctivity coefficient
   constructReluctivity();

   /// TODO: Add a check in `CurlCurlNLFIntegrator` to check if |B| is close to
   ///       zero, and if so set the second term of the Jacobian to be zero.
   /// add curl curl integrator to residual
   res->AddDomainIntegrator(new CurlCurlNLFIntegrator(nu.get()));

   /// TODO: magnetization lines are commented out because they created NaNs
   ///       when getting gradient when B was zero because we divide by |B|.
   ///       Can probably get away with adding a check if |B| is close to zero
   ///       and setting magnetization contribution to the Jacobian to be zero,
   ///       but need to verify that that is mathematically corrent based on
   ///       the limit of the Jacobian as B goes to zero.
   /// Construct magnetization coefficient
   constructMagnetization();

   /// add magnetization integrator to residual
   // res->AddDomainIntegrator(new MagnetizationIntegrator(nu.get(), mag_coeff.get(), -1.0));
   assembleMagnetizationSource();

   /// apply zero tangential boundary condition everywhere
   ess_bdr.SetSize(mesh->bdr_attributes.Max());
   ess_bdr = 1;

   Array<int> ess_tdof_list;
   h_curl_space->GetEssentialTrueDofs(ess_bdr, ess_tdof_list);
   res->SetEssentialTrueDofs(ess_tdof_list);

   Vector Zero(3);
   Zero = 0.0;
   bc_coef.reset(new VectorConstantCoefficient(Zero)); // for motor 
   // bc_coef.reset(new VectorFunctionCoefficient(3, a_exact)); // for box problem

   /// I think any of these should work
   // A->ProjectBdrCoefficientTangent(*bc_coef, ess_bdr);
   // A->ProjectBdrCoefficient(*bc_coef, ess_bdr);
   // A->ProjectCoefficient(*bc_coef);

   *A = 0.0;
   A->ProjectBdrCoefficientTangent(*bc_coef, ess_bdr);

   /// set essential boundary conditions in nonlinear form and rhs current vec
   // res->SetEssentialBC(ess_bdr, current_vec.get());
   // res->SetEssentialTrueDofs()

   /// alternative method to set current vector's ess_tdofs to zero
   current_vec->SetSubVector(ess_tdof_list, 0.0);

   /// Costruct linear system solver
#ifdef MFEM_USE_MPI
   prec.reset(new HypreAMS(h_curl_space.get()));
   prec->SetPrintLevel(0); // Don't want preconditioner to print anything
   prec->SetSingularProblem();

   solver.reset(new HypreGMRES(h_curl_space->GetComm()));
   std::cout << "set tol\n";
   solver->SetTol(options["lin-solver"]["reltol"].get<double>());
   std::cout << "set tol\n";
   std::cout << "set iter\n";
   solver->SetMaxIter(options["lin-solver"]["maxiter"].get<int>());
   std::cout << "set iter\n";
   std::cout << "set print\n";
   solver->SetPrintLevel(options["lin-solver"]["printlevel"].get<int>());
   std::cout << "set print\n";
   solver->SetPreconditioner(*prec);
   solver->SetKDim(100);
#else
   #ifdef MFEM_USE_SUITESPARSE
   prec = NULL;
   solver.reset(new UMFPackSolver);
   #else
   prec.reset(new GSSmoother);

   solver.reset(new CGSolver());
   solver->SetPrintLevel(options["lin-solver"]["printlevel"].get<int>());
   solver->SetMaxIter(options["lin-solver"]["maxiter"].get<int>());
   solver->SetRelTol(options["lin-solver"]["reltol"].get<double>());
   solver->SetAbsTol(options["lin-solver"]["abstol"].get<double>());
   solver->SetPreconditioner(*prec);
   #endif
#endif
   /// Set up Newton solver
   newton_solver.iterative_mode = true;
   newton_solver.SetSolver(*solver);
   newton_solver.SetOperator(*res);
   newton_solver.SetPrintLevel(options["newton"]["printlevel"].get<int>());
   newton_solver.SetRelTol(options["newton"]["reltol"].get<double>());
   newton_solver.SetAbsTol(options["newton"]["abstol"].get<double>());
   newton_solver.SetMaxIter(options["newton"]["maxiter"].get<int>());
   std::cout << "set newton solver\n";

   addOutputs();
}

void MagnetostaticSolver::printSolution(const std::string &file_name,
                                       int refine)
{
   printFields(file_name,
               {A.get(), B.get()},
               {"MVP", "Magnetic Flux Density"},
               refine);
}


void MagnetostaticSolver::solveSteady()
{
   newton_solver.Mult(*current_vec, *A);
   MFEM_VERIFY(newton_solver.GetConverged(), "Newton solver did not converge.");

   computeSecondaryFields();

   // // TODO: Print mesh out in another function?
   // int fe_order = options["space-dis"]["degree"].get<int>();

   // auto out_file = options["mesh"]["out-file"].get<std::string>();
   // std::cout << "mesh outfile: " << out_file << "\n";
   // ofstream sol_ofs(out_file.c_str());
   // sol_ofs.precision(14);
   // mesh->PrintVTK(sol_ofs, fe_order);
   // A->SaveVTK(sol_ofs, "A_Field", fe_order);
   // B->SaveVTK(sol_ofs, "B_Field", fe_order);
   // //B_dual->SaveVTK(sol_ofs, "B_dual", 1);
   // GridFunType J(h_div_space.get());
   // J.ProjectCoefficient(*current_coeff);
   // J.SaveVTK(sol_ofs, "J_Field", fe_order);
   // GridFunType Nu(l2_space.get());
   // Nu.ProjectCoefficient(*nu);
   // Nu.SaveVTK(sol_ofs, "Nu", fe_order);
   // M->SaveVTK(sol_ofs, "Mag_Field", fe_order);
   // // current_vec->SaveVTK(sol_ofs, "J_RHS", 1);
   // // div_free_current_vec->SaveVTK(sol_ofs, "J_div_free", fe_order);
   // sol_ofs.close();
   // std::cout << "finish steady solve\n";

   // VectorFunctionCoefficient A_exact(3, a_exact);
   // VectorFunctionCoefficient B_exact(3, b_exact);

   // GridFunType A_ex(h_curl_space.get());
   // A_ex.ProjectCoefficient(A_exact);

   // GridFunType B_ex(h_div_space.get());
   // B_ex.ProjectCoefficient(B_exact);

   // GridFunType J(h_div_space.get());
   // J.ProjectCoefficient(*current_coeff);

   // std::cout << "A error: " << calcL2Error(A.get(), a_exact);
   // std::cout << " B error: " << calcL2Error(B.get(), b_exact) << "\n";

   // auto out_file = options["mesh"]["out-file"].get<std::string>();

   /// TODO: this function seems super slow
   // printFields(out_file,
   // 				{A.get(), B.get(), &A_ex, &B_ex, &J},
   //             {"A_Field", "B_Field", "A_Exact", "B_exact", "current"});
   // printFields(out_file,
   // 				{A.get(), B.get(), &J},
   //             {"A_Field", "B_Field", "current"});

}

void MagnetostaticSolver::addOutputs()
{
   auto &fun = options["outputs"];
   std::cout << fun;
   if (fun.find("energy") != fun.end())
   { 
<<<<<<< HEAD
      std::cout << "adding energy!\n";
=======
      output.emplace("energy", h_curl_space.get());
>>>>>>> 3253faf8
      output.at("energy").AddDomainIntegrator(
         new MagneticEnergyIntegrator(nu.get()));
   }
   if (fun.find("co-energy") != fun.end())
<<<<<<< HEAD
   {
      std::cout << "adding co-energy!\n"; 
=======
   { 
      output.emplace("energy", h_curl_space.get());
>>>>>>> 3253faf8
      output.at("co-energy").AddDomainIntegrator(
         new MagneticCoenergyIntegrator(nu.get()));
   }
   std::cout << "done adding outputs!\n";
   /// TODO: implement torque
}

std::vector<GridFunType*> MagnetostaticSolver::getFields(void)
{
   return {A.get(), B.get()};
}

void MagnetostaticSolver::setStaticMembers()
{
   if (options["components"].contains("magnets"))
   {
      auto &magnets = options["components"]["magnets"];
      std::string material = magnets["material"].get<std::string>();
      remnant_flux = materials[material]["B_r"].get<double>();
      mag_mu_r = materials[material]["mu_r"].get<double>();
   }
   fill_factor = options["problem-opts"].value("fill-factor", 1.0);
   current_density = options["problem-opts"].value("current-density", 1.0);
}

void MagnetostaticSolver::constructReluctivity()
{
   /// set up default reluctivity to be that of free space
   // const double mu_0 = 4e-7*M_PI;
   std::unique_ptr<Coefficient> nu_free_space(
      new ConstantCoefficient(1.0/mu_0));
   nu.reset(new MeshDependentCoefficient(move(nu_free_space)));

   /// loop over all components, construct either a linear or nonlinear
   ///    reluctivity coefficient for each
   for (auto& component : options["components"])
   {
      int attr = component.value("attr", -1);
      if (-1 != attr)
      {
         std::unique_ptr<mfem::Coefficient> temp_coeff;
         temp_coeff = constructReluctivityCoeff(component, materials);
         nu->addCoefficient(attr, move(temp_coeff));
      }
      else
      {
         auto attrs = component["attrs"].get<std::vector<int>>();
         for (auto& attribute : attrs)
         {
            std::unique_ptr<mfem::Coefficient> temp_coeff;
            temp_coeff = constructReluctivityCoeff(component, materials);
            nu->addCoefficient(attribute, move(temp_coeff));
         }
      }
   }
}

/// TODO - this approach cannot support general magnet topologies where the
///        magnetization cannot be described by a single vector function 
void MagnetostaticSolver::constructMagnetization()
{
   mag_coeff.reset(new VectorMeshDependentCoefficient(dim));

   if (options["problem-opts"].contains("magnets"))
   {
      auto &magnets = options["problem-opts"]["magnets"];
      if (magnets.contains("north"))
      {
         auto attrs = magnets["north"].get<std::vector<int>>();
         for (auto& attr : attrs)
         {
            std::unique_ptr<mfem::VectorCoefficient> temp_coeff(
                  new VectorFunctionCoefficient(dim,
                                                magnetization_source_north));
            mag_coeff->addCoefficient(attr, move(temp_coeff));
         }
      }
      if (magnets.contains("south"))
      {
         auto attrs = magnets["south"].get<std::vector<int>>();
         
         for (auto& attr : attrs)
         {
            std::unique_ptr<mfem::VectorCoefficient> temp_coeff(
                  new VectorFunctionCoefficient(dim,
                                                magnetization_source_south));
            mag_coeff->addCoefficient(attr, move(temp_coeff));
         }
      }
      if (magnets.contains("x"))
      {
         auto attrs = magnets["x"].get<std::vector<int>>();
         for (auto& attr : attrs)
         {
            std::unique_ptr<mfem::VectorCoefficient> temp_coeff(
                  new VectorFunctionCoefficient(dim,
                                                x_axis_magnetization_source));
            current_coeff->addCoefficient(attr, move(temp_coeff));
         }
      }
      if (magnets.contains("y"))
      {
         auto attrs = magnets["y"].get<std::vector<int>>();
         for (auto& attr : attrs)
         {
            std::unique_ptr<mfem::VectorCoefficient> temp_coeff(
                  new VectorFunctionCoefficient(dim,
                                                y_axis_magnetization_source));
            current_coeff->addCoefficient(attr, move(temp_coeff));
         }
      }
      if (magnets.contains("z"))
      {
         auto attrs = magnets["z"].get<std::vector<int>>();
         for (auto& attr : attrs)
         {
            std::unique_ptr<mfem::VectorCoefficient> temp_coeff(
                  new VectorFunctionCoefficient(dim,
                                                z_axis_magnetization_source));
            current_coeff->addCoefficient(attr, move(temp_coeff));
         }
      }
   }
}

/// TODO - use options to select which winding belongs to which phase, need to
///        finalize mesh reading before I finish this, as the mesh will decide
///        how to do this (each winding getting its own attribute or not)
void MagnetostaticSolver::constructCurrent()
{
   current_coeff.reset(new VectorMeshDependentCoefficient());

   if (options["problem-opts"].contains("current"))
   {
      auto &current = options["problem-opts"]["current"];
      if (current.contains("Phase-A"))
      {
         auto attrs = current["Phase-A"].get<std::vector<int>>();
         for (auto& attr : attrs)
         {
            std::unique_ptr<mfem::VectorCoefficient> temp_coeff(
                  new VectorFunctionCoefficient(dim, phase_a_source));
            current_coeff->addCoefficient(attr, move(temp_coeff));
         }
      }
      if (current.contains("Phase-B"))
      {
         auto attrs = current["Phase-B"].get<std::vector<int>>();
         for (auto& attr : attrs)
         {
            std::unique_ptr<mfem::VectorCoefficient> temp_coeff(
                  new VectorFunctionCoefficient(dim, phase_b_source));
            current_coeff->addCoefficient(attr, move(temp_coeff));
         }
      }
      if (current.contains("Phase-C"))
      {
         auto attrs = current["Phase-C"].get<std::vector<int>>();
         for (auto& attr : attrs)
         {
            std::unique_ptr<mfem::VectorCoefficient> temp_coeff(
                  new VectorFunctionCoefficient(dim, phase_c_source));
            current_coeff->addCoefficient(attr, move(temp_coeff));
         }
      }
      if (current.contains("x"))
      {
         auto attrs = current["x"].get<std::vector<int>>();
         for (auto& attr : attrs)
         {
            std::unique_ptr<mfem::VectorCoefficient> temp_coeff(
                  new VectorFunctionCoefficient(dim, x_axis_current_source));
            current_coeff->addCoefficient(attr, move(temp_coeff));
         }
      }
      if (current.contains("y"))
      {
         auto attrs = current["y"].get<std::vector<int>>();
         for (auto& attr : attrs)
         {
            std::unique_ptr<mfem::VectorCoefficient> temp_coeff(
                  new VectorFunctionCoefficient(dim, y_axis_current_source));
            current_coeff->addCoefficient(attr, move(temp_coeff));
         }
      }
      if (current.contains("z"))
      {
         auto attrs = current["z"].get<std::vector<int>>();
         for (auto& attr : attrs)
         {
            std::unique_ptr<mfem::VectorCoefficient> temp_coeff(
                  new VectorFunctionCoefficient(dim, z_axis_current_source));
            current_coeff->addCoefficient(attr, move(temp_coeff));
         }
      }
      if (current.contains("ring"))
      {
         auto attrs = current["ring"].get<std::vector<int>>();
         for (auto& attr : attrs)
         {
            std::unique_ptr<mfem::VectorCoefficient> temp_coeff(
                     new VectorFunctionCoefficient(dim, ring_current_source));
            current_coeff->addCoefficient(attr, move(temp_coeff));
         }
      }
   }
}

void MagnetostaticSolver::assembleCurrentSource()
{
   int fe_order = options["space-dis"]["degree"].get<int>();

   /// Create the H1 finite element collection and space, only used by the
   /// divergence free projectors so we define them here and then throw them
   /// away
   // auto h1_coll = H1_FECollection(fe_order, dim);
   // auto h1_space = SpaceType(mesh.get(), &h1_coll);

   /// get int rule (approach followed my MFEM Tesla Miniapp)
   int irOrder = h1_space->GetElementTransformation(0)->OrderW()
               + 2 * fe_order;
   int geom = h1_space->GetFE(0)->GetGeomType();
   const IntegrationRule *ir = &IntRules.Get(geom, irOrder);

   /// compute the divergence free current source
   auto *grad = new mfem::common::ParDiscreteGradOperator(h1_space.get(), h_curl_space.get());

   // assemble gradient form
   grad->Assemble();
   grad->Finalize();

   auto div_free_proj = mfem::common::DivergenceFreeProjector(*h1_space, *h_curl_space,
                                             irOrder, NULL, NULL, grad);

   GridFunType j = GridFunType(h_curl_space.get());
   j.ProjectCoefficient(*current_coeff);

   GridFunType j_div_free = GridFunType(h_curl_space.get());
   // Compute the discretely divergence-free portion of j
   // div_free_proj.Mult(j, j_div_free);
   *div_free_current_vec = 0.0;
   div_free_proj.Mult(j, *div_free_current_vec);
   /// create current linear form vector by multiplying mass matrix by
   /// divergence free current source grid function
   // ConstantCoefficient one(1.0);
   BilinearFormIntegrator *h_curl_mass_integ = new VectorFEMassIntegrator;
   h_curl_mass_integ->SetIntRule(ir);
   BilinearFormType *h_curl_mass = new BilinearFormType(h_curl_space.get());
   h_curl_mass->AddDomainIntegrator(h_curl_mass_integ);

   // assemble mass matrix
   h_curl_mass->Assemble();
   h_curl_mass->Finalize();

   *current_vec = 0.0;
   h_curl_mass->AddMult(*div_free_current_vec, *current_vec);
   std::cout << "below h_curl add mult\n";
   // I had strange errors when not using pointer versions of these
   delete h_curl_mass;
   delete grad;
}

void MagnetostaticSolver::assembleMagnetizationSource(void)
{
   /// set up default reluctivity to be that of free space

   M.reset(new GridFunType(h_div_space.get()));

   auto weakCurlMuInv_ = new ParMixedBilinearForm(h_div_space.get(), h_curl_space.get());
   weakCurlMuInv_->AddDomainIntegrator(new VectorFECurlIntegrator(*nu));

   weakCurlMuInv_->Assemble();
   weakCurlMuInv_->Finalize();

   M->ProjectCoefficient(*mag_coeff);
   weakCurlMuInv_->AddMult(*M, *current_vec, 1.0);

   delete weakCurlMuInv_;
}

void MagnetostaticSolver::computeSecondaryFields()
{
   std::cout << "before curl constructed\n";
   DiscreteCurlOperator curl(h_curl_space.get(), h_div_space.get());
   std::cout << "curl constructed\n";
   curl.Assemble();
   curl.Finalize();
   curl.Mult(*A, *B);
   std::cout << "secondary quantities computed\n";
   /// add magnetization to B (both in H(Div) function space)
   // add(*B, -1.0*mu_0, *M, *B);

   // int fe_order = options["space-dis"]["degree"].get<int>();
   // auto h1_coll = H1_FECollection(fe_order, dim);
   // auto h1_space = SpaceType(mesh.get(), &h1_coll);

   // /// get int rule (approach followed my MFEM Tesla Miniapp)
   // int irOrder = h1_space->GetElementTransformation(0)->OrderW()
   //               + 2 * fe_order;
   // int geom = h1_space->GetFE(0)->GetGeomType();
   // const IntegrationRule *ir = &IntRules.Get(geom, irOrder);

   // BilinearFormIntegrator * hDivHCurlInteg =
   //    new VectorFEMassIntegrator(*nu);
   // hDivHCurlInteg->SetIntRule(ir);
   // ParMixedBilinearForm *hDivHCurlMuInv_ = new ParMixedBilinearForm(h_div_space.get(), h_curl_space.get());
   // hDivHCurlMuInv_->AddDomainIntegrator(hDivHCurlInteg);

   // hDivHCurlMuInv_->Assemble();
   // hDivHCurlMuInv_->Finalize();

   // B_dual.reset(new GridFunType(h_curl_space.get()));
   // *B_dual = 0.0;

   // hDivHCurlMuInv_->Mult(*B, *B_dual);

   // hDivHCurlMuInv_->AddMult(*M, *B_dual, -1.0 * mu_0);

   // delete hDivHCurlMuInv_;
}

/// TODO: Find a better way to handle solving the simple box problem
void MagnetostaticSolver::phase_a_source(const Vector &x,
                                       Vector &J)
{
   // example of needed geometric parameters, this should be all you need
   int n_s = 12; //number of slots
   double zb = 0.0; //bottom of stator
   double zt = 0.25; //top of stator


   // compute r and theta from x and y
   // double r = sqrt(x(0)*x(0) + x(1)*x(1)); (r not needed)
   double tha = atan2(x(1), x(0));
   double th;

   double thw = 2*M_PI/n_s; //total angle of slot
   int w; //current slot
   J = 0.0;

   // check which winding we're in
   th = remquo(tha, thw, &w);

   // check if we're in the stator body
   if(x(2) >= zb && x(2) <= zt)
   {
      // check if we're in left or right half
      if(th > 0)
      {
         J(2) = -1; // set to 1 for now, and direction depends on current direction
      }
      if(th < 0)
      {
         J(2) = 1;	
      }
   }
   else  // outside of the stator body, check if above or below
   {
      // 'subtract' z position to 0 depending on if above or below
      mfem::Vector rx(x);
      if(x(2) > zt) 
      {
         rx(2) -= zt; 
      }
      if(x(2) < zb) 
      {
         rx(2) -= zb; 
      }

      // draw top rotation axis
      mfem::Vector ax(3);
      mfem::Vector Jr(3);
      ax = 0.0;
      ax(0) = cos(w*thw);
      ax(1) = sin(w*thw);

      // take x cross ax, normalize
      Jr(0) = rx(1)*ax(2) - rx(2)*ax(1);
      Jr(1) = rx(2)*ax(0) - rx(0)*ax(2);
      Jr(2) = rx(0)*ax(1) - rx(1)*ax(0);
      Jr /= Jr.Norml2();
      J = Jr;
   }
   J *= current_density * fill_factor;
}

void MagnetostaticSolver::phase_b_source(const Vector &x,
                                       Vector &J)
{
   // example of needed geometric parameters, this should be all you need
   int n_s = 12; //number of slots
   double zb = 0.0; //bottom of stator
   double zt = 0.25; //top of stator


   // compute r and theta from x and y
   // double r = sqrt(x(0)*x(0) + x(1)*x(1)); (r not needed)
   double tha = atan2(x(1), x(0));
   double th;

   double thw = 2*M_PI/n_s; //total angle of slot
   int w; //current slot
   J = 0.0;

   // check which winding we're in
   th = remquo(tha, thw, &w);

   // check if we're in the stator body
   if(x(2) >= zb && x(2) <= zt)
   {
      // check if we're in left or right half
      if(th > 0)
      {
         J(2) = -1; // set to 1 for now, and direction depends on current direction
      }
      if(th < 0)
      {
         J(2) = 1;	
      }
   }
   else  // outside of the stator body, check if above or below
   {
      // 'subtract' z position to 0 depending on if above or below
      mfem::Vector rx(x);
      if(x(2) > zt) 
      {
         rx(2) -= zt; 
      }
      if(x(2) < zb) 
      {
         rx(2) -= zb; 
      }

      // draw top rotation axis
      mfem::Vector ax(3);
      mfem::Vector Jr(3);
      ax = 0.0;
      ax(0) = cos(w*thw);
      ax(1) = sin(w*thw);

      // take x cross ax, normalize
      Jr(0) = rx(1)*ax(2) - rx(2)*ax(1);
      Jr(1) = rx(2)*ax(0) - rx(0)*ax(2);
      Jr(2) = rx(0)*ax(1) - rx(1)*ax(0);
      Jr /= Jr.Norml2();
      J = Jr;
   }
   J *= -current_density * fill_factor;
}

void MagnetostaticSolver::phase_c_source(const Vector &x,
                                       Vector &J)
{
   J.SetSize(3);
   J = 0.0;
   // Vector r = x;
   // r(2) = 0.0;
   // r /= r.Norml2();
   // J(0) = -r(1);
   // J(1) = r(0);
   // J *= current_density;
}

/// TODO: Find a better way to handle solving the simple box problem
/// TODO: implement other kinds of sources
void MagnetostaticSolver::magnetization_source_north(const Vector &x,
                                                   Vector &M)
{
   Vector plane_vec = x;
   plane_vec(2) = 0;
   M = plane_vec;
   M /= M.Norml2();
   M *= remnant_flux;
}

void MagnetostaticSolver::magnetization_source_south(const Vector &x,
                                                   Vector &M)
{
   Vector plane_vec = x;
   plane_vec(2) = 0;
   M = plane_vec;
   M /= M.Norml2();
   M *= -remnant_flux;

   // M = 0.0;
   // M(2) = remnant_flux;
}

void MagnetostaticSolver::x_axis_current_source(const Vector &x,
                                                Vector &J)
{
   J.SetSize(3);
   J = 0.0;
   J(0) = current_density;
}

void MagnetostaticSolver::y_axis_current_source(const Vector &x,
                                                Vector &J)
{
   J.SetSize(3);
   J = 0.0;
   J(1) = current_density;   
}

void MagnetostaticSolver::z_axis_current_source(const Vector &x,
                                                Vector &J)
{
   J.SetSize(3);
   J = 0.0;
   J(2) = current_density;
}

void MagnetostaticSolver::ring_current_source(const Vector &x,
                                              Vector &J)
{
   J.SetSize(3);
   J = 0.0;
   Vector r = x;
   r(2) = 0.0;
   r /= r.Norml2();
   J(0) = -r(1);
   J(1) = r(0);
   J *= current_density;
}

void MagnetostaticSolver::x_axis_magnetization_source(const Vector &x,
                                                      Vector &M)
{
   M.SetSize(3);
   M = 0.0;
   M(0) = remnant_flux;
}

void MagnetostaticSolver::y_axis_magnetization_source(const Vector &x,
                                                      Vector &M)
{
   M.SetSize(3);
   M = 0.0;
   M(1) = remnant_flux;
}

void MagnetostaticSolver::z_axis_magnetization_source(const Vector &x,
                                                      Vector &M)
{
   M.SetSize(3);
   M = 0.0;
   M(2) = remnant_flux;
}

/// TODO: Find a better way to handle solving the simple box problem
void MagnetostaticSolver::a_exact(const Vector &x, Vector &A)
{
   A.SetSize(3);
   A = 0.0;
   double y = x(1) - .5;
   if ( x(1) <= .5)
   {
      A(2) = y*y*y; 
   }
   else 
   {
      A(2) = -y*y*y;
   }
}

void MagnetostaticSolver::b_exact(const Vector &x, Vector &B)
{
   B.SetSize(3);
   B = 0.0;
   double y = x(1) - .5;
   if ( x(1) <= .5)
   {
      B(0) = 3*y*y; 
   }
   else 
   {
      B(0) = -3*y*y;
   }	
}

double MagnetostaticSolver::remnant_flux = 0.0;
double MagnetostaticSolver::mag_mu_r = 0.0;
double MagnetostaticSolver::fill_factor = 0.0;
double MagnetostaticSolver::current_density = 0.0;

} // namespace mach<|MERGE_RESOLUTION|>--- conflicted
+++ resolved
@@ -276,22 +276,15 @@
    std::cout << fun;
    if (fun.find("energy") != fun.end())
    { 
-<<<<<<< HEAD
       std::cout << "adding energy!\n";
-=======
       output.emplace("energy", h_curl_space.get());
->>>>>>> 3253faf8
       output.at("energy").AddDomainIntegrator(
          new MagneticEnergyIntegrator(nu.get()));
    }
    if (fun.find("co-energy") != fun.end())
-<<<<<<< HEAD
    {
       std::cout << "adding co-energy!\n"; 
-=======
-   { 
       output.emplace("energy", h_curl_space.get());
->>>>>>> 3253faf8
       output.at("co-energy").AddDomainIntegrator(
          new MagneticCoenergyIntegrator(nu.get()));
    }
