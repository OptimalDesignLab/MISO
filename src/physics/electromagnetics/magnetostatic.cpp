#include <fstream>
#include <memory>
#include <random>
#include <memory>

#include "adept.h"

#include "common_outputs.hpp"
#include "solver.hpp"
#include "evolver.hpp"
#include "electromag_integ.hpp"
#include "electromag_outputs.hpp"
#include "mfem_common_integ.hpp"
#include "mfem_extensions.hpp"
#include "current_load.hpp"
#include "magnetic_load.hpp"
#include "functional_output.hpp"
#include "utils.hpp"
#include "magnetostatic.hpp"

using namespace std;
using namespace mfem;

using adept::adouble;

namespace
{
/// permeability of free space
constexpr double mu_0 = 4e-7 * M_PI;

std::unique_ptr<mfem::Coefficient> constructReluctivityCoeff(
    nlohmann::json &component,
    nlohmann::json &materials)
{
   std::unique_ptr<mfem::Coefficient> temp_coeff;
   std::string material = component["material"].get<std::string>();
   if (!component["linear"].get<bool>())
   {
      std::unique_ptr<mfem::Coefficient> lin_coeff;
      std::unique_ptr<mach::StateCoefficient> nonlin_coeff;

      auto mu_r = materials[material]["mu_r"].get<double>();
      lin_coeff =
          std::make_unique<mfem::ConstantCoefficient>(1.0 / (mu_r * mu_0));

      // if (material == "team13")
      // {
      //    nonlin_coeff.reset(new mach::team13ReluctivityCoefficient());
      // }
      // else
      // {
      auto b = materials[material]["B"].get<std::vector<double>>();
      auto h = materials[material]["H"].get<std::vector<double>>();
      nonlin_coeff = std::make_unique<mach::ReluctivityCoefficient>(b, h);
      // }

      temp_coeff = std::make_unique<mach::ParameterContinuationCoefficient>(
          move(lin_coeff), move(nonlin_coeff));

      // if (material == "team13")
      // {
      //    temp_coeff.reset(new mach::team13ReluctivityCoefficient());
      // }
      // else
      // {
      // auto b = materials[material]["B"].get<std::vector<double>>();
      // auto h = materials[material]["H"].get<std::vector<double>>();
      // temp_coeff.reset(new mach::ReluctivityCoefficient(b, h));
      // }
   }
   else
   {
      auto mu_r = materials[material]["mu_r"].get<double>();
      temp_coeff =
          std::make_unique<mfem::ConstantCoefficient>(1.0 / (mu_r * mu_0));
      // std::cout << "new coeff with mu_r: " << mu_r << "\n";
   }
   return temp_coeff;
}

// // define the random-number generator; uniform between -1 and 1
// static std::default_random_engine gen;
// static std::uniform_real_distribution<double> uniform_rand(-1.0,1.0);

// // double randState(const mfem::Vector &x)
// // {
// //    return 2.0 * uniform_rand(gen) - 1.0;
// // }

// void randState(const mfem::Vector &x, mfem::Vector &u)
// {
//    // std::cout << "u size: " << u.Size() << std::endl;
//    for (int i = 0; i < u.Size(); ++i)
//    {
//       // std::cout << i << std::endl;
//       u(i) = uniform_rand(gen);
//    }
// }

template <typename xdouble = double>
void phase_a_current(const xdouble &n_slots,
                     const xdouble &stack_length,
                     const xdouble *x,
                     xdouble *J)
{
   J[0] = 0.0;
   J[1] = 0.0;
   J[2] = 0.0;

   xdouble zb = -stack_length / 2;  // bottom of stator
   xdouble zt = stack_length / 2;   // top of stator

   // compute theta from x and y
   xdouble tha = atan2(x[1], x[0]);
   xdouble thw = 2 * M_PI / n_slots;  // total angle of slot

   // check which winding we're in
   xdouble w = round(tha / thw);  // current slot
   xdouble th = tha - w * thw;

   // check if we're in the stator body
   if (x[2] >= zb && x[2] <= zt)
   {
      // check if we're in left or right half
      if (th > 0)
      {
         J[2] = -1;  // set to 1 for now, and direction depends on current
                     // direction
      }
      if (th < 0)
      {
         J[2] = 1;
      }
   }
   else  // outside of the stator body, check if above or below
   {
      // 'subtract' z position to 0 depending on if above or below
      xdouble rx[] = {x[0], x[1], x[2]};
      if (x[2] > zt)
      {
         rx[2] -= zt;
      }
      if (x[2] < zb)
      {
         rx[2] -= zb;
      }

      // draw top rotation axis
      xdouble ax[] = {0.0, 0.0, 0.0};
      ax[0] = cos(w * thw);
      ax[1] = sin(w * thw);

      // take x cross ax, normalize
      J[0] = rx[1] * ax[2] - rx[2] * ax[1];
      J[1] = rx[2] * ax[0] - rx[0] * ax[2];
      J[2] = rx[0] * ax[1] - rx[1] * ax[0];
      xdouble norm_J = sqrt(J[0] * J[0] + J[1] * J[1] + J[2] * J[2]);
      J[0] /= norm_J;
      J[1] /= norm_J;
      J[2] /= norm_J;
   }
   J[0] *= -1.0;
   J[1] *= -1.0;
   J[2] *= -1.0;

   auto jmag = sqrt(J[0] * J[0] + J[1] * J[1] + J[2] * J[2]);
   if (abs(jmag - 1.0) >= 1e-14)
   {
      std::cout << "J mag: " << sqrt(J[0] * J[0] + J[1] * J[1] + J[2] * J[2])
                << "\n";
   }
}

template <typename xdouble = double>
void phase_b_current(const xdouble &n_slots,
                     const xdouble &stack_length,
                     const xdouble *x,
                     xdouble *J)
{
   J[0] = 0.0;
   J[1] = 0.0;
   J[2] = 0.0;

   xdouble zb = -stack_length / 2;  // bottom of stator
   xdouble zt = stack_length / 2;   // top of stator

   // compute theta from x and y
   xdouble tha = atan2(x[1], x[0]);
   xdouble thw = 2 * M_PI / n_slots;  // total angle of slot

   // check which winding we're in
   xdouble w = round(tha / thw);  // current slot
   xdouble th = tha - w * thw;

   // check if we're in the stator body
   if (x[2] >= zb && x[2] <= zt)
   {
      // check if we're in left or right half
      if (th > 0)
      {
         J[2] = -1;  // set to 1 for now, and direction depends on current
                     // direction
      }
      if (th < 0)
      {
         J[2] = 1;
      }
   }
   else  // outside of the stator body, check if above or below
   {
      // 'subtract' z position to 0 depending on if above or below
      xdouble rx[] = {x[0], x[1], x[2]};
      if (x[2] > zt)
      {
         rx[2] -= zt;
      }
      if (x[2] < zb)
      {
         rx[2] -= zb;
      }

      // draw top rotation axis
      xdouble ax[] = {0.0, 0.0, 0.0};
      ax[0] = cos(w * thw);
      ax[1] = sin(w * thw);

      // take x cross ax, normalize
      J[0] = rx[1] * ax[2] - rx[2] * ax[1];
      J[1] = rx[2] * ax[0] - rx[0] * ax[2];
      J[2] = rx[0] * ax[1] - rx[1] * ax[0];
      xdouble norm_J = sqrt(J[0] * J[0] + J[1] * J[1] + J[2] * J[2]);
      J[0] /= norm_J;
      J[1] /= norm_J;
      J[2] /= norm_J;
   }
}

template <typename xdouble = double>
void phase_c_current(const xdouble &n_slots,
                     const xdouble &stack_length,
                     const xdouble *x,
                     xdouble *J)
{
   J[0] = 0.0;
   J[1] = 0.0;
   J[2] = 0.0;
}

template <typename xdouble = double>
void north_magnetization(const xdouble &remnant_flux,
                         const xdouble *x,
                         xdouble *M)
{
   xdouble r[] = {0.0, 0.0, 0.0};
   r[0] = x[0];
   r[1] = x[1];
   xdouble norm_r = sqrt(r[0] * r[0] + r[1] * r[1]);
   M[0] = r[0] * remnant_flux / norm_r;
   M[1] = r[1] * remnant_flux / norm_r;
   M[2] = 0.0;
}

template <typename xdouble = double>
void south_magnetization(const xdouble &remnant_flux,
                         const xdouble *x,
                         xdouble *M)
{
   xdouble r[] = {0.0, 0.0, 0.0};
   r[0] = x[0];
   r[1] = x[1];
   xdouble norm_r = sqrt(r[0] * r[0] + r[1] * r[1]);
   M[0] = -r[0] * remnant_flux / norm_r;
   M[1] = -r[1] * remnant_flux / norm_r;
   M[2] = 0.0;
}

template <typename xdouble = double>
void cw_magnetization(const xdouble &remnant_flux, const xdouble *x, xdouble *M)
{
   xdouble r[] = {0.0, 0.0, 0.0};
   r[0] = x[0];
   r[1] = x[1];
   xdouble norm_r = sqrt(r[0] * r[0] + r[1] * r[1]);
   M[0] = -r[1] * remnant_flux / norm_r;
   M[1] = r[0] * remnant_flux / norm_r;
   M[2] = 0.0;
}

template <typename xdouble = double>
void ccw_magnetization(const xdouble &remnant_flux,
                       const xdouble *x,
                       xdouble *M)
{
   xdouble r[] = {0.0, 0.0, 0.0};
   r[0] = x[0];
   r[1] = x[1];
   xdouble norm_r = sqrt(r[0] * r[0] + r[1] * r[1]);
   M[0] = r[1] * remnant_flux / norm_r;
   M[1] = -r[0] * remnant_flux / norm_r;
   M[2] = 0.0;
}

template <typename xdouble = double, int sign = 1>
void x_axis_current(const xdouble *x, xdouble *J)
{
   J[0] = sign;
   J[1] = 0.0;
   J[2] = 0.0;
}

template <typename xdouble = double, int sign = 1>
void y_axis_current(const xdouble *x, xdouble *J)
{
   J[0] = 0.0;
   J[1] = sign;
   J[2] = 0.0;
}

template <typename xdouble = double, int sign = 1>
void z_axis_current(const xdouble *x, xdouble *J)
{
   J[0] = 0.0;
   J[1] = 0.0;
   J[2] = sign;
}

template <typename xdouble = double>
void ring_current(const xdouble *x, xdouble *J)
{
   for (int i = 0; i < 3; ++i)
   {
      J[i] = 0.0;
   }
   xdouble r[] = {0.0, 0.0, 0.0};
   r[0] = x[0];
   r[1] = x[1];
   xdouble norm_r = sqrt(r[0] * r[0] + r[1] * r[1]);
   r[0] /= norm_r;
   r[1] /= norm_r;
   J[0] = -r[1];
   J[1] = r[0];
}

template <typename xdouble = double>
void x_axis_magnetization(const xdouble &remnant_flux,
                          const xdouble *x,
                          xdouble *M)
{
   M[0] = remnant_flux;
   M[1] = 0.0;
   M[2] = 0.0;
}

template <typename xdouble = double>
void y_axis_magnetization(const xdouble &remnant_flux,
                          const xdouble *x,
                          xdouble *M)
{
   M[0] = 0.0;
   M[1] = remnant_flux;
   M[2] = 0.0;
}

template <typename xdouble = double>
void z_axis_magnetization(const xdouble &remnant_flux,
                          const xdouble *x,
                          xdouble *M)
{
   M[0] = 0.0;
   M[1] = 0.0;
   M[2] = remnant_flux;
}

template <typename xdouble = double>
void box1_current(const xdouble *x, xdouble *J)
{
   for (int i = 0; i < 3; ++i)
   {
      J[i] = 0.0;
   }

   xdouble y = x[1] - .5;

   // J[2] = -current_density*6*y*(1/(M_PI*4e-7)); // for real scaled problem
   J[2] = -6 * y;
}

template <typename xdouble = double>
void box2_current(const xdouble *x, xdouble *J)
{
   for (int i = 0; i < 3; ++i)
   {
      J[i] = 0.0;
   }

   xdouble y = x[1] - .5;

   // J[2] = current_density*6*y*(1/(M_PI*4e-7)); // for real scaled problem
   J[2] = 6 * y;
}

/// function to get the sign of a number
template <typename T>
int sgn(T val)
{
   return (T(0) < val) - (val < T(0));
}

template <typename xdouble = double>
void team13_current(const xdouble *X, xdouble *J)
{
   for (int i = 0; i < 3; ++i)
   {
      J[i] = 0.0;
   }

   auto x = X[0];
   auto y = X[1];

   if (y >= -0.075 && y <= 0.075)
   {
      J[1] = sgn(x);
   }
   else if (x >= -0.075 && x <= 0.075)
   {
      J[0] = -sgn(y);
   }
   else if (x > 0.075 && y > 0.075)
   {
      J[0] = -(y - 0.075);
      J[1] = (x - 0.075);
   }
   else if (x < 0.075 && y > 0.075)
   {
      J[0] = -(y - 0.075);
      J[1] = (x + 0.075);
   }
   else if (x < 0.075 && y < 0.075)
   {
      J[0] = -(y + 0.075);
      J[1] = (x + 0.075);
   }
   else if (x > 0.075 && y < 0.075)
   {
      J[0] = -(y + 0.075);
      J[1] = (x - 0.075);
   }

   auto norm = sqrt(J[0] * J[0] + J[1] * J[1]);

   J[0] /= norm;
   J[1] /= norm;
}

// void func(const mfem::Vector &x, mfem::Vector &y)
// {
//    y.SetSize(3);
//    y(0) = x(0)*x(0) - x(1);
//    y(1) = x(0) * exp(x(1));
//    y(2) = x(2)*x(0) - x(1);
// }

// void funcRevDiff(const mfem::Vector &x, const mfem::Vector &v_bar,
// mfem::Vector &x_bar)
// {
//    x_bar(0) = v_bar(0) * 2*x(0) + v_bar(1) * exp(x(1)) + v_bar(2)*x(2);
//    x_bar(1) = -v_bar(0) + v_bar(1) * x(0) * exp(x(1)) - v_bar(2);
//    x_bar(2) = v_bar(2) * x(0);
// }

}  // anonymous namespace

namespace mach
{
MagnetostaticSolver::MagnetostaticSolver(const nlohmann::json &json_options,
                                         std::unique_ptr<mfem::Mesh> smesh,
                                         MPI_Comm comm)
 : AbstractSolver(json_options, move(smesh), comm), dim(mesh->Dimension())
{
<<<<<<< HEAD
=======
   int order = options["space-dis"]["degree"].get<int>();
   // num_state = dim;

>>>>>>> 9d30738a
   mesh->RemoveInternalBoundaries();

   // /// Create the H(Div) finite element collection
   // // h_div_coll.reset(new RT_FECollection(order, dim));
   // /// Create the H1 finite element collection
   // h1_coll.reset(new H1_FECollection(order, dim));
   // /// Create the L2 finite element collection
   // l2_coll.reset(new L2_FECollection(order, dim));

   // /// Create the H(Div) finite element space
   // // h_div_space.reset(new SpaceType(mesh.get(), h_div_coll.get()));
   // /// Create the H1 finite element space
   // h1_space.reset(new SpaceType(mesh.get(), h1_coll.get()));
   // /// Create the L2 finite element space
   // l2_space.reset(new SpaceType(mesh.get(), l2_coll.get()));

   /// Create magnetic flux density grid function
   // B.reset(new GridFunType(h_div_space.get()));
   dim = mesh->Dimension();
   int order = options["space-dis"]["degree"].get<int>();
   // if (dim == 3)
   // {
   auto *h_div_coll = new RT_FECollection(order, dim);
   auto *h_div_space = new ParFiniteElementSpace(mesh.get(), h_div_coll);
   res_fields.emplace("B", h_div_space);
   res_fields.at("B").MakeOwner(h_div_coll);
   // }
   // else
   // {
   //    auto *h_curl_coll = new ND_FECollection(order, dim);
   //    auto *h_curl_space = new ParFiniteElementSpace(mesh.get(),
   //    h_curl_coll); res_fields.emplace("B", h_curl_space);
   //    res_fields.at("B").MakeOwner(h_curl_coll);
   // }

   B = &res_fields.at("B");
}

void MagnetostaticSolver::calcCurl(const HypreParVector &A, HypreParVector &B)
{
   auto &B_gf = res_fields.at("B");
   DiscreteCurlOperator curl(fes.get(), B_gf.ParFESpace());
   curl.Assemble();
   curl.Finalize();
   std::unique_ptr<HypreParMatrix> curl_mat(curl.ParallelAssemble());
   curl_mat->Mult(A, B);
}

void MagnetostaticSolver::printSolution(const std::string &file_name,
                                        int refine)
{
   printFields(
       file_name, {u.get(), B}, {"MVP", "Magnetic_Flux_Density"}, refine);
}

void MagnetostaticSolver::setEssentialBoundaries()
{
   // /// apply zero tangential boundary condition everywhere
   // ess_bdr.SetSize(mesh->bdr_attributes.Max());
   // ess_bdr = 1;

   // // Array<int> internal_bdr;
   // // mesh->GetInternalBoundaries(internal_bdr);
   // // for (int i = 0; i < internal_bdr.Size(); ++i)
   // // {
   // //    ess_bdr[internal_bdr[i]] = 0;
   // // }

   // Array<int> ess_tdof_list;
   // fes->GetEssentialTrueDofs(ess_bdr, ess_tdof_list);
   // res->SetEssentialTrueDofs(ess_tdof_list);
   // /// set current vector's ess_tdofs to zero
   // load->SetSubVector(ess_tdof_list, 0.0);

   AbstractSolver::setEssentialBoundaries();
}

void MagnetostaticSolver::setFieldValue(
    HypreParVector &field,
    const std::function<void(const Vector &, Vector &)> &u_init)
{
   const int dimc = (dim == 3) ? 3 : 1;
   VectorFunctionCoefficient u0(dimc, u_init);
   *scratch = field;
   scratch->ProjectCoefficient(u0);
   scratch->GetTrueDofs(field);
}

void MagnetostaticSolver::_solveUnsteady(ParGridFunction &state)
{
   double t = 0.0;
   evolver->SetTime(t);
   ode_solver->Init(*evolver);

   // output the mesh and initial condition
   // TODO: need to swtich to vtk for SBP
   int precision = 8;
   {
      ofstream omesh("initial.mesh");
      omesh.precision(precision);
      mesh->Print(omesh);
      ofstream osol("initial-sol.gf");
      osol.precision(precision);
      state.Save(osol);
   }

   /// TODO: put this in options
   // bool paraview = !options["time-dis"]["steady"].get<bool>();
   // bool paraview = true;
   // std::unique_ptr<ParaViewDataCollection> pd;
   // if (paraview)
   // {
   //    pd.reset(new ParaViewDataCollection("time_hist", mesh.get()));
   //    pd->SetPrefixPath("ParaView");
   //    pd->RegisterField("state", &state);
   //    pd->RegisterField("B", B);
   //    pd->SetLevelsOfDetail(options["space-dis"]["degree"].get<int>() + 1);
   //    pd->SetDataFormat(VTKFormat::BINARY);
   //    pd->SetHighOrderOutput(true);
   //    pd->SetCycle(0);
   //    pd->SetTime(t);
   //    pd->Save();
   // }

   // std::cout.precision(16);
   // std::cout << "res norm: " << calcResidualNorm(state) << "\n";

   // auto residual = ParGridFunction(fes.get());
   // calcResidual(state, residual);
   // printFields("init", {&residual, &state}, {"Residual", "Solution"});

   auto t_final = options["time-dis"]["t-final"].template get<double>();
   *out << "t_final is " << t_final << '\n';

   int ti = 0;
   // bool done = false;
   double dt = 1.0;
   initialHook(state);

   // int max_iter = options["time-dis"]["max-iter"].get<int>();
   // double dlambda = 1.0/(max_iter-1);
   // std::vector<double> lambda =
   // {0.0, 1./8, 1./3, 2./3, 3./4, 7./8, 15./16, 31./32, 63./64,
   // 127./128, 1.0}; std::vector<double> lambda = {0.0, 0.67, 1.0}; // just for
   // a test
   std::vector<double> lambda = {1.0};  // just for a test
   // for (ti = 0; ti < options["time-dis"]["max-iter"].get<int>(); ++ti)
   for (ti = 0; ti < lambda.size(); ++ti)
   {
      ParameterContinuationCoefficient::setLambda(lambda[ti]);
      // dt = calcStepSize(ti, t, t_final, dt, state);
      *out << "iter " << ti << ": time = " << t << ": dt = " << dt;
      if (!options["time-dis"]["steady"].get<bool>())
      {
         *out << " (" << round(100 * t / t_final) << "% complete)";
      }
      *out << endl;
      iterationHook(ti, t, dt, state);
      // computeSecondaryFields(state);
      auto &u_true = state.GetTrueVector();
      ode_solver->Step(u_true, t, dt);
      state.SetFromTrueDofs(u_true);

      // if (paraview)
      // {
      //    pd->SetCycle(ti);
      //    pd->SetTime(t);
      //    pd->Save();
      // }
      // std::cout << "res norm: " << calcResidualNorm(state) << "\n";

      // if (iterationExit(ti, t, t_final, dt, state)) break;
   }
   // {
   //    ofstream osol("final_before_TH.gf");
   //    osol.precision(std::numeric_limits<long double>::digits10 + 1);
   //    state.Save(osol);
   // }
   terminalHook(ti, t, state);

   // Save the final solution. This output can be viewed later using GLVis:
   // glvis -m unitGridTestMesh.msh -g adv-final.gf".
   {
      ofstream osol("final.gf");
      osol.precision(std::numeric_limits<long double>::digits10 + 1);
      state.Save(osol);
   }
   // write the solution to vtk file
   if (options["space-dis"]["basis-type"].template get<string>() == "csbp")
   {
      ofstream sol_ofs("final_cg.vtk");
      sol_ofs.precision(14);
      mesh->PrintVTK(sol_ofs,
                     options["space-dis"]["degree"].template get<int>() + 1);
      state.SaveVTK(sol_ofs,
                    "Solution",
                    options["space-dis"]["degree"].template get<int>() + 1);
      sol_ofs.close();
      printField("final", state, "Solution");
   }
   else if (options["space-dis"]["basis-type"].template get<string>() == "dsbp")
   {
      ofstream sol_ofs("final_dg.vtk");
      sol_ofs.precision(14);
      mesh->PrintVTK(sol_ofs,
                     options["space-dis"]["degree"].template get<int>() + 1);
      state.SaveVTK(sol_ofs,
                    "Solution",
                    options["space-dis"]["degree"].template get<int>() + 1);
      sol_ofs.close();
      printField("final", state, "Solution");
   }
   // TODO: These mfem functions do not appear to be parallelized
}

void MagnetostaticSolver::solveUnsteady(ParGridFunction &state)
{
   // auto old_comps = options["components"];
   // // std::cout << "old cops: " << setw(3) << old_comps << "\n";
   // for (auto& component : options["components"])
   // {
   //    if (!component["linear"].get<bool>())
   //    {
   //       component["linear"] = true;
   //    }
   // }
   // // std::cout << "old cops: " << setw(3) << old_comps << "\n";
   // constructReluctivity();
   // Array<NonlinearFormIntegrator*> &dnfi = *res->GetDNFI();
   // delete dnfi[0];
   // dnfi[0] = new CurlCurlNLFIntegrator(nu.get());
   // // AbstractSolver::solveUnsteady(state);
   // auto old_time_dis = options["time-dis"];
   // options["time-dis"]["dt"] = 1e12;
   // options["time-dis"]["max-iter"] = 1;
   // options["time-dis"]["steady-reltol"] = 1e-8;
   // auto old_newton_opt = options["nonlin-solver"];
   // options["nonlin-solver"]["reltol"] = 1e-8;

   // _solveUnsteady(state);

   // options["time-dis"] = old_time_dis;
   // options["components"] = old_comps;
   // options["nonlin-solver"] = old_newton_opt;
   // constructReluctivity();
   // dnfi = *res->GetDNFI();
   // delete dnfi[0];
   // dnfi[0] = new CurlCurlNLFIntegrator(nu.get());
   // AbstractSolver::solveUnsteady(state);

   // HypreParVector new_load(fes.get());
   // new_load = 0.0;
   // addLoad(*load, new_load);

   _solveUnsteady(state);
   // AbstractSolver::solveUnsteady(state);
}
//    *out << "Tucker: please check if the code below is needed" << endl;
//    // if (newton_solver == nullptr)
//    //    constructNewtonSolver();

// setEssentialBoundaries();

// Vector Zero(3);
// Zero = 0.0;
// bc_coef.reset(new VectorConstantCoefficient(Zero)); // for motor
// // bc_coef.reset(new VectorFunctionCoefficient(3, a_exact)); // for box
// problem

// *u = 0.0;
// u->ProjectBdrCoefficientTangent(*bc_coef, ess_bdr);

// HypreParVector *u_true = u->GetTrueDofs();
// auto load_gf = dynamic_cast<ParGridFunction*>(load.get());
// HypreParVector *current_true = load_gf->GetTrueDofs();
// newton_solver->Mult(*current_true, *u_true);
// MFEM_VERIFY(newton_solver->GetConverged(), "Newton solver did not
// converge."); u->SetFromTrueDofs(*u_true); Vector Zero(3); Zero = 0.0; bool
// box_prob = options["problem-opts"].value("box", false);

// if (!box_prob)
//    bc_coef.reset(new VectorConstantCoefficient(Zero)); // for motor
// else
//    bc_coef.reset(new VectorFunctionCoefficient(3, a_exact)); // for box
//    problem

// computeSecondaryFields();
// }

// void MagnetostaticSolver::initialHook(const mfem::ParGridFunction &state)
// {
/// TODO!!
// Vector Zero(3);
// Zero = 0.0;
// bc_coef.reset(new VectorConstantCoefficient(Zero)); // for motor
// // bc_coef.reset(new VectorFunctionCoefficient(3, a_exact)); // for box
// problem

// state = 0.0;
// state.ProjectBdrCoefficientTangent(*bc_coef, ess_bdr);
// }

void MagnetostaticSolver::addOutput(const std::string &fun,
                                    const nlohmann::json &options)
{
   if (fun == "energy")
   {
      FunctionalOutput out(*fes, res_fields);
      out.addOutputDomainIntegrator(new MagneticEnergyIntegrator(*nu));
      // MachOutput mout(std::move(out));
      outputs.emplace(fun, std::move(out));
   }
   else if (fun == "ac_loss")
   {
      FunctionalOutput out(*fes, res_fields);
      out.addOutputDomainIntegrator(
          // new HybridACLossFunctionalIntegrator(*sigma, 1.0, 1.0, 1.0));
          new ACLossFunctionalIntegrator(*sigma, 1.0, 1.0));
      outputs.emplace(fun, std::move(out));
   }
   else if (fun == "dc_loss")
   {
      FunctionalOutput out(*fes, res_fields);
      out.addOutputDomainIntegrator(
          new DCLossFunctionalIntegrator(*sigma, *current_coeff, 1.0));
      outputs.emplace(fun, std::move(out));
   }
   else if (fun == "force")
   {
      /// create displacement field V that uses the same FES as the mesh
      auto &mesh_gf = *dynamic_cast<ParGridFunction *>(mesh->GetNodes());
      res_fields.emplace("v" + fun, mesh_gf.ParFESpace());

      ForceFunctional out(*fes, res_fields, options, *nu);
      outputs.emplace(fun, std::move(out));
   }
   else if (fun == "torque")
   {
      /// create displacement field V that uses the same FES as the mesh
      auto &mesh_gf = *dynamic_cast<ParGridFunction *>(mesh->GetNodes());
      res_fields.emplace("v" + fun, mesh_gf.ParFESpace());

      TorqueFunctional out(*fes, res_fields, options, *nu);
      outputs.emplace(fun, std::move(out));
   }
   else if (fun == "max_flux")
   {
      IECurlMagnitudeAggregateFunctional out(*fes, res_fields, options);
      outputs.emplace(fun, std::move(out));
   }
   else if (fun == "flux_squared_avg")
   {
      BNormSquaredAverageFunctional out(*fes, res_fields, options);
      outputs.emplace(fun, std::move(out));
   }
   else
   {
      throw MachException("Output with name " + fun +
                          " not supported by "
                          "MagnetostaticSolver!\n");
   }
}

std::vector<GridFunType *> MagnetostaticSolver::getFields()
{
   return {u.get(), B};
}

void MagnetostaticSolver::constructForms()
{
   MagnetostaticResidual mres(
       *fes, res_fields, *current_coeff, *mag_coeff, *nu);
   new_res = std::make_unique<MachResidual>(std::move(mres));
   // mass.reset(new BilinearFormType(fes.get()));
   res = std::make_unique<NonlinearFormType>(fes.get());
   magnetostatic_load = std::make_unique<MagnetostaticLoad>(
       *fes, *current_coeff, *mag_coeff, *nu);
   load = std::make_unique<MachLoad>(*magnetostatic_load);
   // old_load.reset(new ParGridFunction(fes.get()));
   ent = std::make_unique<ParNonlinearForm>(fes.get());
}

// GridFunction *MagnetostaticSolver::getMeshSensitivities()
// {
// /// assign mesh node space to forms
// mesh->EnsureNodes();
// SpaceType *mesh_fes =
// static_cast<SpaceType*>(mesh->GetNodes()->FESpace());

// dLdX.reset(new GridFunType(mesh_fes));
// *dLdX = 0.0;

// /// Add mesh sensitivities of functional
// LinearFormType dJdX(mesh_fes);
// dJdX.AddDomainIntegrator(
//    new MagneticCoenergyIntegrator(*u, nu.get()));
// dJdX.Assemble();
// std::cout << "dJdX norm: " << dJdX.Norml2() << "\n";
// /// TODO I don't know if this works in parallel / when we need to use tdof
// vectors
// // *dLdX -= dJdX;

// res_mesh_sens_l.reset(new LinearFormType(mesh_fes));

// /// compute \psi_A
// solveForAdjoint("co-energy");

// /// add integrators R = CurlCurl(A) + Cm + Mj = 0
// /// \psi^T CurlCurl(A)
// res_mesh_sens_l->AddDomainIntegrator(
//    new CurlCurlNLFIntegrator(nu.get(), u.get(), adj.get()));
// /// \psi^T C m
// res_mesh_sens_l->AddDomainIntegrator(
//    new VectorFECurldJdXIntegerator(nu.get(), M.get(), adj.get(),
//                                    mag_coeff.get(), -1.0));

// /// Compute the derivatives and accumulate the result
// res_mesh_sens_l->Assemble();

// ParGridFunction j_mesh_sens(mesh_fes);
// j_mesh_sens = 0.0;
// auto *j_mesh_sens_true = j_mesh_sens.GetTrueDofs();
// getCurrentSourceMeshSens(*adj, *j_mesh_sens_true);
// std::cout << "residual dJdX norm: " << res_mesh_sens_l->Norml2() << "\n";
// std::cout << "current source dJdX norm: " << j_mesh_sens_true->Norml2() <<
// "\n";
// /// dJdX = \partialJ / \partial X + \psi^T \partial R / \partial X
// dLdX->Add(1, *res_mesh_sens_l);
// dLdX->Add(-1, *j_mesh_sens_true);

// return dLdX.get();
// }

void MagnetostaticSolver::verifyMeshSensitivities()
{
   // std::cout << "Verifying Mesh Sensitivities..." << std::endl;
   // int dim = mesh->SpaceDimension();
   // double delta = 1e-7;
   // double delta_cd = 1e-5;
   // double dJdX_fd_v = -calcOutput("co-energy") / delta;
   // double dJdX_cd_v = 0.0;

   // VectorFunctionCoefficient v_rand(dim, randState);
   // // GridFunction state(fes.get());
   // // GridFunction adjoint(fes.get());
   // // state.ProjectCoefficient(v_rand);
   // // adjoint.ProjectCoefficient(v_rand);

   // ess_bdr.SetSize(mesh->bdr_attributes.Max());
   // ess_bdr = 0;

   // Array<int> ess_tdof_list;
   // fes->GetEssentialTrueDofs(ess_bdr, ess_tdof_list);
   // res->SetEssentialTrueDofs(ess_tdof_list);

   // Vector *dJdX_vect = getMeshSensitivities();

   // // extract mesh nodes and get their finite-element space
   // GridFunction *x_nodes = mesh->GetNodes();
   // FiniteElementSpace *mesh_fes = x_nodes->FESpace();
   // GridFunction dJdX(mesh_fes, dJdX_vect->GetData());
   // GridFunction dJdX_fd(mesh_fes); GridFunction dJdX_cd(mesh_fes);
   // GridFunction dJdX_fd_err(mesh_fes); GridFunction dJdX_cd_err(mesh_fes);
   // // initialize the vector that we use to perturb the mesh nodes
   // GridFunction v(mesh_fes);
   // v.ProjectCoefficient(v_rand);

   // /// only perturb the inside dofs not on model faces
   // // for (int i = 0; i < mesh_fes_surface_dofs.Size(); ++i)
   // // {
   // //    v(mesh_fes_surface_dofs[i]) = 0.0;
   // // }

   // // contract dJ/dX with v
   // double dJdX_v = (dJdX) * v;

   // if (options["verify-full"].get<bool>())
   // {
   //    for(int k = 0; k < x_nodes->Size(); k++)
   //    {
   //       GridFunction x_pert(*x_nodes);
   //       x_pert(k) += delta; mesh->SetNodes(x_pert);
   //       std::cout << "Solving Forward Step..." << std::endl;
   //       Update();
   //       solveForState();
   //       std::cout << "Solver Done" << std::endl;
   //       dJdX_fd(k) = calcOutput("co-energy")/delta + dJdX_fd_v;
   //       x_pert(k) -= delta; mesh->SetNodes(x_pert);

   //    }
   //    // central difference
   //    for(int k = 0; k < x_nodes->Size(); k++)
   //    {
   //       //forward
   //       GridFunction x_pert(*x_nodes);
   //       x_pert(k) += delta_cd; mesh->SetNodes(x_pert);
   //       std::cout << "Solving Forward Step..." << std::endl;
   //       Update();
   //       solveForState();
   //       std::cout << "Solver Done" << std::endl;
   //       dJdX_cd(k) = calcOutput("co-energy")/(2*delta_cd);

   //       //backward
   //       x_pert(k) -= 2*delta_cd; mesh->SetNodes(x_pert);
   //       std::cout << "Solving Backward Step..." << std::endl;
   //       Update();
   //       solveForState();
   //       std::cout << "Solver Done" << std::endl;
   //       dJdX_cd(k) -= calcOutput("co-energy")/(2*delta_cd);
   //       x_pert(k) += delta_cd; mesh->SetNodes(x_pert);
   //    }

   //    dJdX_fd_v = dJdX_fd*v;
   //    dJdX_cd_v = dJdX_cd*v;
   //    dJdX_fd_err += dJdX_fd; dJdX_fd_err -= dJdX;
   //    dJdX_cd_err += dJdX_cd; dJdX_cd_err -= dJdX;
   //    std::cout << "FD L2:  " << dJdX_fd_err.Norml2() << std::endl;
   //    std::cout << "CD L2:  " << dJdX_cd_err.Norml2() << std::endl;
   //    for(int k = 0; k < x_nodes->Size(); k++)
   //    {
   //       dJdX_fd_err(k) = dJdX_fd_err(k)/dJdX(k);
   //       dJdX_cd_err(k) = dJdX_cd_err(k)/dJdX(k);
   //    }
   //    stringstream fderrname;
   //    fderrname << "dJdX_fd_err.gf";
   //    ofstream fd(fderrname.str()); fd.precision(15);
   //    dJdX_fd_err.Save(fd);

   //    stringstream cderrname;
   //    cderrname << "dJdX_cd_err.gf";
   //    ofstream cd(cderrname.str()); cd.precision(15);
   //    dJdX_cd_err.Save(cd);

   //    stringstream analytic;
   //    analytic << "dJdX.gf";
   //    ofstream an(analytic.str()); an.precision(15);
   //    dJdX.Save(an);
   // }
   // else
   // {
   //    // // compute finite difference approximation
   //    GridFunction x_pert(*x_nodes);
   //    // x_pert.Add(delta, v);
   //    // mesh->SetNodes(x_pert);
   //    // std::cout << "Solving Forward Step..." << std::endl;
   //    // Update();
   //    // residual.reset(new GridFunType(fes.get()));
   //    // *residual = 0.0;
   //    // res->Mult(state, *residual);
   //    // *residual -= *load;
   //    // dJdX_fd_v += *residual * adjoint;
   //    // // solveForState();
   //    // std::cout << "Solver Done" << std::endl;
   //    // // dJdX_fd_v += calcOutput("co-energy")/delta;

   //    // central difference approximation
   //    std::cout << "Solving CD Backward Step..." << std::endl;
   //    x_pert = *x_nodes; x_pert.Add(-delta_cd, v);
   //    mesh->SetNodes(x_pert);
   //    Update();
   //    residual.reset(new GridFunType(fes.get()));
   //    *residual = 0.0;
   //    res->Mult(*u, *residual);
   //    // *residual -= *load;
   //    dJdX_cd_v -= (*residual * *adj )/(2*delta_cd);

   //    // solveForState();
   //    // std::cout << "Solver Done" << std::endl;
   //    // dJdX_cd_v = -calcOutput("co-energy")/(2*delta_cd);

   //    std::cout << "Solving CD Forward Step..." << std::endl;
   //    x_pert.Add(2*delta_cd, v);
   //    mesh->SetNodes(x_pert);
   //    Update();
   //    residual.reset(new GridFunType(fes.get()));
   //    *residual = 0.0;
   //    res->Mult(*u, *residual);
   //    // *residual -= *load;
   //    dJdX_cd_v += (*residual * *adj )/(2*delta_cd);

   //    // solveForState();
   //    // std::cout << "Solver Done" << std::endl;
   //    // dJdX_cd_v += calcOutput("co-energy")/(2*delta_cd);
   // }

   // std::cout << "Volume Mesh Sensititivies:  " << std::endl;
   // // std::cout << "Finite Difference:          " << dJdX_fd_v << std::endl;
   // std::cout << "Central Difference:         " << dJdX_cd_v << std::endl;
   // std::cout << "Analytic:                   " << dJdX_v << std::endl;
   // // std::cout << "FD Relative:                " <<
   // (dJdX_v-dJdX_fd_v)/dJdX_v << std::endl;
   // // std::cout << "FD Absolute:                " << dJdX_v - dJdX_fd_v <<
   // std::endl; std::cout << "CD Relative:                " <<
   // (dJdX_v-dJdX_cd_v)/dJdX_v << std::endl; std::cout << "CD Absolute: " <<
   // dJdX_v - dJdX_cd_v << std::endl;
}

void MagnetostaticSolver::Update()
{
   fes->Update();
   // h_div_space->Update();
   // h1_space->Update();

   u->Update();
   adj->Update();
   // B->Update();
   // M->Update();
   // load->Update();
   // auto load_gf = dynamic_cast<ParGridFunction*>(load.get());
   // load_gf->Update();
   div_free_current_vec->Update();

   res->Update();
   assembleCurrentSource();
   assembleMagnetizationSource();
}

void MagnetostaticSolver::setInitialCondition(ParGridFunction &state,
                                              const Vector &u_init)
{
   state = 0.0;
   // auto initState = [](const mfem::Vector &x, mfem::Vector &A)
   // {
   //    A(0) = 0.5*x(1);
   //    A(1) = -0.5*x(0);
   //    A(2) = 0.0;
   // };
   // VectorFunctionCoefficient internalState(dim, initState);
   // state.ProjectCoefficient(internalState);

   VectorConstantCoefficient u0(u_init);
   state.ProjectBdrCoefficientTangent(u0, ess_bdr);
}

void MagnetostaticSolver::setInitialCondition(
    mfem::ParGridFunction &state,
    const std::function<void(const mfem::Vector &, mfem::Vector &)> &u_init)
{
   state = 0.0;

   // auto initState = [](const mfem::Vector &x, mfem::Vector &A)
   // {
   //    A(0) = -0.01*x(1);
   //    A(1) = -0.01*x(0);
   //    A(2) = 0.0;
   // };
   // VectorFunctionCoefficient internalState(dim, initState);
   // state.ProjectCoefficient(internalState);

   VectorFunctionCoefficient u0(dim, u_init);
   state.ProjectBdrCoefficientTangent(u0, ess_bdr);
   // state.ProjectCoefficient(u0);
   // printField("uinit", state, "solution");
   // state = 100.0;
}

void MagnetostaticSolver::initialHook(const ParGridFunction &state)
{
   if (options["time-dis"]["steady"].template get<bool>())
   {
      // res_norm0 is used to compute the time step in PTC
      res_norm0 = calcResidualNorm(state);
   }
}

bool MagnetostaticSolver::iterationExit(int iter,
                                        double t,
                                        double t_final,
                                        double dt,
                                        const ParGridFunction &state) const
{
   if (options["time-dis"]["steady"].template get<bool>())
   {
      // use tolerance options for Newton's method
      double norm = calcResidualNorm(state);
      return norm <= options["time-dis"]["steady-abstol"].get<double>() ||
             norm <=
                 res_norm0 * options["time-dis"]["steady-reltol"].get<double>();
   }
   else
   {
      throw MachException("MagnetostaticSolver requires steady time-dis!\n");
   }
}

void MagnetostaticSolver::terminalHook(int iter,
                                       double t_final,
                                       const ParGridFunction &state)
{
   computeSecondaryFields(state);

   // auto *state_gf = const_cast<ParGridFunction*>(&state);
   // printFields("em_state", {state_gf, B}, {"mvp", "B"});
}

double MagnetostaticSolver::calcStepSize(int iter,
                                         double t,
                                         double t_final,
                                         double dt_old,
                                         const ParGridFunction &state) const
{
   if (options["time-dis"]["steady"].template get<bool>())
   {
      // ramp up time step for pseudo-transient continuation
      // TODO: the l2 norm of the weak residual is probably not ideal here
      // A better choice might be the l1 norm
      double res_norm = calcResidualNorm(state);
      if (std::abs(res_norm) <= 1e-14)
      {
         return 1e14;
      }
      double exponent = options["time-dis"]["res-exp"];
      double dt = options["time-dis"]["dt"].template get<double>() *
                  pow(res_norm0 / res_norm, exponent);
      return max(dt, dt_old);
   }
   else
   {
      throw MachException("MagnetostaticSolver requires steady time-dis!\n");
   }
}

// unique_ptr<NewtonSolver> MagnetostaticSolver::constructNonlinearSolver(
//    nlohmann::json &_options, mfem::Solver &_lin_solver)
// {
//    std::string solver_type = _options["type"].get<std::string>();
//    double abstol = _options["abstol"].get<double>();
//    double reltol = _options["reltol"].get<double>();
//    int maxiter = _options["maxiter"].get<int>();
//    int ptl = _options["printlevel"].get<int>();
//    unique_ptr<NewtonSolver> nonlin_solver;
//    if (solver_type == "newton")
//    {
//       nonlin_solver.reset(new mfem::NewtonSolver(comm));
//    }
//    else if (solver_type == "inexactnewton")
//    {
//    nonlin_solver.reset(new NewtonSolver(comm));
//    NewtonSolver *newton = dynamic_cast<NewtonSolver*>(nonlin_solver.get());

//    /// use defaults from SetAdaptiveLinRtol unless specified
//    int type = _options.value("inexacttype", 2);
//    double rtol0 = _options.value("rtol0", 0.5);
//    double rtol_max = _options.value("rtol_max", 0.9);
//    double alpha = _options.value("alpha", (0.5) * ((1.0) + sqrt((5.0))));
//    double gamma = _options.value("gamma", 1.0);
//    newton->SetAdaptiveLinRtol(type, rtol0, rtol_max, alpha, gamma);
//    }
//    else
//    {
//    throw MachException("Unsupported nonlinear solver type!\n"
//    "\tavilable options are: newton, inexactnewton\n");
//    }

//    //double eta = 1e-1;
//    //newton_solver.reset(new InexactNewton(comm, eta));

//    nonlin_solver->iterative_mode = true;
//    nonlin_solver->SetSolver(dynamic_cast<Solver&>(_lin_solver));
//    nonlin_solver->SetPrintLevel(ptl);
//    nonlin_solver->SetRelTol(reltol);
//    nonlin_solver->SetAbsTol(abstol);
//    nonlin_solver->SetMaxIter(maxiter);

//    return nonlin_solver;
// }

void MagnetostaticSolver::constructCoefficients()
{
   div_free_current_vec = std::make_unique<GridFunType>(fes.get());

   /// read options file to set the proper values of static member variables
   setStaticMembers();
   /// Construct current source coefficient
   constructCurrent();
   /// Construct magnetization coefficient
   constructMagnetization();
   /// Construct reluctivity coefficient
   constructReluctivity();
   /// Construct electircal conductivity coefficient
   constructSigma();
}

void MagnetostaticSolver::addMassIntegrators(double alpha)
{
   mass->AddDomainIntegrator(new VectorFEMassIntegrator());
}

void MagnetostaticSolver::addResVolumeIntegrators(double alpha)
{
   addResidualDomainIntegrator(new CurlCurlNLFIntegrator(*nu));
}

void MagnetostaticSolver::assembleLoadVector(double alpha)
{
   /// Assemble current source vector
   assembleCurrentSource();
   /// Assemble magnetization source vector and add it into current
   assembleMagnetizationSource();
}

void MagnetostaticSolver::addEntVolumeIntegrators()
{
   ent->AddDomainIntegrator(new MagneticEnergyIntegrator(*nu));
}

void MagnetostaticSolver::setStaticMembers()
{
   if (options["components"].contains("magnets"))
   {
      auto &magnets = options["components"]["magnets"];
      std::string material = magnets["material"].get<std::string>();
      remnant_flux = materials[material]["B_r"].get<double>();
      mag_mu_r = materials[material]["mu_r"].get<double>();
      std::cout << "B_r = " << remnant_flux << "\n";
   }
   // fill_factor = options["problem-opts"].value("fill-factor", 1.0);
   // current_density = options["problem-opts"].value("current_density", 1.0);
}

void MagnetostaticSolver::constructReluctivity()
{
   /// set up default reluctivity to be that of free space
   // const double mu_0 = 4e-7*M_PI;
   std::unique_ptr<Coefficient> nu_free_space(
       new ConstantCoefficient(1.0 / mu_0));
   nu = std::make_unique<MeshDependentCoefficient>(move(nu_free_space));

   /// loop over all components, construct either a linear or nonlinear
   ///    reluctivity coefficient for each
   for (auto &component : options["components"])
   {
      int attr = component.value("attr", -1);
      if (-1 != attr)
      {
         std::unique_ptr<mfem::Coefficient> temp_coeff;
         temp_coeff = constructReluctivityCoeff(component, materials);
         nu->addCoefficient(attr, move(temp_coeff));
      }
      else
      {
         auto attrs = component["attrs"].get<std::vector<int>>();
         for (auto &attribute : attrs)
         {
            std::unique_ptr<mfem::Coefficient> temp_coeff;
            temp_coeff = constructReluctivityCoeff(component, materials);
            nu->addCoefficient(attribute, move(temp_coeff));
         }
      }
   }
}

/// TODO - this approach cannot support general magnet topologies where the
///        magnetization cannot be described by a single vector function
void MagnetostaticSolver::constructMagnetization()
{
   mag_coeff = std::make_unique<VectorMeshDependentCoefficient>(dim);

   if (options["problem-opts"].contains("magnets"))
   {
      auto &magnets = options["problem-opts"]["magnets"];
      if (magnets.contains("north"))
      {
         auto attrs = magnets["north"].get<std::vector<int>>();
         for (auto &attr : attrs)
         {
            std::unique_ptr<mfem::VectorCoefficient> temp_coeff(
                new VectorFunctionCoefficient(dim,
                                              northMagnetizationSource,
                                              northMagnetizationSourceRevDiff));
            mag_coeff->addCoefficient(attr, move(temp_coeff));
         }
      }
      if (magnets.contains("south"))
      {
         auto attrs = magnets["south"].get<std::vector<int>>();

         for (auto &attr : attrs)
         {
            std::unique_ptr<mfem::VectorCoefficient> temp_coeff(
                new VectorFunctionCoefficient(dim,
                                              southMagnetizationSource,
                                              southMagnetizationSourceRevDiff));
            mag_coeff->addCoefficient(attr, move(temp_coeff));
         }
      }
      if (magnets.contains("cw"))
      {
         auto attrs = magnets["cw"].get<std::vector<int>>();

         for (auto &attr : attrs)
         {
            std::unique_ptr<mfem::VectorCoefficient> temp_coeff(
                new VectorFunctionCoefficient(
                    dim, cwMagnetizationSource, cwMagnetizationSourceRevDiff));
            mag_coeff->addCoefficient(attr, move(temp_coeff));
         }
      }
      if (magnets.contains("ccw"))
      {
         auto attrs = magnets["ccw"].get<std::vector<int>>();

         for (auto &attr : attrs)
         {
            std::unique_ptr<mfem::VectorCoefficient> temp_coeff(
                new VectorFunctionCoefficient(dim,
                                              ccwMagnetizationSource,
                                              ccwMagnetizationSourceRevDiff));
            mag_coeff->addCoefficient(attr, move(temp_coeff));
         }
      }
      if (magnets.contains("x"))
      {
         auto attrs = magnets["x"].get<std::vector<int>>();
         for (auto &attr : attrs)
         {
            std::unique_ptr<mfem::VectorCoefficient> temp_coeff(
                new VectorFunctionCoefficient(dim,
                                              xAxisMagnetizationSource,
                                              xAxisMagnetizationSourceRevDiff));
            mag_coeff->addCoefficient(attr, move(temp_coeff));
         }
      }
      if (magnets.contains("y"))
      {
         auto attrs = magnets["y"].get<std::vector<int>>();
         for (auto &attr : attrs)
         {
            std::unique_ptr<mfem::VectorCoefficient> temp_coeff(
                new VectorFunctionCoefficient(dim,
                                              yAxisMagnetizationSource,
                                              yAxisMagnetizationSourceRevDiff));
            mag_coeff->addCoefficient(attr, move(temp_coeff));
         }
      }
      if (magnets.contains("z"))
      {
         auto attrs = magnets["z"].get<std::vector<int>>();
         for (auto &attr : attrs)
         {
            std::unique_ptr<mfem::VectorCoefficient> temp_coeff(
                new VectorFunctionCoefficient(dim,
                                              zAxisMagnetizationSource,
                                              zAxisMagnetizationSourceRevDiff));
            mag_coeff->addCoefficient(attr, move(temp_coeff));
         }
      }
   }
}

void MagnetostaticSolver::constructCurrent()
{
   current_coeff = std::make_unique<VectorMeshDependentCoefficient>();

   if (options["problem-opts"].contains("current"))
   {
      auto &current = options["problem-opts"]["current"];
      if (current.contains("Phase-A"))
      {
         auto attrs = current["Phase-A"].get<std::vector<int>>();
         for (auto &attr : attrs)
         {
            std::unique_ptr<mfem::VectorCoefficient> temp_coeff(
                new VectorFunctionCoefficient(
                    dim, phaseACurrentSource, phaseACurrentSourceRevDiff));
            current_coeff->addCoefficient(attr, move(temp_coeff));
         }
      }
      if (current.contains("Phase-B"))
      {
         auto attrs = current["Phase-B"].get<std::vector<int>>();
         for (auto &attr : attrs)
         {
            std::unique_ptr<mfem::VectorCoefficient> temp_coeff(
                new VectorFunctionCoefficient(
                    dim, phaseBCurrentSource, phaseBCurrentSourceRevDiff));
            current_coeff->addCoefficient(attr, move(temp_coeff));
         }
      }
      if (current.contains("Phase-C"))
      {
         auto attrs = current["Phase-C"].get<std::vector<int>>();
         for (auto &attr : attrs)
         {
            std::unique_ptr<mfem::VectorCoefficient> temp_coeff(
                new VectorFunctionCoefficient(
                    dim, phaseCCurrentSource, phaseCCurrentSourceRevDiff));
            current_coeff->addCoefficient(attr, move(temp_coeff));
         }
      }
      if (current.contains("x"))
      {
         auto attrs = current["x"].get<std::vector<int>>();
         for (auto &attr : attrs)
         {
            std::unique_ptr<mfem::VectorCoefficient> temp_coeff(
                new VectorFunctionCoefficient(
                    dim, xAxisCurrentSource, xAxisCurrentSourceRevDiff));
            current_coeff->addCoefficient(attr, move(temp_coeff));
         }
      }
      if (current.contains("y"))
      {
         auto attrs = current["y"].get<std::vector<int>>();
         for (auto &attr : attrs)
         {
            std::unique_ptr<mfem::VectorCoefficient> temp_coeff(
                new VectorFunctionCoefficient(
                    dim, yAxisCurrentSource, yAxisCurrentSourceRevDiff));
            current_coeff->addCoefficient(attr, move(temp_coeff));
         }
      }
      if (current.contains("z"))
      {
         auto attrs = current["z"].get<std::vector<int>>();
         for (auto &attr : attrs)
         {
            std::unique_ptr<mfem::VectorCoefficient> temp_coeff(
                new VectorFunctionCoefficient(
                    dim, zAxisCurrentSource, zAxisCurrentSourceRevDiff));
            current_coeff->addCoefficient(attr, move(temp_coeff));
         }
      }
      if (current.contains("-z"))
      {
         auto attrs = current["-z"].get<std::vector<int>>();
         for (auto &attr : attrs)
         {
            std::unique_ptr<mfem::VectorCoefficient> temp_coeff(
                new VectorFunctionCoefficient(
                    dim, nzAxisCurrentSource, nzAxisCurrentSourceRevDiff));
            current_coeff->addCoefficient(attr, move(temp_coeff));
         }
      }
      if (current.contains("ring"))
      {
         auto attrs = current["ring"].get<std::vector<int>>();
         for (auto &attr : attrs)
         {
            std::unique_ptr<mfem::VectorCoefficient> temp_coeff(
                new VectorFunctionCoefficient(
                    dim, ringCurrentSource, ringCurrentSourceRevDiff));
            current_coeff->addCoefficient(attr, move(temp_coeff));
         }
      }
      if (current.contains("box1"))
      {
         auto attrs = current["box1"].get<std::vector<int>>();
         for (auto &attr : attrs)
         {
            std::unique_ptr<mfem::VectorCoefficient> temp_coeff(
                new VectorFunctionCoefficient(
                    dim, box1CurrentSource, box1CurrentSourceRevDiff));
            current_coeff->addCoefficient(attr, move(temp_coeff));
         }
      }
      if (current.contains("box2"))
      {
         auto attrs = current["box2"].get<std::vector<int>>();
         for (auto &attr : attrs)
         {
            std::unique_ptr<mfem::VectorCoefficient> temp_coeff(
                new VectorFunctionCoefficient(
                    dim, box2CurrentSource, box2CurrentSourceRevDiff));
            current_coeff->addCoefficient(attr, move(temp_coeff));
         }
      }
      if (current.contains("team13"))
      {
         auto attrs = current["team13"].get<std::vector<int>>();
         for (auto &attr : attrs)
         {
            std::unique_ptr<mfem::VectorCoefficient> temp_coeff(
                new VectorFunctionCoefficient(
                    dim, team13CurrentSource, team13CurrentSourceRevDiff));
            current_coeff->addCoefficient(attr, move(temp_coeff));
         }
      }
   }
}

void MagnetostaticSolver::constructSigma()
{
   sigma = std::make_unique<MeshDependentCoefficient>();

   /// loop over all components, construct conductivity for each
   for (auto &component : options["components"])
   {
      int attr = component.value("attr", -1);

      const auto &material = component["material"].get<std::string>();
      double sigma_val = materials[material].value("sigma", 0.0);

      if (-1 != attr)
      {
         std::unique_ptr<mfem::Coefficient> temp_coeff;
         temp_coeff = std::make_unique<ConstantCoefficient>(sigma_val);
         sigma->addCoefficient(attr, move(temp_coeff));
      }
      else
      {
         auto attrs = component["attrs"].get<std::vector<int>>();
         for (auto &attribute : attrs)
         {
            std::unique_ptr<mfem::Coefficient> temp_coeff;
            temp_coeff = std::make_unique<ConstantCoefficient>(sigma_val);
            sigma->addCoefficient(attribute, move(temp_coeff));
         }
      }
   }
}

void MagnetostaticSolver::assembleCurrentSource()
{
   // int fe_order = options["space-dis"]["degree"].get<int>();

   // /// get int rule (approach followed my MFEM Tesla Miniapp)
   // int irOrder = h1_space->GetElementTransformation(0)->OrderW()
   //             + 2 * fe_order;
   // int geom = h1_space->GetFE(0)->GetGeomType();
   // const IntegrationRule *ir = &IntRules.Get(geom, irOrder);

   // /// Create a H(curl) mass matrix for integrating grid functions
   // BilinearFormIntegrator *h_curl_mass_integ = new VectorFEMassIntegrator;
   // h_curl_mass_integ->SetIntRule(ir);
   // ParBilinearForm h_curl_mass(fes.get());
   // h_curl_mass.AddDomainIntegrator(h_curl_mass_integ);
   // // assemble mass matrix
   // h_curl_mass.Assemble();
   // h_curl_mass.Finalize();

   // ParLinearForm J(fes.get());
   // J.AddDomainIntegrator(new VectorFEDomainLFIntegrator(*current_coeff));
   // J.Assemble();

   // ParGridFunction j(fes.get());
   // // j = 0.0;
   // j.ProjectCoefficient(*current_coeff);
   // ParGridFunction jhdiv(h_div_space.get());
   // jhdiv.ProjectCoefficient(*current_coeff);
   // // printFields("jproj", {&j, &jhdiv}, {"jhcurl", "jhdiv"});
   // {
   //    HypreParMatrix M;
   //    Vector X, RHS;
   //    Array<int> ess_tdof_list;
   //    // fes->GetEssentialTrueDofs(ess_bdr, ess_tdof_list);
   //    h_curl_mass.FormLinearSystem(ess_tdof_list, j, J, M, X, RHS);
   //    *out << "solving for j in H(curl)\n";
   //    HypreBoomerAMG amg(M);
   //    amg.SetPrintLevel(-1);
   //    // HypreGMRES gmres(M);
   //    // gmres.SetTol(1e-12);
   //    // gmres.SetMaxIter(200);
   //    // gmres.SetPrintLevel(3);
   //    // gmres.SetPreconditioner(amg);
   //    // gmres.Mult(RHS, X);

   //    HyprePCG pcg(M);
   //    pcg.SetTol(1e-12);
   //    pcg.SetMaxIter(200);
   //    pcg.SetPrintLevel(2);
   //    pcg.SetPreconditioner(amg);
   //    pcg.Mult(RHS, X);

   //    h_curl_mass.RecoverFEMSolution(X, J, j);
   // }
   // h_curl_mass.Assemble();
   // h_curl_mass.Finalize();

   // /// compute the divergence free current source
   // auto div_free_proj = mfem::common::DivergenceFreeProjector(*h1_space,
   // *fes,
   //                                           irOrder, NULL, NULL, NULL);

   // // Compute the discretely divergence-free portion of j
   // *div_free_current_vec = 0.0;
   // div_free_proj.Mult(j, *div_free_current_vec);

   // std::cout << "div free norm old load: " << div_free_current_vec->Norml2()
   // << "\n\n";

   // // printFields("current", {&j, div_free_current_vec.get()}, {"jhcurl",
   // "jdivfree"});

   // // *old_load = 0.0;
   // // h_curl_mass.AddMult(*div_free_current_vec, *old_load);
   // // *old_load *= -1.0;
   // // printField("current_source",
   // *dynamic_cast<ParGridFunction*>(old_load.get()), "current", 5); *out <<
   // "below h_curl add mult\n";
}

void MagnetostaticSolver::getCurrentSourceMeshSens(
    const mfem::GridFunction &psi_a,
    mfem::Vector &mesh_sens)
{
   // Array<int> ess_bdr, ess_bdr_tdofs;
   // ess_bdr.SetSize(h1_space->GetParMesh()->bdr_attributes.Max());
   // ess_bdr = 1;
   // h1_space->GetEssentialTrueDofs(ess_bdr, ess_bdr_tdofs);

   // /// compute \psi_k
   // /// D \psi_k = G^T M^T \psi_A (\psi_j_hat = -M^T \psi_A)
   // ParBilinearForm h_curl_mass(fes.get());
   // h_curl_mass.AddDomainIntegrator(new VectorFEMassIntegrator);
   // // assemble mass matrix
   // h_curl_mass.Assemble();
   // h_curl_mass.Finalize();

   // /// compute \psi_j_hat
   // /// \psi_j_hat = -\psi_A
   // ParGridFunction psi_j_hat(fes.get());
   // psi_j_hat = 0.0;
   // h_curl_mass.MultTranspose(psi_a, psi_j_hat);
   // psi_j_hat *= -1.0; // (\psi_j_hat = -M^T \psi_A)

   // mfem::common::ParDiscreteGradOperator grad(h1_space.get(), fes.get());
   // grad.Assemble();
   // grad.Finalize();

   // ParGridFunction GTMTpsi_a(h1_space.get());
   // GTMTpsi_a = 0.0;
   // grad.MultTranspose(*adj, GTMTpsi_a);

   // ParBilinearForm D(h1_space.get());
   // D.AddDomainIntegrator(new DiffusionIntegrator);
   // D.Assemble();
   // D.Finalize();

   // auto *Dmat = new HypreParMatrix;

   // ParGridFunction psi_k(h1_space.get());
   // psi_k = 0.0;
   // {
   //    Vector PSIK;
   //    Vector RHS;
   //    D.FormLinearSystem(ess_bdr_tdofs, psi_k, GTMTpsi_a, *Dmat, PSIK, RHS);
   //    /// Diffusion matrix is symmetric, no need to transpose
   //    // auto *DmatT = Dmat->Transpose();
   //    HypreBoomerAMG amg(*Dmat);
   //    amg.SetPrintLevel(0);
   //    HypreGMRES gmres(*Dmat);
   //    gmres.SetTol(1e-14);
   //    gmres.SetMaxIter(200);
   //    gmres.SetPrintLevel(-1);
   //    gmres.SetPreconditioner(amg);
   //    gmres.Mult(RHS, PSIK);

   //    D.RecoverFEMSolution(PSIK, GTMTpsi_a, psi_k);
   // }

   // /// compute psi_j
   // /// M^T \psi_j = W^T \psi_k - M \psi_a
   // ParMixedBilinearForm weakDiv(fes.get(), h1_space.get());
   // weakDiv.AddDomainIntegrator(new VectorFEWeakDivergenceIntegrator);
   // weakDiv.Assemble();
   // weakDiv.Finalize();

   // ParGridFunction WTpsik(fes.get());
   // WTpsik = 0.0;
   // weakDiv.MultTranspose(psi_k, WTpsik);

   // ParGridFunction Mpsia(fes.get());
   // Mpsia = 0.0;
   // h_curl_mass.Mult(*adj, Mpsia);
   // WTpsik.Add(-1.0, Mpsia);

   // ParGridFunction psi_j(fes.get());
   // psi_j = 0.0;
   // {
   //    Vector PSIJ;
   //    Vector RHS;
   //    auto *M = new HypreParMatrix;
   //    Array<int> ess_tdof_list;
   //    h_curl_mass.FormLinearSystem(ess_tdof_list, psi_j, WTpsik,
   //                                 *M, PSIJ, RHS);

   //    HypreBoomerAMG amg(*M);
   //    amg.SetPrintLevel(0);
   //    HypreGMRES gmres(*M);
   //    gmres.SetTol(1e-14);
   //    gmres.SetMaxIter(200);
   //    gmres.SetPrintLevel(-1);
   //    gmres.SetPreconditioner(amg);
   //    gmres.Mult(RHS, PSIJ);

   //    h_curl_mass.RecoverFEMSolution(PSIJ, WTpsik, psi_j);
   // }

   // /// compute j
   // LinearFormType J(fes.get());
   // J.AddDomainIntegrator(new VectorFEDomainLFIntegrator(*current_coeff));
   // J.Assemble();

   // GridFunType j(fes.get());
   // j = 0.0;
   // // j.ProjectCoefficient(*current_coeff);
   // {
   //    auto *M = new HypreParMatrix;
   //    Vector X, RHS;
   //    Array<int> ess_tdof_list;
   //    h_curl_mass.FormLinearSystem(ess_tdof_list, j, J, *M, X, RHS);
   //    HypreBoomerAMG amg(*M);
   //    amg.SetPrintLevel(0);
   //    HypreGMRES gmres(*M);
   //    gmres.SetTol(1e-12);
   //    gmres.SetMaxIter(200);
   //    gmres.SetPrintLevel(0);
   //    gmres.SetPreconditioner(amg);
   //    gmres.Mult(RHS, X);

   //    h_curl_mass.RecoverFEMSolution(X, J, j);
   // }

   // /// compute k
   // ParGridFunction Wj(h1_space.get());
   // Wj = 0.0;
   // weakDiv.Mult(j, Wj);

   // ParGridFunction k(h1_space.get());
   // k = 0.0;
   // {
   //    Vector K;
   //    Vector RHS;
   //    D.FormLinearSystem(ess_bdr_tdofs, k, Wj, *Dmat, K, RHS);

   //    HypreBoomerAMG amg(*Dmat);
   //    amg.SetPrintLevel(0);
   //    HypreGMRES gmres(*Dmat);
   //    gmres.SetTol(1e-14);
   //    gmres.SetMaxIter(200);
   //    gmres.SetPrintLevel(-1);
   //    gmres.SetPreconditioner(amg);
   //    gmres.Mult(RHS, K);

   //    D.RecoverFEMSolution(K, Wj, k);
   // }

   // SpaceType *mesh_fes =
   // static_cast<SpaceType*>(mesh->GetNodes()->FESpace());

   // ParLinearForm Rk_mesh_sens(mesh_fes);
   // /// add integrators R_k = Dk - Wj = 0
   // /// \psi_k^T Dk
   // ConstantCoefficient one(1.0);
   // Rk_mesh_sens.AddDomainIntegrator(
   //    new DiffusionResIntegrator(one, &k, &psi_k));
   // /// -\psi_k^T W j
   // Rk_mesh_sens.AddDomainIntegrator(
   //    new VectorFEWeakDivergencedJdXIntegrator(&j, &psi_k, nullptr, -1.0));
   // Rk_mesh_sens.Assemble();

   // /// Add integrators R_{\hat{j}} = \hat{j} - MGk - Mj = 0
   // ParLinearForm Rjhat_mesh_sens(mesh_fes);
   // ParGridFunction Gk(fes.get());
   // Gk = 0.0;
   // grad.Mult(k, Gk);

   // /// NOTE: Not using -1.0 here even though there are - signs in the
   // residual
   // /// because we're using adj, not psi_j_hat, which would be -adj
   // Rjhat_mesh_sens.AddDomainIntegrator(
   //    new VectorFEMassdJdXIntegerator(&Gk, &psi_a));
   // Rjhat_mesh_sens.AddDomainIntegrator(
   //    new VectorFEMassdJdXIntegerator(&j, &psi_a));
   // Rjhat_mesh_sens.Assemble();

   // /// add integrators R_j = Mj - J = 0
   // ParLinearForm Rj_mesh_sens(mesh_fes);

   // Rj_mesh_sens.AddDomainIntegrator(
   //    new VectorFEMassdJdXIntegerator(&j, &psi_j));
   // Rj_mesh_sens.AddDomainIntegrator(
   //    new VectorFEDomainLFMeshSensInteg(&psi_j, *current_coeff, -1.0));
   // Rj_mesh_sens.Assemble();

   // mesh_sens.Add(1.0, *Rk_mesh_sens.ParallelAssemble());
   // mesh_sens.Add(1.0, *Rjhat_mesh_sens.ParallelAssemble());
   // mesh_sens.Add(1.0, *Rj_mesh_sens.ParallelAssemble());
}

Vector *MagnetostaticSolver::getResidual()
{
   residual = std::make_unique<GridFunType>(fes.get());
   *residual = 0.0;
   /// state needs to be the same as the current density changes, zero is
   /// arbitrary
   *u = 0.0;
   res->Mult(*u, *residual);
   // *residual -= *load;
   return residual.get();
}

// Vector *MagnetostaticSolver::getResidualCurrentDensitySensitivity()
// {
//    current_density = 1.0;
//    // *load = 0.0;
//    constructCurrent();
//    assembleCurrentSource();
//    // *load *= -1.0;

//    Array<int> ess_bdr(mesh->bdr_attributes.Size());
//    Array<int> ess_tdof_list;
//    ess_bdr = 1;
//    fes->GetEssentialTrueDofs(ess_bdr, ess_tdof_list);
//    /// set current vector's ess_tdofs to zero
//    // load->SetSubVector(ess_tdof_list, 0.0);

//    // return load.get();
// }

// double MagnetostaticSolver::getFunctionalCurrentDensitySensitivity(
//     const std::string &fun)
// {
//    Array<int> ess_bdr(mesh->bdr_attributes.Size());
//    ess_bdr = 1;
//    res->SetEssentialBC(ess_bdr);
//    solveForAdjoint(fun);

//    double derivative = *adj * *getResidualCurrentDensitySensitivity();

//    setStaticMembers();
//    constructCurrent();
//    constructMagnetization();
//    assembleCurrentSource();
//    assembleMagnetizationSource();

//    return derivative;
// }

void MagnetostaticSolver::assembleMagnetizationSource()
{
   // M.reset(new GridFunType(h_div_space.get()));

   // auto weakCurlMuInv_ = new ParMixedBilinearForm(h_div_space.get(),
   // fes.get()); weakCurlMuInv_->AddDomainIntegrator(new
   // VectorFECurlIntegrator(*nu));

   // weakCurlMuInv_->Assemble();
   // weakCurlMuInv_->Finalize();

   // M->ProjectCoefficient(*mag_coeff);
   // // weakCurlMuInv_->AddMult(*M, *old_load, -1.0);

   // delete weakCurlMuInv_;
}

void MagnetostaticSolver::computeSecondaryFields(const ParGridFunction &state)
{
   // *out << "before curl constructed\n";
   DiscreteCurlOperator curl(fes.get(), B->ParFESpace());
   // *out << "curl constructed\n";
   curl.Assemble();
   curl.Finalize();
   curl.Mult(state, *B);
   *out << "secondary quantities computed\n";
}

// /// TODO: Find a better way to handle solving the simple box problem
// void MagnetostaticSolver::phase_a_source(const Vector &x,
//                                        Vector &J)
// {
//    // example of needed geometric parameters, this should be all you need
//    int n_s = 12; //number of slots
//    double zb = 0.0; //bottom of stator
//    double zt = 0.25; //top of stator

//    // compute r and theta from x and y
//    // double r = sqrt(x(0)*x(0) + x(1)*x(1)); (r not needed)
//    double tha = atan2(x(1), x(0));
//    double th;

//    double thw = 2*M_PI/n_s; //total angle of slot
//    int w; //current slot
//    J = 0.0;

//    // check which winding we're in
//    th = remquo(tha, thw, &w);

//    // check if we're in the stator body
//    if(x(2) >= zb && x(2) <= zt)
//    {
//       // check if we're in left or right half
//       if(th > 0)
//       {
//          J(2) = -1; // set to 1 for now, and direction depends on current
//          direction
//       }
//       if(th < 0)
//       {
//          J(2) = 1;
//       }
//    }
//    else  // outside of the stator body, check if above or below
//    {
//       // 'subtract' z position to 0 depending on if above or below
//       mfem::Vector rx(x);
//       if(x(2) > zt)
//       {
//          rx(2) -= zt;
//       }
//       if(x(2) < zb)
//       {
//          rx(2) -= zb;
//       }

//       // draw top rotation axis
//       mfem::Vector ax(3);
//       mfem::Vector Jr(3);
//       ax = 0.0;
//       ax(0) = cos(w*thw);
//       ax(1) = sin(w*thw);

//       // take x cross ax, normalize
//       Jr(0) = rx(1)*ax(2) - rx(2)*ax(1);
//       Jr(1) = rx(2)*ax(0) - rx(0)*ax(2);
//       Jr(2) = rx(0)*ax(1) - rx(1)*ax(0);
//       Jr /= Jr.Norml2();
//       J = Jr;
//    }
//    J *= current_density * fill_factor;
// }

// void MagnetostaticSolver::phase_b_source(const Vector &x,
//                                        Vector &J)
// {
//    // example of needed geometric parameters, this should be all you need
//    int n_s = 12; //number of slots
//    double zb = 0.0; //bottom of stator
//    double zt = 0.25; //top of stator

//    // compute r and theta from x and y
//    // double r = sqrt(x(0)*x(0) + x(1)*x(1)); (r not needed)
//    double tha = atan2(x(1), x(0));
//    double th;

//    double thw = 2*M_PI/n_s; //total angle of slot
//    int w; //current slot
//    J = 0.0;

//    // check which winding we're in
//    th = remquo(tha, thw, &w);

//    // check if we're in the stator body
//    if(x(2) >= zb && x(2) <= zt)
//    {
//       // check if we're in left or right half
//       if(th > 0)
//       {
//          J(2) = -1; // set to 1 for now, and direction depends on current
//          direction
//       }
//       if(th < 0)
//       {
//          J(2) = 1;
//       }
//    }
//    else  // outside of the stator body, check if above or below
//    {
//       // 'subtract' z position to 0 depending on if above or below
//       mfem::Vector rx(x);
//       if(x(2) > zt)
//       {
//          rx(2) -= zt;
//       }
//       if(x(2) < zb)
//       {
//          rx(2) -= zb;
//       }

//       // draw top rotation axis
//       mfem::Vector ax(3);
//       mfem::Vector Jr(3);
//       ax = 0.0;
//       ax(0) = cos(w*thw);
//       ax(1) = sin(w*thw);

//       // take x cross ax, normalize
//       Jr(0) = rx(1)*ax(2) - rx(2)*ax(1);
//       Jr(1) = rx(2)*ax(0) - rx(0)*ax(2);
//       Jr(2) = rx(0)*ax(1) - rx(1)*ax(0);
//       Jr /= Jr.Norml2();
//       J = Jr;
//    }
//    J *= -current_density * fill_factor;
// }

// void MagnetostaticSolver::phase_c_source(const Vector &x,
//                                        Vector &J)
// {
//    J.SetSize(3);
//    J = 0.0;
//    // Vector r = x;
//    // r(2) = 0.0;
//    // r /= r.Norml2();
//    // J(0) = -r(1);
//    // J(1) = r(0);
//    // J *= current_density;
// }

// /// TODO: Find a better way to handle solving the simple box problem
// /// TODO: implement other kinds of sources
// void MagnetostaticSolver::magnetization_source_north(const Vector &x,
//                                                    Vector &M)
// {
//    Vector plane_vec = x;
//    plane_vec(2) = 0;
//    M = plane_vec;
//    M /= M.Norml2();
//    M *= remnant_flux;
// }

// void MagnetostaticSolver::magnetization_source_south(const Vector &x,
//                                                    Vector &M)
// {
//    Vector plane_vec = x;
//    plane_vec(2) = 0;
//    M = plane_vec;
//    M /= M.Norml2();
//    M *= -remnant_flux;

//    // M = 0.0;
//    // M(2) = remnant_flux;
// }

// void MagnetostaticSolver::x_axis_current_source(const Vector &x,
//                                                 Vector &J)
// {
//    J.SetSize(3);
//    J = 0.0;
//    J(0) = current_density;
// }

// void MagnetostaticSolver::y_axis_current_source(const Vector &x,
//                                                 Vector &J)
// {
//    J.SetSize(3);
//    J = 0.0;
//    J(1) = current_density;
// }

// void MagnetostaticSolver::z_axis_current_source(const Vector &x,
//                                                 Vector &J)
// {
//    J.SetSize(3);
//    J = 0.0;
//    J(2) = current_density;
// }

// void MagnetostaticSolver::ring_current_source(const Vector &x,
//                                               Vector &J)
// {
//    J.SetSize(3);
//    J = 0.0;
//    Vector r = x;
//    r(2) = 0.0;
//    r /= r.Norml2();
//    J(0) = -r(1);
//    J(1) = r(0);
//    J *= current_density;
// }

// void MagnetostaticSolver::x_axis_magnetization_source(const Vector &x,
//                                                       Vector &M)
// {
//    M.SetSize(3);
//    M = 0.0;
//    M(0) = remnant_flux;
// }

// void MagnetostaticSolver::y_axis_magnetization_source(const Vector &x,
//                                                       Vector &M)
// {
//    M.SetSize(3);
//    M = 0.0;
//    M(1) = remnant_flux;
// }

// void MagnetostaticSolver::z_axis_magnetization_source(const Vector &x,
//                                                       Vector &M)
// {
//    M.SetSize(3);
//    M = 0.0;
//    M(2) = remnant_flux;
// }

void MagnetostaticSolver::phaseACurrentSource(const Vector &x, Vector &J)
{
   phase_a_current(24.0, 0.03450, x.GetData(), J.GetData());
}

void MagnetostaticSolver::phaseACurrentSourceRevDiff(const Vector &x,
                                                     const Vector &V_bar,
                                                     Vector &x_bar)
{
   DenseMatrix source_jac(3);
   // declare vectors of active input variables
   std::vector<adouble> x_a(x.Size());
   // copy data from mfem::Vector
   adept::set_values(x_a.data(), x.Size(), x.GetData());
   // start recording
   diff_stack.new_recording();
   // the depedent variable must be declared after the recording
   std::vector<adouble> J_a(x.Size());
   phase_a_current<adouble>(24.0, 0.03450, x_a.data(), J_a.data());
   // set the independent and dependent variable
   diff_stack.independent(x_a.data(), x.Size());
   diff_stack.dependent(J_a.data(), x.Size());
   // calculate the jacobian w.r.t position
   diff_stack.jacobian(source_jac.GetData());
   source_jac.MultTranspose(V_bar, x_bar);
}

void MagnetostaticSolver::phaseBCurrentSource(const Vector &x, Vector &J)
{
   phase_b_current(24.0, 0.03450, x.GetData(), J.GetData());
}

void MagnetostaticSolver::phaseBCurrentSourceRevDiff(const Vector &x,
                                                     const Vector &V_bar,
                                                     Vector &x_bar)
{
   DenseMatrix source_jac(3);
   // declare vectors of active input variables
   std::vector<adouble> x_a(x.Size());
   // copy data from mfem::Vector
   adept::set_values(x_a.data(), x.Size(), x.GetData());
   // start recording
   diff_stack.new_recording();
   // the depedent variable must be declared after the recording
   std::vector<adouble> J_a(x.Size());
   phase_b_current<adouble>(24.0, 0.03450, x_a.data(), J_a.data());
   // set the independent and dependent variable
   diff_stack.independent(x_a.data(), x.Size());
   diff_stack.dependent(J_a.data(), x.Size());
   // calculate the jacobian w.r.t position
   diff_stack.jacobian(source_jac.GetData());
   source_jac.MultTranspose(V_bar, x_bar);
}

void MagnetostaticSolver::phaseCCurrentSource(const Vector &x, Vector &J)
{
   phase_c_current(24.0, 0.03450, x.GetData(), J.GetData());
}

void MagnetostaticSolver::phaseCCurrentSourceRevDiff(const Vector &x,
                                                     const Vector &V_bar,
                                                     Vector &x_bar)
{
   DenseMatrix source_jac(3);
   // declare vectors of active input variables
   std::vector<adouble> x_a(x.Size());
   // copy data from mfem::Vector
   adept::set_values(x_a.data(), x.Size(), x.GetData());
   // start recording
   diff_stack.new_recording();
   // the depedent variable must be declared after the recording
   std::vector<adouble> J_a(x.Size());
   phase_c_current<adouble>(24.0, 0.03450, x_a.data(), J_a.data());
   // set the independent and dependent variable
   diff_stack.independent(x_a.data(), x.Size());
   diff_stack.dependent(J_a.data(), x.Size());
   // calculate the jacobian w.r.t position
   diff_stack.jacobian(source_jac.GetData());
   source_jac.MultTranspose(V_bar, x_bar);
}

void MagnetostaticSolver::northMagnetizationSource(const Vector &x, Vector &M)
{
   north_magnetization(remnant_flux, x.GetData(), M.GetData());
}

void MagnetostaticSolver::northMagnetizationSourceRevDiff(const Vector &x,
                                                          const Vector &V_bar,
                                                          Vector &x_bar)
{
   DenseMatrix source_jac(3);
   // declare vectors of active input variables
   std::vector<adouble> x_a(x.Size());
   // copy data from mfem::Vector
   adept::set_values(x_a.data(), x.Size(), x.GetData());
   // start recording
   diff_stack.new_recording();
   // the depedent variable must be declared after the recording
   std::vector<adouble> M_a(x.Size());
   north_magnetization<adouble>(remnant_flux, x_a.data(), M_a.data());
   // set the independent and dependent variable
   diff_stack.independent(x_a.data(), x.Size());
   diff_stack.dependent(M_a.data(), x.Size());
   // calculate the jacobian w.r.t position
   diff_stack.jacobian(source_jac.GetData());
   source_jac.MultTranspose(V_bar, x_bar);
}

void MagnetostaticSolver::southMagnetizationSource(const Vector &x, Vector &M)
{
   south_magnetization(remnant_flux, x.GetData(), M.GetData());
}

void MagnetostaticSolver::southMagnetizationSourceRevDiff(const Vector &x,
                                                          const Vector &V_bar,
                                                          Vector &x_bar)
{
   DenseMatrix source_jac(3);
   // declare vectors of active input variables
   std::vector<adouble> x_a(x.Size());
   // copy data from mfem::Vector
   adept::set_values(x_a.data(), x.Size(), x.GetData());
   // start recording
   diff_stack.new_recording();
   // the depedent variable must be declared after the recording
   std::vector<adouble> M_a(x.Size());
   south_magnetization<adouble>(remnant_flux, x_a.data(), M_a.data());
   // set the independent and dependent variable
   diff_stack.independent(x_a.data(), x.Size());
   diff_stack.dependent(M_a.data(), x.Size());
   // calculate the jacobian w.r.t position
   diff_stack.jacobian(source_jac.GetData());
   source_jac.MultTranspose(V_bar, x_bar);
}

void MagnetostaticSolver::cwMagnetizationSource(const Vector &x, Vector &M)
{
   cw_magnetization(remnant_flux, x.GetData(), M.GetData());
}

void MagnetostaticSolver::cwMagnetizationSourceRevDiff(const Vector &x,
                                                       const Vector &V_bar,
                                                       Vector &x_bar)
{
   DenseMatrix source_jac(3);
   // declare vectors of active input variables
   std::vector<adouble> x_a(x.Size());
   // copy data from mfem::Vector
   adept::set_values(x_a.data(), x.Size(), x.GetData());
   // start recording
   diff_stack.new_recording();
   // the depedent variable must be declared after the recording
   std::vector<adouble> M_a(x.Size());
   cw_magnetization<adouble>(remnant_flux, x_a.data(), M_a.data());
   // set the independent and dependent variable
   diff_stack.independent(x_a.data(), x.Size());
   diff_stack.dependent(M_a.data(), x.Size());
   // calculate the jacobian w.r.t position
   diff_stack.jacobian(source_jac.GetData());
   source_jac.MultTranspose(V_bar, x_bar);
}

void MagnetostaticSolver::ccwMagnetizationSource(const Vector &x, Vector &M)
{
   ccw_magnetization(remnant_flux, x.GetData(), M.GetData());
}

void MagnetostaticSolver::ccwMagnetizationSourceRevDiff(const Vector &x,
                                                        const Vector &V_bar,
                                                        Vector &x_bar)
{
   DenseMatrix source_jac(3);
   // declare vectors of active input variables
   std::vector<adouble> x_a(x.Size());
   // copy data from mfem::Vector
   adept::set_values(x_a.data(), x.Size(), x.GetData());
   // start recording
   diff_stack.new_recording();
   // the depedent variable must be declared after the recording
   std::vector<adouble> M_a(x.Size());
   ccw_magnetization<adouble>(remnant_flux, x_a.data(), M_a.data());
   // set the independent and dependent variable
   diff_stack.independent(x_a.data(), x.Size());
   diff_stack.dependent(M_a.data(), x.Size());
   // calculate the jacobian w.r.t position
   diff_stack.jacobian(source_jac.GetData());
   source_jac.MultTranspose(V_bar, x_bar);
}

void MagnetostaticSolver::xAxisCurrentSource(const Vector &x, Vector &J)
{
   x_axis_current(x.GetData(), J.GetData());
}

void MagnetostaticSolver::xAxisCurrentSourceRevDiff(const Vector &x,
                                                    const Vector &V_bar,
                                                    Vector &x_bar)
{
   DenseMatrix source_jac(3);
   // declare vectors of active input variables
   std::vector<adouble> x_a(x.Size());
   // copy data from mfem::Vector
   adept::set_values(x_a.data(), x.Size(), x.GetData());
   // start recording
   diff_stack.new_recording();
   // the depedent variable must be declared after the recording
   std::vector<adouble> J_a(x.Size());
   x_axis_current<adouble>(x_a.data(), J_a.data());
   // set the independent and dependent variable
   diff_stack.independent(x_a.data(), x.Size());
   diff_stack.dependent(J_a.data(), x.Size());
   // calculate the jacobian w.r.t state vaiables
   diff_stack.jacobian(source_jac.GetData());
   source_jac.MultTranspose(V_bar, x_bar);
}

void MagnetostaticSolver::yAxisCurrentSource(const Vector &x, Vector &J)
{
   y_axis_current(x.GetData(), J.GetData());
}

void MagnetostaticSolver::yAxisCurrentSourceRevDiff(const Vector &x,
                                                    const Vector &V_bar,
                                                    Vector &x_bar)
{
   DenseMatrix source_jac(3);
   // declare vectors of active input variables
   std::vector<adouble> x_a(x.Size());
   // copy data from mfem::Vector
   adept::set_values(x_a.data(), x.Size(), x.GetData());
   // start recording
   diff_stack.new_recording();
   // the depedent variable must be declared after the recording
   std::vector<adouble> J_a(x.Size());
   y_axis_current<adouble>(x_a.data(), J_a.data());
   // set the independent and dependent variable
   diff_stack.independent(x_a.data(), x.Size());
   diff_stack.dependent(J_a.data(), x.Size());
   // calculate the jacobian w.r.t state vaiables
   diff_stack.jacobian(source_jac.GetData());
   source_jac.MultTranspose(V_bar, x_bar);
}

void MagnetostaticSolver::zAxisCurrentSource(const Vector &x, Vector &J)
{
   z_axis_current(x.GetData(), J.GetData());
}

void MagnetostaticSolver::zAxisCurrentSourceRevDiff(const Vector &x,
                                                    const Vector &V_bar,
                                                    Vector &x_bar)
{
   DenseMatrix source_jac(3);
   // declare vectors of active input variables
   std::vector<adouble> x_a(x.Size());
   // copy data from mfem::Vector
   adept::set_values(x_a.data(), x.Size(), x.GetData());
   // start recording
   diff_stack.new_recording();
   // the depedent variable must be declared after the recording
   std::vector<adouble> J_a(x.Size());
   z_axis_current<adouble>(x_a.data(), J_a.data());
   // set the independent and dependent variable
   diff_stack.independent(x_a.data(), x.Size());
   diff_stack.dependent(J_a.data(), x.Size());
   // calculate the jacobian w.r.t state vaiables
   diff_stack.jacobian(source_jac.GetData());
   source_jac.MultTranspose(V_bar, x_bar);
}

void MagnetostaticSolver::nzAxisCurrentSource(const Vector &x, Vector &J)
{
   z_axis_current<double, -1>(x.GetData(), J.GetData());
}

void MagnetostaticSolver::nzAxisCurrentSourceRevDiff(const Vector &x,
                                                     const Vector &V_bar,
                                                     Vector &x_bar)
{
   DenseMatrix source_jac(3);
   // declare vectors of active input variables
   std::vector<adouble> x_a(x.Size());
   // copy data from mfem::Vector
   adept::set_values(x_a.data(), x.Size(), x.GetData());
   // start recording
   diff_stack.new_recording();
   // the depedent variable must be declared after the recording
   std::vector<adouble> J_a(x.Size());
   z_axis_current<adouble, -1>(x_a.data(), J_a.data());
   // set the independent and dependent variable
   diff_stack.independent(x_a.data(), x.Size());
   diff_stack.dependent(J_a.data(), x.Size());
   // calculate the jacobian w.r.t state vaiables
   diff_stack.jacobian(source_jac.GetData());
   source_jac.MultTranspose(V_bar, x_bar);
}

void MagnetostaticSolver::ringCurrentSource(const Vector &x, Vector &J)
{
   ring_current(x.GetData(), J.GetData());
}

void MagnetostaticSolver::ringCurrentSourceRevDiff(const Vector &x,
                                                   const Vector &V_bar,
                                                   Vector &x_bar)
{
   DenseMatrix source_jac(3);
   // declare vectors of active input variables
   std::vector<adouble> x_a(x.Size());
   // copy data from mfem::Vector
   adept::set_values(x_a.data(), x.Size(), x.GetData());
   // start recording
   diff_stack.new_recording();
   // the depedent variable must be declared after the recording
   std::vector<adouble> J_a(x.Size());
   ring_current<adouble>(x_a.data(), J_a.data());
   // set the independent and dependent variable
   diff_stack.independent(x_a.data(), x.Size());
   diff_stack.dependent(J_a.data(), x.Size());
   // calculate the jacobian w.r.t state vaiables
   diff_stack.jacobian(source_jac.GetData());
   source_jac.MultTranspose(V_bar, x_bar);
}

void MagnetostaticSolver::xAxisMagnetizationSource(const Vector &x, Vector &M)
{
   x_axis_magnetization(remnant_flux, x.GetData(), M.GetData());
}

void MagnetostaticSolver::xAxisMagnetizationSourceRevDiff(const Vector &x,
                                                          const Vector &V_bar,
                                                          Vector &x_bar)
{
   DenseMatrix source_jac(3);
   // declare vectors of active input variables
   std::vector<adouble> x_a(x.Size());
   // copy data from mfem::Vector
   adept::set_values(x_a.data(), x.Size(), x.GetData());
   // start recording
   diff_stack.new_recording();
   // the depedent variable must be declared after the recording
   std::vector<adouble> M_a(x.Size());
   x_axis_magnetization<adouble>(remnant_flux, x_a.data(), M_a.data());
   // set the independent and dependent variable
   diff_stack.independent(x_a.data(), x.Size());
   diff_stack.dependent(M_a.data(), x.Size());
   // calculate the jacobian w.r.t state vaiables
   diff_stack.jacobian(source_jac.GetData());
   source_jac.MultTranspose(V_bar, x_bar);
}

void MagnetostaticSolver::yAxisMagnetizationSource(const Vector &x, Vector &M)
{
   y_axis_magnetization(remnant_flux, x.GetData(), M.GetData());
}

void MagnetostaticSolver::yAxisMagnetizationSourceRevDiff(const Vector &x,
                                                          const Vector &V_bar,
                                                          Vector &x_bar)
{
   DenseMatrix source_jac(3);
   // declare vectors of active input variables
   std::vector<adouble> x_a(x.Size());
   // copy data from mfem::Vector
   adept::set_values(x_a.data(), x.Size(), x.GetData());
   // start recording
   diff_stack.new_recording();
   // the depedent variable must be declared after the recording
   std::vector<adouble> M_a(x.Size());
   y_axis_magnetization<adouble>(remnant_flux, x_a.data(), M_a.data());
   // set the independent and dependent variable
   diff_stack.independent(x_a.data(), x.Size());
   diff_stack.dependent(M_a.data(), x.Size());
   // calculate the jacobian w.r.t state vaiables
   diff_stack.jacobian(source_jac.GetData());
   source_jac.MultTranspose(V_bar, x_bar);
}

void MagnetostaticSolver::zAxisMagnetizationSource(const Vector &x, Vector &M)
{
   z_axis_magnetization(remnant_flux, x.GetData(), M.GetData());
}

void MagnetostaticSolver::zAxisMagnetizationSourceRevDiff(const Vector &x,
                                                          const Vector &V_bar,
                                                          Vector &x_bar)
{
   DenseMatrix source_jac(3);
   // declare vectors of active input variables
   std::vector<adouble> x_a(x.Size());
   // copy data from mfem::Vector
   adept::set_values(x_a.data(), x.Size(), x.GetData());
   // start recording
   diff_stack.new_recording();
   // the depedent variable must be declared after the recording
   std::vector<adouble> M_a(x.Size());
   z_axis_magnetization<adouble>(remnant_flux, x_a.data(), M_a.data());
   // set the independent and dependent variable
   diff_stack.independent(x_a.data(), x.Size());
   diff_stack.dependent(M_a.data(), x.Size());
   // calculate the jacobian w.r.t state vaiables
   diff_stack.jacobian(source_jac.GetData());
   source_jac.MultTranspose(V_bar, x_bar);
}

void MagnetostaticSolver::box1CurrentSource(const Vector &x, Vector &J)
{
   box1_current(x.GetData(), J.GetData());
}

void MagnetostaticSolver::box1CurrentSourceRevDiff(const Vector &x,
                                                   const Vector &V_bar,
                                                   Vector &x_bar)
{
   DenseMatrix source_jac(3);
   // declare vectors of active input variables
   std::vector<adouble> x_a(x.Size());
   // copy data from mfem::Vector
   adept::set_values(x_a.data(), x.Size(), x.GetData());
   // start recording
   diff_stack.new_recording();
   // the depedent variable must be declared after the recording
   std::vector<adouble> J_a(x.Size());
   box1_current<adouble>(x_a.data(), J_a.data());
   // set the independent and dependent variable
   diff_stack.independent(x_a.data(), x.Size());
   diff_stack.dependent(J_a.data(), x.Size());
   // calculate the jacobian w.r.t state vaiables
   diff_stack.jacobian(source_jac.GetData());
   source_jac.MultTranspose(V_bar, x_bar);
}

void MagnetostaticSolver::box2CurrentSource(const Vector &x, Vector &J)
{
   box2_current(x.GetData(), J.GetData());
}

void MagnetostaticSolver::box2CurrentSourceRevDiff(const Vector &x,
                                                   const Vector &V_bar,
                                                   Vector &x_bar)
{
   DenseMatrix source_jac(3);
   // declare vectors of active input variables
   std::vector<adouble> x_a(x.Size());
   // copy data from mfem::Vector
   adept::set_values(x_a.data(), x.Size(), x.GetData());
   // start recording
   diff_stack.new_recording();
   // the depedent variable must be declared after the recording
   std::vector<adouble> J_a(x.Size());
   box2_current<adouble>(x_a.data(), J_a.data());
   // set the independent and dependent variable
   diff_stack.independent(x_a.data(), x.Size());
   diff_stack.dependent(J_a.data(), x.Size());
   // calculate the jacobian w.r.t state vaiables
   diff_stack.jacobian(source_jac.GetData());
   source_jac.MultTranspose(V_bar, x_bar);
}

void MagnetostaticSolver::team13CurrentSource(const Vector &x, Vector &J)
{
   team13_current(x.GetData(), J.GetData());
}

void MagnetostaticSolver::team13CurrentSourceRevDiff(const Vector &x,
                                                     const Vector &V_bar,
                                                     Vector &x_bar)
{
   DenseMatrix source_jac(3);
   // declare vectors of active input variables
   std::vector<adouble> x_a(x.Size());
   // copy data from mfem::Vector
   adept::set_values(x_a.data(), x.Size(), x.GetData());
   // start recording
   diff_stack.new_recording();
   // the depedent variable must be declared after the recording
   std::vector<adouble> J_a(x.Size());
   team13_current<adouble>(x_a.data(), J_a.data());
   // set the independent and dependent variable
   diff_stack.independent(x_a.data(), x.Size());
   diff_stack.dependent(J_a.data(), x.Size());
   // calculate the jacobian w.r.t state vaiables
   diff_stack.jacobian(source_jac.GetData());
   source_jac.MultTranspose(V_bar, x_bar);
}

void MagnetostaticSolver::a_exact(const Vector &x, Vector &A)
{
   A.SetSize(3);
   A = 0.0;
   double y = x(1) - .5;
   if (x(1) <= .5)
   {
      A(2) = y * y * y;
      // A(2) = y*y;
   }
   else
   {
      A(2) = -y * y * y;
      // A(2) = -y*y;
   }
}

void MagnetostaticSolver::b_exact(const Vector &x, Vector &B)
{
   B.SetSize(3);
   B = 0.0;
   double y = x(1) - .5;
   if (x(1) <= .5)
   {
      B(0) = 3 * y * y;
      // B(0) = 2*y;
   }
   else
   {
      B(0) = -3 * y * y;
      // B(0) = -2*y;
   }
}

double MagnetostaticSolver::remnant_flux = 0.0;
double MagnetostaticSolver::mag_mu_r = 0.0;

void setInputs(MagnetostaticLoad &load, const MachInputs &inputs)
{
   setInputs(load.current_load, inputs);
   setInputs(load.magnetic_load, inputs);
}

void setOptions(MagnetostaticLoad &load, const nlohmann::json &options)
{
   setOptions(load.current_load, options);
   setOptions(load.magnetic_load, options);
}

void addLoad(MagnetostaticLoad &load, mfem::Vector &tv)
{
   addLoad(load.current_load, tv);
   addLoad(load.magnetic_load, tv);
}

double vectorJacobianProduct(MagnetostaticLoad &load,
                             const mfem::Vector &res_bar,
                             const std::string &wrt)
{
   double wrt_bar = 0.0;
   wrt_bar += vectorJacobianProduct(load.current_load, res_bar, wrt);
   wrt_bar += vectorJacobianProduct(load.magnetic_load, res_bar, wrt);
   return wrt_bar;
}

void vectorJacobianProduct(MagnetostaticLoad &load,
                           const mfem::Vector &res_bar,
                           const std::string &wrt,
                           mfem::Vector &wrt_bar)
{
   vectorJacobianProduct(load.current_load, res_bar, wrt, wrt_bar);
   vectorJacobianProduct(load.magnetic_load, res_bar, wrt, wrt_bar);
}

int getSize(const MagnetostaticResidual &residual)
{
   return getSize(residual.nlf);
}

void setInputs(MagnetostaticResidual &residual, const MachInputs &inputs)
{
   setInputs(residual.nlf, inputs);
   setInputs(*residual.load, inputs);
}

void setOptions(MagnetostaticResidual &residual, const nlohmann::json &options)
{
   setOptions(residual.nlf, options);
   setOptions(*residual.load, options);
}

void evaluate(MagnetostaticResidual &residual,
              const MachInputs &inputs,
              mfem::Vector &res_vec)
{
   evaluate(residual.nlf, inputs, res_vec);
   setInputs(*residual.load, inputs);
   addLoad(*residual.load, res_vec);
}

mfem::Operator &getJacobian(MagnetostaticResidual &residual,
                            const MachInputs &inputs,
                            const std::string &wrt)
{
   return getJacobian(residual.nlf, inputs, wrt);
}

}  // namespace mach<|MERGE_RESOLUTION|>--- conflicted
+++ resolved
@@ -477,12 +477,6 @@
                                          MPI_Comm comm)
  : AbstractSolver(json_options, move(smesh), comm), dim(mesh->Dimension())
 {
-<<<<<<< HEAD
-=======
-   int order = options["space-dis"]["degree"].get<int>();
-   // num_state = dim;
-
->>>>>>> 9d30738a
    mesh->RemoveInternalBoundaries();
 
    // /// Create the H(Div) finite element collection
