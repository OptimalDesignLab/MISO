--- conflicted
+++ resolved
@@ -1,28 +1,20 @@
-<<<<<<< HEAD
-set(MACH_PHYSICS_THERMAL_HEADERS
+set(MISO_PHYSICS_THERMAL_HEADERS
    thermal_integ.hpp
    thermal_residual.hpp
    thermal.hpp
 )
 
-target_sources(mach
-=======
 target_sources(miso
->>>>>>> 37fcab9f
    PRIVATE
       thermal_integ.cpp
       thermal_residual.cpp
       thermal.cpp
-      ${MACH_PHYSICS_THERMAL_HEADERS}
+      ${MISO_PHYSICS_THERMAL_HEADERS}
 )
 
-<<<<<<< HEAD
-add_public_headers_to_target(mach "${MACH_PHYSICS_THERMAL_HEADERS}")
+add_public_headers_to_target(miso "${MISO_PHYSICS_THERMAL_HEADERS}")
 
-target_include_directories(mach
-=======
 target_include_directories(miso
->>>>>>> 37fcab9f
    PUBLIC
      "$<BUILD_INTERFACE:${CMAKE_CURRENT_SOURCE_DIR}>"
      "$<INSTALL_INTERFACE:${CMAKE_INSTALL_INCLUDE_DIR}>"
