#include <fstream>

#include "thermal.hpp"
#include "evolver.hpp"

using namespace std;
using namespace mfem;

// namespace
// {

// void fluxFunc(const Vector &x, double time, Vector &y)
// {
// 	y.SetSize(3);
// 	//use constant in time for now

// 	//assuming centered coordinate system, will offset
// 	// double th;// = atan(x(1)/x(0));

// 	if (x(0) > .5)
// 	{
// 		y(0) = 1;
// 	}
// 	else
// 	{
// 		y(0) = -(M_PI/2)*exp(-M_PI*M_PI*time/4);
// 		//cout << "outflux val = " << y(0) << std::endl;
// 	}

// 	y(1) = 0;
// 	y(2) = 0;
	
// }

// } // anonymous namespace

namespace mach
{

ThermalSolver::ThermalSolver(
	 const std::string &opt_file_name,
    std::unique_ptr<mfem::Mesh> smesh)
	: AbstractSolver(opt_file_name, move(smesh))
{
   int dim = getMesh()->Dimension();
   int order = options["space-dis"]["degree"].get<int>();

	mesh->EnsureNodes();
   /// Create the H(Div) finite element collection for the representation the
   /// magnetic flux density field in the thermal solver
   h_div_coll.reset(new RT_FECollection(order, dim));
   /// Create the H(Div) finite element space
   h_div_space.reset(new SpaceType(mesh.get(), h_div_coll.get()));
   /// Create magnetic flux grid function
   mag_field.reset(new GridFunType(h_div_space.get()));
}

ThermalSolver::ThermalSolver(nlohmann::json &options,
                             std::unique_ptr<mfem::Mesh> smesh)
	: AbstractSolver(options, move(smesh))
{
   int dim = getMesh()->Dimension();
   int order = options["space-dis"]["degree"].get<int>();

	mesh->EnsureNodes();
   /// Create the H(Div) finite element collection for the representation the
   /// magnetic flux density field in the thermal solver
   h_div_coll.reset(new RT_FECollection(order, dim));
   /// Create the H(Div) finite element space
   h_div_space.reset(new SpaceType(mesh.get(), h_div_coll.get()));
   /// Create magnetic flux grid function
   mag_field.reset(new GridFunType(h_div_space.get()));
}

void ThermalSolver::initDerived()
{
	AbstractSolver::initDerived();
   // AbstractSolver::initDerived();
	setInit = false;

	mesh->ReorientTetMesh();
<<<<<<< HEAD
=======
	/// Override, only use 1st order H elements
	int fe_order = 1;// options["space-dis"]["degree"].get<int>();

	/// Create the H(Grad) finite element collection
    h_grad_coll.reset(new H1_FECollection(fe_order, dim));

	/// Create the H(Grad) finite element space
	h_grad_space.reset(new SpaceType(mesh.get(), h_grad_coll.get()));
>>>>>>> 7251db8a

	/// Create temperature grid function
	// u.reset(new GridFunType(fes.get()));
	th_exact.reset(new GridFunType(fes.get()));
	u_old.reset(new GridFunType(fes.get()));


	// /// Set static variables
	// setStaticMembers();

#ifdef MFEM_USE_MPI
   *out << "Number of finite element unknowns: "
       << fes->GlobalTrueVSize() << endl;
#else
   *out << "Number of finite element unknowns: "
        << fes->GetNDofs() << endl;
#endif

   //  ifstream material_file(options["material-lib-path"].get<string>());
	// /// TODO: replace with mach exception
	// if (!material_file)
	// 	std::cerr << "Could not open materials library file!" << std::endl;
	// material_file >> materials;

	*out << "Constructing Material Coefficients..." << std::endl;

   int dim = getMesh()->Dimension();
   int order = options["space-dis"]["degree"].get<int>();

   /// Create the H(Div) finite element collection for the representation the
   /// magnetic flux density field in the thermal solver
   h_div_coll.reset(new RT_FECollection(order, dim));
   /// Create the H(Div) finite element space
   h_div_space.reset(new SpaceType(mesh.get(), h_div_coll.get()));
   /// Create magnetic flux grid function
   mag_field.reset(new GridFunType(h_div_space.get()));
	
	// constructDensityCoeff();

	// constructHeatCoeff();

	// constructMassCoeff();

   // constructConductivity();
     
   // constructJoule();

	// constructCore();

	// std::cout << "Defining Finite Element Spaces..." << std::endl;
	// /// set essential BCs (none)
	// Array<int> ess_tdof_list;
	// mfem::Array<int> ess_bdr(mesh->bdr_attributes.Max());
	// ess_bdr = 0;
   // fes->GetEssentialTrueDofs(ess_bdr, ess_tdof_list);

	/// set up the bilinear forms
	// m.reset(new BilinearFormType(fes.get()));
	// k.reset(new BilinearFormType(fes.get()));

	std::cout << "Creating Mass Matrix..." << std::endl;
	/// add mass integrator to m bilinear form
	// m->AddDomainIntegrator(new MassIntegrator(*rho_cv));
	/// assemble mass matrix
	// m->Assemble(0);

	// m->FormSystemMatrix(ess_tdof_list, M);

	/// add diffusion integrator to k bilinear form
	// k->AddDomainIntegrator(new DiffusionIntegrator(*kappa));


	/// set up the linear form (volumetric fluxes)
	// bs.reset(new LinearForm(fes.get()));

	/// add joule heating term
	// bs->AddDomainIntegrator(new DomainLFIntegrator(*i2sigmainv));
	// std::cout << "Constructing Boundary Conditions..." << std::endl;
	/// add iron loss heating terms
	// bs->AddDomainIntegrator(new DomainLFIntegrator(*coreloss));


	// std::cout << "Assembling Stiffness Matrix..." << std::endl;
	/// assemble stiffness matrix and linear form
	// k->Assemble(0);

	// k->FormSystemMatrix(ess_tdof_list, K);
	// std::cout << "Assembling Forcing Term..." << std::endl;
	// bs->Assemble();

	// std::cout << "Setting Up ODE Solver..." << std::endl;
	// /// define ode solver
	// ode_solver = NULL;
	// ode_solver.reset(new ImplicitMidpointSolver);
	// std::string ode_opt = 
	// 	options["time-dis"]["ode-solver"].get<std::string>();
	// if (ode_opt == "MIDPOINT")
	// {
	// 	ode_solver = NULL;
	// 	ode_solver.reset(new ImplicitMidpointSolver);
	// }
	// if (ode_opt == "RK4")
	// {
	// 	ode_solver = NULL;
	// 	ode_solver.reset(new RK4Solver);
	// }
 	
	// evolver.reset(new ThermalEvolver(opt_file_name, M, 
										// K, move(bs), *out));

	/// TODO: REPLACE WITH DOMAIN BASED TEMPERATURE MAXIMA ARRAY
	rhoa = options["rho-agg"].get<double>();
	//double max = options["max-temp"].get<double>();

	/// assemble max temp array
	max.SetSize(fes->GetMesh()->attributes.Size()+1);
	for (auto& component : options["components"])
	{
		double mat_max = component["max-temp"].get<double>();
		int attrib = component["attr"].get<int>();
		max(attrib) = mat_max;
	}

	/// pass through aggregation parameters for functional
	// func.reset(new AggregateIntegrator(fes.get(), rhoa, max));
	// /// pass through aggregation parameters for functional
	// does not include dJdu calculation, need AddOutputs for that
	if(rhoa != 0)
	{
		funca.reset(new AggregateIntegrator(fes.get(), rhoa, max));
	}
	else
	{
		funct.reset(new TempIntegrator(fes.get()));
	}
}


std::vector<GridFunType*> ThermalSolver::getFields(void)
{
   return {u.get(), mag_field.get()};
}


void ThermalSolver::addOutputs()
{
	auto &fun = options["outputs"];
    int idx = 0;
	output.clear();
    if (fun.find("temp-agg") != fun.end())
    {
		rhoa = options["rho-agg"].template get<double>();
		//double max = options["max-temp"].template get<double>();
		output.emplace("temp-agg", fes.get());
		/// assemble max temp array
		max.SetSize(fes->GetMesh()->attributes.Size()+1);
		for (auto& component : options["components"])
		{
			double mat_max = component["max-temp"].template get<double>();
			int attrib = component["attr"].template get<int>();
			max(attrib) = mat_max;
		}
		
		// call the second constructor of the aggregate integrator
		if(rhoa != 0)
		{
			output.at("temp-agg").AddDomainIntegrator(
        	new AggregateIntegrator(fes.get(), rhoa, max, u.get()));
		}
		else
		{
			auto &bcs = options["bcs"];
			int idx = 0;
			bndry_marker.resize(bcs.size());
			if (bcs.find("outflux") != bcs.end())
			{ // outward flux bc
        		vector<int> tmp = bcs["outflux"].get<vector<int>>();
        		bndry_marker[idx].SetSize(tmp.size(), 0);
        		bndry_marker[idx].Assign(tmp.data());
        		output.at("temp-agg").AddBdrFaceIntegrator(
					new TempIntegrator(fes.get(), u.get()), bndry_marker[idx]);
        		idx++;
    		}
			//output.at("temp-agg").AddDomainIntegrator(
			//new TempIntegrator(fes.get(), u.get()));
		}
      	idx++; 
	}
}

void ThermalSolver::solveUnsteady()
{
	double t = 0.0;
	double agg;
	double gerror = 0;
	evolver->SetTime(t);
	ode_solver->Init(*evolver);

	// hold on to the initial state
	*u_old = *u;
	u_init.reset(new GridFunType(*u));
	// if (!setInit)
	// {
	// 	setInitialCondition(initialTemperature);
	// }

	int precision = 8;
	{
		ofstream osol("motor_heat_init.gf");
		osol.precision(precision);
		u->Save(osol);
	}
	// {
	//     ofstream sol_ofs("motor_heat_init.vtk");
	//     sol_ofs.precision(14);
	//     mesh->PrintVTK(sol_ofs, options["space-dis"]["degree"].get<int>() + 1);
	//     u->SaveVTK(sol_ofs, "Solution", options["space-dis"]["degree"].get<int>() + 1);
	//     sol_ofs.close();
    // }

	bool done = false;
	double t_final = options["time-dis"]["t-final"].get<double>();
	double dt = options["time-dis"]["dt"].get<double>();

	// compute functional for first step, testing purposes
	if (rhoa != 0)
	{
		agg = funca->GetIEAggregate(u.get());

		cout << "aggregated temp constraint = " << agg << endl;

	// 	compare to actual max, ASSUMING UNIFORM CONSTRAINT
	// 	gerror = (u->Max()/max(1) - agg)/(u->Max()/max(1));
		
	}
	else
	{
		agg = funct->GetTemp(u.get());
	}

	for (int ti = 0; !done;)
	{
		//save the state, if computing mesh sensitivities
		if (options["compute-sens"].get<bool>())
    	{
			stringstream solname;
			solname << "state"<<ti<<".gf";
    	    ofstream ssol(solname.str());
			u->Save(ssol);
    	}

    	double dt_real = min(dt, t_final - t);
		dt_real_ = dt_real;
    	//if (ti % 100 == 0)
    	{
			cout << "iter " << ti << ": time = " << t << ": dt = " << dt_real
              << " (" << round(100 * t / t_final) << "% complete)" << endl;
      	}

		u_old.reset(new GridFunType(*u));
#ifdef MFEM_USE_MPI
		HypreParVector *TV = u->GetTrueDofs();
		ode_solver->Step(*TV, t, dt_real);
		*u = *TV;
#else
		ode_solver->Step(*u, t, dt_real);
#endif

		// compute functional
		if (rhoa != 0)
		{
			agg = funca->GetIEAggregate(u.get());
			cout << "aggregated temp constraint = " << agg << endl;
		}
		else
		{
			agg = funct->GetTemp(u.get());
		}

		// evolver->updateParameters();

		ti++;

		ti_final = ti;
		done = (t >= t_final - 1e-8 * dt);
	}

	if (rhoa != 0)
	{
		cout << "aggregated constraint error at initial state = " << gerror << endl;
	}

	// Save the final solution
	stringstream solname;
	solname << "state"<<ti_final<<".gf";
    ofstream ssol(solname.str());
	u->Save(ssol);

	
    ofstream sol_ofs("motor_heat.vtk");
	sol_ofs.precision(14);
	mesh->PrintVTK(sol_ofs, options["space-dis"]["degree"].get<int>() + 1);
	u->SaveVTK(sol_ofs, "Solution", options["space-dis"]["degree"].get<int>() + 1);
}

// void ThermalSolver::setStaticMembers()
// {
// 	temp_0 = options["init-temp"].get<double>();
// }

void ThermalSolver::constructDensityCoeff()
{
	rho.reset(new MeshDependentCoefficient());

	for (auto& component : options["components"])
	{
		std::unique_ptr<mfem::Coefficient> rho_coeff;
		std::string material = component["material"].get<std::string>();
		std::cout << material << '\n';
		{
			auto rho_val = materials[material]["rho"].get<double>();
			rho_coeff.reset(new ConstantCoefficient(rho_val));
		}
		// int attrib = component["attr"].get<int>();
		rho->addCoefficient(component["attr"].get<int>(), move(rho_coeff));
	}
}

void ThermalSolver::constructHeatCoeff()
{
	cv.reset(new MeshDependentCoefficient());

	for (auto& component : options["components"])
	{
		std::unique_ptr<mfem::Coefficient> cv_coeff;
		std::string material = component["material"].get<std::string>();
		std::cout << material << '\n';
		{
			auto cv_val = materials[material]["cv"].get<double>();
			cv_coeff.reset(new ConstantCoefficient(cv_val));
		}
		cv->addCoefficient(component["attr"].get<int>(), move(cv_coeff));
	}
}

void ThermalSolver::constructMassCoeff()
{
	rho_cv.reset(new MeshDependentCoefficient());

	for (auto& component : options["components"])
	{
		int attr = component.value("attr", -1);

		std::string material = component["material"].get<std::string>();
		auto cv_val = materials[material]["cv"].get<double>();
		auto rho_val = materials[material]["rho"].get<double>();

		if (-1 != attr)
		{
			std::unique_ptr<mfem::Coefficient> temp_coeff;
			temp_coeff.reset(new ConstantCoefficient(cv_val*rho_val));
			rho_cv->addCoefficient(attr, move(temp_coeff));
		}
		else
		{
			auto attrs = component["attrs"].get<std::vector<int>>();
			for (auto& attribute : attrs)
			{
				std::unique_ptr<mfem::Coefficient> temp_coeff;
				temp_coeff.reset(new ConstantCoefficient(cv_val*rho_val));
				rho_cv->addCoefficient(attribute, move(temp_coeff));
			}
		}
	}
}

void ThermalSolver::constructConductivity()
{
	kappa.reset(new MeshDependentCoefficient());

	for (auto& component : options["components"])
	{
		int attr = component.value("attr", -1);

		std::string material = component["material"].get<std::string>();
		auto kappa_val = materials[material]["kappa"].get<double>();

		if (-1 != attr)
		{
			std::unique_ptr<mfem::Coefficient> temp_coeff;
			temp_coeff.reset(new ConstantCoefficient(kappa_val));
			kappa->addCoefficient(attr, move(temp_coeff));
		}
		else
		{
			auto attrs = component["attrs"].get<std::vector<int>>();
			for (auto& attribute : attrs)
			{
				std::unique_ptr<mfem::Coefficient> temp_coeff;
				temp_coeff.reset(new ConstantCoefficient(kappa_val));
				kappa->addCoefficient(attribute, move(temp_coeff));
			}
		}
	}
}

void ThermalSolver::constructJoule()
{
	i2sigmainv.reset(new MeshDependentCoefficient());

	for (auto& component : options["components"])
	{
		int attr = component.value("attr", -1);

		std::string material = component["material"].get<std::string>();

		/// todo use grid function?
		auto current = options["motor-opts"]["current"].get<double>();

		double sigma = materials[material].value("sigma", 0.0);

		if (-1 != attr)
		{
			if (sigma > 1e-12)
			{
				std::unique_ptr<mfem::Coefficient> temp_coeff;
				temp_coeff.reset(new ConstantCoefficient(current*current/sigma));
				i2sigmainv->addCoefficient(attr, move(temp_coeff));
			}
		}
		else
		{
			auto attrs = component["attrs"].get<std::vector<int>>();
			for (auto& attribute : attrs)
			{
				if (sigma > 1e-12)
				{
					std::unique_ptr<mfem::Coefficient> temp_coeff;
					temp_coeff.reset(new ConstantCoefficient(current*current/sigma));
					i2sigmainv->addCoefficient(attribute, move(temp_coeff));
				}
			}
		}
	}
}

void ThermalSolver::constructCore()
{
	coreloss.reset(new MeshDependentCoefficient());

	for (auto& component : options["components"])
	{
		std::string material = component["material"].get<std::string>();

		/// check for each of these values --- if they do not exist they take
		/// the value of zero
		double rho_val = materials[material].value("rho", 0.0);
		double alpha = materials[material].value("alpha", 0.0);
		double freq = options["motor-opts"].value("frequency", 0.0);
		double kh = materials[material].value("kh", 0.0);
		double ke = materials[material].value("ke", 0.0);

		/// make sure that there is a coefficient
		double params = rho_val + alpha + freq + kh + ke;

		int attr = component.value("attr", -1);
		if (-1 != attr)
		{
			if (params > 1e-12)
			{
				std::unique_ptr<mfem::Coefficient> temp_coeff;
				// temp_coeff.reset(new SteinmetzCoefficient(rho_val, alpha, freq,
				// 														kh, ke, mag_field));
				temp_coeff.reset(new ConstantCoefficient(0.0));
				coreloss->addCoefficient(attr, move(temp_coeff));		
			}
		}
		else
		{
			auto attrs = component["attrs"].get<std::vector<int>>();
			for (auto& attribute : attrs)
			{
				if (params > 1e-12)
				{
					std::unique_ptr<mfem::Coefficient> temp_coeff;
					// temp_coeff.reset(new SteinmetzCoefficient(rho_val, alpha, freq,
					// 														kh, ke, mag_field));
					temp_coeff.reset(new ConstantCoefficient(0.0));
					coreloss->addCoefficient(attribute, move(temp_coeff));
				}
			}
		}
	}
}

// double ThermalSolver::calcL2Error(
//     double (*u_exact)(const Vector &), int entry)
// {
// 	// TODO: need to generalize to parallel
// 	FunctionCoefficient exsol(u_exact);
// 	th_exact->ProjectCoefficient(exsol);

	
// 	// sol_ofs.precision(14);
// 	// th_exact->SaveVTK(sol_ofs, "Analytic", options["space-dis"]["degree"].get<int>() + 1);
// 	// sol_ofs.close();

// 	return u->ComputeL2Error(exsol);
// }

void ThermalSolver::solveUnsteadyAdjoint(const std::string &fun)
{
    double time_beg, time_end;
    if (0==rank)
    {
       time_beg = MPI_Wtime();
    }

	// we only need dJdu at the last state
	if(tr == ti_final)
	{
		// add the dJdu output, do this now to precompute max temperature and 
		// certain values for the functional so that we don't need it at every call
		addOutputs();
	}

    // Step 0: allocate the adjoint variable
    adj.reset(new GridFunType(fes.get()));

	// Step 1: get the right-hand side vector, dJdu, and make an appropriate
   // alias to it, the state, and the adjoint
   std::unique_ptr<GridFunType> dJdu(new GridFunType(fes.get()));
#ifdef MFEM_USE_MPI
   HypreParVector *state = u->GetTrueDofs();
   HypreParVector *dJ = dJdu->GetTrueDofs();
   HypreParVector *adjoint = adj->GetTrueDofs();
	HypreParVector *adjoint_old = adj_old->GetTrueDofs();
#else
   GridFunType *state = u.get();
   GridFunType *dJ = dJdu.get();
   GridFunType *adjoint = adj.get();
   	GridFunType *adjoint_old = adj_old.get();
#endif
	if(tr == ti_final)
	{
		output.at(fun).Mult(*state, *dJ);
		dJ->Set(dt_real_, *dJ);
	}
	else //subsequent solves have K^T psi_old as rhs
	{
		stiff->MultTranspose(*adjoint_old, *dJ);
		dJ->Set(-dt_real_, *dJ);
		//technically should also Add(dt_real_, djdu), but it's 0 for this problem
	}

	// Step 2: get the time step's Jacobian and transpose it
   Operator *jac = &evolver->GetGradient(*state);
   // cast the ElementTransformation (for the domain element)
	 HypreParMatrix &jac_h =
	dynamic_cast<HypreParMatrix&>(*jac);
    HypreParMatrix *jac_trans = jac_h.Transpose();

	// Step 3: Solve the adjoint problem
   *out << "Solving adjoint problem:\n"
         << "\tsolver: HypreGMRES\n"
         << "\tprec. : Euclid ILU" << endl;
   prec.reset(new HypreEuclid(fes->GetComm()));
   double tol = options["adj-solver"]["rel-tol"].get<double>();
   int maxiter = options["adj-solver"]["max-iter"].get<int>();
   int ptl = options["adj-solver"]["print-lvl"].get<int>();
   solver.reset(new HypreGMRES(fes->GetComm()));
   solver->SetOperator(*jac_trans);
   dynamic_cast<mfem::HypreGMRES *>(solver.get())->SetTol(tol);
   dynamic_cast<mfem::HypreGMRES *>(solver.get())->SetMaxIter(maxiter);
   dynamic_cast<mfem::HypreGMRES *>(solver.get())->SetPrintLevel(ptl);
   dynamic_cast<mfem::HypreGMRES *>(solver.get())->SetPreconditioner(*dynamic_cast<HypreSolver *>(prec.get()));
   solver->Mult(*dJ, *adjoint);
   //adjoint->Set(dt_real_, *adjoint);

	if(tr != ti_final)
	{
		adjoint->Add(1, *adjoint_old);
	}

#ifdef MFEM_USE_MPI
   adj->SetFromTrueDofs(*adjoint);
#endif
   if (0==rank)
   {
      time_end = MPI_Wtime();
      cout << "Time for solving adjoint is " << (time_end - time_beg) << endl;
   }

	// store previous adjoint (forward in time)
	
	adj_old.reset(new GridFunType(*adj));
	// {
    //     ofstream sol_ofs_adj("motor_heat_adj.vtk");
    //     sol_ofs_adj.precision(14);
    //     mesh->PrintVTK(sol_ofs_adj, options["space-dis"]["degree"].get<int>());
    //     adj->SaveVTK(sol_ofs_adj, "Adjoint", options["space-dis"]["degree"].get<int>());
    //     sol_ofs_adj.close();
    // }
}

void ThermalSolver::constructCoefficients()
{
   // constructDensityCoeff();
   constructMassCoeff();
   // constructHeatCoeff();
   constructConductivity();
   constructJoule();
   constructCore();
}

void ThermalSolver::addMassVolumeIntegrators()
{
	mass->AddDomainIntegrator(new MassIntegrator(*rho_cv));
}

void ThermalSolver::addStiffVolumeIntegrators(double alpha)
{
	stiff->AddDomainIntegrator(new DiffusionIntegrator(*kappa));
}

void ThermalSolver::addLoadVolumeIntegrators(double alpha)
{
	/// add joule heating term
	load->AddDomainIntegrator(new DomainLFIntegrator(*i2sigmainv));
	/// add iron loss heating terms
	load->AddDomainIntegrator(new DomainLFIntegrator(*coreloss));
}

void ThermalSolver::addLoadBoundaryIntegrators(double alpha)
{
	flux_coeff.reset(new VectorFunctionCoefficient(3, fluxFunc));
	auto &bcs = options["bcs"];
	bndry_marker.resize(bcs.size());
	int idx = 0;
	if (bcs.find("outflux") != bcs.end())
	{ // outward flux bc
        vector<int> tmp = bcs["outflux"].get<vector<int>>();
        bndry_marker[idx].SetSize(tmp.size(), 0);
        bndry_marker[idx].Assign(tmp.data());
        load->AddBoundaryIntegrator(new BoundaryNormalLFIntegrator(
			  												*flux_coeff), bndry_marker[idx]);
        idx++;
	}
}

void ThermalSolver::constructEvolver()
{
	Array<int> ess_bdr;
   auto &bcs = options["bcs"];
   /// if any boundaries are marked as essential in the options file use that
   if (bcs.find("essential") != bcs.end())
   {
      auto tmp = bcs["essential"].get<vector<int>>();
      ess_bdr.SetSize(tmp.size(), 0);
      ess_bdr.Assign(tmp.data());
   }
   /// otherwise mark all attributes as nonessential
   else
   {
      ess_bdr.SetSize(mesh->bdr_attributes.Max());
      ess_bdr = 0;
   }

   evolver.reset(new ThermalEvolver(ess_bdr, mass.get(), stiff.get(), load.get(), *out,
												0.0, flux_coeff.get()));
	if (newton_solver == nullptr)
	{
    	constructNewtonSolver();
	}
	evolver->SetLinearSolver(solver.get());
   evolver->SetNewtonSolver(newton_solver.get());
}

void ThermalSolver::fluxFunc(const Vector &x, double time, Vector &y)
{
	y.SetSize(3);
	//use constant in time for now

	//assuming centered coordinate system, will offset
	// double th;// = atan(x(1)/x(0));

	if (x(0) > .5)
	{
		y(0) = 1;
	}
	else
	{
		y(0) = -(M_PI/2)*exp(-M_PI*M_PI*time/4);
		//cout << "outflux val = " << y(0) << std::endl;
	}

	//y(0) = 1;
	y(1) = 1;
	y(2) = 0.0000;
	
}

static std::default_random_engine gen(std::random_device{}());
static std::uniform_real_distribution<double> uniform_rand(0.0, 1.0);


void ThermalSolver::randState(const mfem::Vector &x, mfem::Vector &u)
{
    for (int i = 0; i < u.Size(); ++i)
    {
        u(i) = 2.0 * uniform_rand(gen) - 1.0;
		// if (i+1 == u.Size())
		// {
		// 	u(i) = x(0)*0.1;
		// }	
		// else
		// {
		// 	u(i) = x(i+1)*0.1;
		// }
	}
}

Vector* ThermalSolver::getMeshSensitivities()
{
	/// NOTE: Get the method's step from the ode solver
	if(options["time-dis"]["ode-solver"].template get<string>() != "MIDPOINT")
	{
		throw MachException("Only implemented for implicit midpoint!\n");
	}
	
	/// assign mesh node space to forms
	GridFunction *x_nodes_s = mesh->GetNodes();
    FiniteElementSpace *mesh_fes_s = x_nodes_s->FESpace();
	SpaceType mesh_fes(*mesh_fes_s, *mesh);
	GridFunType x_nodes(&mesh_fes, x_nodes_s);
	j_mesh_sens.reset(new NonlinearFormType(&mesh_fes));

	// start by adding/computing the output partial
	/// NOTE: Should eventually support different outputs
	/// delJdelX
	j_mesh_sens->AddDomainIntegrator(
	new AggregateResIntegrator(fes.get(), rhoa, max, u.get()));
	std::unique_ptr<GridFunType> dLdX_w; //work vector
	dLdX.reset(new GridFunType(x_nodes));
	dLdX_w.reset(new GridFunType(x_nodes));
	j_mesh_sens->Mult(x_nodes, *dLdX_w);
	*dLdX = 0.0;
	dLdX->Add(1, *dLdX_w);
	adj_old.reset(new GridFunType(*u)); //placeholder

	// loop over time steps in reverse
	for(tr = ti_final; tr > 0; tr--)
	{
		res_mesh_sens.reset(new NonlinearFormType(&mesh_fes));
   		res_mesh_sens_l.reset(new LinearFormType(&mesh_fes));

		/// read the current and previous state from file
		//cout << "Reverse time step: " << tr<< endl;
		stringstream solname; stringstream solname_old;
		solname << "state"<<tr<<".gf"; solname_old << "state"<<tr-1<<".gf";
		std::ifstream sol(solname.str()); std::ifstream sol_old(solname_old.str()); 
		u.reset(new GridFunType(mesh.get(), sol));
		u_old.reset(new GridFunType(mesh.get(), sol_old));

		/// compute the adjoint at the current time step
		adj = NULL;
		solveForAdjoint(options["outputs"]["temp-agg"].get<std::string>());
	
		/// recompute dudt if needed
		Vector sub(u->Size()); 
		sub = 0.0;
		sub.Add(1, *u);
		sub.Add(-1, *u_old);
		dudt.reset(new GridFunType(fes.get()));
		dudt->Set(1.0/dt_real_, sub);
	
		/// add integrators R = [M + (dt/2)K]dudt + Ku + b = 0
		/// dJdX = delJdelX + adj^T dR/dX
		/// adj^T Ku
		res_mesh_sens->AddDomainIntegrator(
			new DiffusionResIntegrator(*kappa, u_old.get(), adj.get()));
		/// adj^T Mdudt
		res_mesh_sens->AddDomainIntegrator(
			new MassResIntegrator(*rho_cv, dudt.get(), adj.get()));
		/// adj^T (dt/2)Kdudt (for implicit midpoint)
		GridFunType dtdudt(fes.get());
		dtdudt.Set(dt_real_/2.0, *dudt);
		res_mesh_sens->AddDomainIntegrator(
			new DiffusionResIntegrator(*kappa, &dtdudt, adj.get()));
		/// adj^T load terms
		res_mesh_sens->AddDomainIntegrator(
			new DomainResIntegrator(*i2sigmainv, u_old.get(), adj.get()));
		res_mesh_sens->AddDomainIntegrator(
			new DomainResIntegrator(*coreloss, u_old.get(), adj.get()));

		// just to be sure, see if this residual goes to 0?
		// GridFunction R(fes.get());
		// R = 0.0;
		// mass->AddMult(*dudt, R);
		// stiff->AddMult(dtdudt, R);
		// stiff->AddMult(*u_old, R);
		// R.Add(1, *load);

		// cout << "Residual Norm (?): " << R.Norml2() << endl;

		// outward flux bc
		auto &bcs = options["bcs"];
		bndry_marker.resize(bcs.size());
		int idx = 0;
		if (bcs.find("outflux") != bcs.end())
		{ 
    	    vector<int> tmp = bcs["outflux"].get<vector<int>>();
    	    bndry_marker[idx].SetSize(tmp.size(), 0);
    	    bndry_marker[idx].Assign(tmp.data());
    	    res_mesh_sens_l->AddBdrFaceIntegrator(
				new BoundaryNormalResIntegrator(*flux_coeff, u_old.get(), 
												adj.get()), bndry_marker[idx]);
    	    idx++;
		}

		/// Compute the derivatives and accumulate the result
		res_mesh_sens->Mult(x_nodes, *dLdX_w);
		//double t_final = options["time-dis"]["t-final"].get<double>();
		flux_coeff->SetTime(tr*dt_real_);
		res_mesh_sens_l->Assemble();
		dLdX->Add(-1, *dLdX_w);
		dLdX->Add(-1, *res_mesh_sens_l);
	}

	return dLdX.get();
}

double ThermalSolver::getOutput()
{
	// compute functional
	if (rhoa != 0)
	{
		return funca->GetIEAggregate(u.get());
	}
	else
	{
		return funct->GetTemp(u.get());
	}
}

// double ThermalSolver::initialTemperature(const Vector &x)
// {
//    return 100;
// }

// double ThermalSolver::temp_0 = 0.0;

void ThermalSolver::verifyMeshSensitivities()
{
	std::cout << "Verifying Mesh Sensitivities..." << std::endl;
	int dim = mesh->SpaceDimension();
	double delta = 1e-7;
	double dJdX_fd = -getOutput()/delta;
	Vector *dJdX = getMeshSensitivities();

    // extract mesh nodes and get their finite-element space
   
    GridFunction *x_nodes = mesh->GetNodes();
    FiniteElementSpace *mesh_fes = x_nodes->FESpace();
    // initialize the vector that we use to perturb the mesh nodes
    GridFunction v(mesh_fes);
    VectorFunctionCoefficient v_rand(dim, randState);
    v.ProjectCoefficient(v_rand);
    // contract dJ/dX with v
    double dJdX_v = (*dJdX) * v;

    // compute finite difference approximation

    GridFunction x_pert(*x_nodes);
    x_pert.Add(delta, v);
    mesh->SetNodes(x_pert);
    std::cout << "Solving Forward Step..." << std::endl;
	initDerived();
	constructNewtonSolver();
	evolver->SetLinearSolver(solver.get());
    evolver->SetNewtonSolver(newton_solver.get());
	ConstantCoefficient u0(options["init-temp"].get<double>());
	u->ProjectCoefficient(u0);
	funca.reset(new AggregateIntegrator(fes.get(), rhoa, max));
    solveForState();
    std::cout << "Solver Done" << std::endl;
    dJdX_fd += getOutput()/delta;
    std::cout << "Finite Difference: " << dJdX_fd << std::endl;
    std::cout << "Analytic: 		 " << dJdX_v << std::endl;
}

ThermalEvolver::ThermalEvolver(Array<int> ess_bdr, BilinearFormType *mass,
										 BilinearFormType *stiff,
                  				 LinearFormType *load,
										 std::ostream &outstream,
                  				 double start_time,
										 mfem::VectorCoefficient *_flux_coeff)
	: ImplicitLinearEvolver(ess_bdr, mass, stiff, -1.0, load, outstream, start_time),
	  flux_coeff(_flux_coeff), work(height)
{
#ifdef MFEM_USE_MPI
   mass->ParFESpace()->GetEssentialTrueDofs(ess_bdr, ess_tdof_list);
#else
   mass->FESpace()->GetEssentialTrueDofs(ess_bdr, ess_tdof_list);
#endif

	// mass->FormSystemMatrix(ess_tdof_list, mMat);
   // stiff->FormSystemMatrix(ess_tdof_list, kMat);
};

void ThermalEvolver::Mult(const mfem::Vector &x, mfem::Vector &y) const
{
	flux_coeff->SetTime(t);
	LinearFormType *load_lf = dynamic_cast<LinearFormType*>(load);
	if (load_lf)
		load_lf->Assemble();
	else
		throw MachException("Couldn't cast load to LinearFormType!\n");
	work.SetSize(x.Size());
	stiff->Mult(x, work);
	work += *load;
   mass_solver.Mult(work, y);
	y *= alpha;
}

void ThermalEvolver::ImplicitSolve(const double dt, const Vector &x,
                                   Vector &k)
{
   // auto *T = Add(1.0, mMat, dt, kMat);

   // // t_solver->SetOperator(*T);
	// linsolver->SetOperator(*T);

   // kMat.Mult(x, work);
   // work.Neg();  
   // work.Add(-1, *load);
   // linsolver->Mult(work, k);



	// I thought setting this to false would help, it zeros out K each time
	// Still see the behavior where execution changes with each run
	newton->iterative_mode = false;
	flux_coeff->SetTime(t);
	// dynamic_cast<LinearFormType*>(load)->Assemble();
	LinearFormType *load_lf = dynamic_cast<LinearFormType*>(load);
	if (load_lf)
		load_lf->Assemble();
	else
		throw MachException("Couldn't cast load to LinearFormType!\n");
   setOperParameters(dt, &x);
   Vector zero; // empty vector is interpreted as zero r.h.s. by NewtonSolver
   newton->Mult(zero, k);
   MFEM_VERIFY(newton->GetConverged(), "Newton solver did not converge!");
}
	  
// ThermalEvolver::ThermalEvolver(const std::string &opt_file_name, 
// 									MatrixType &m, 
// 									MatrixType &k, 
// 									std::unique_ptr<mfem::LinearForm> b, 
// 									std::ostream &outstream)
// 	: ImplicitLinearEvolver(opt_file_name, m, k, move(b), outstream), zero(m.Height())
// {
// 	/// set static members
// 	setStaticMembers();

// 	/// set initial boundary state	
// 	updateParameters();
// }

// void ThermalEvolver::setStaticMembers()
// {
// 	outflux = options["bcs"]["const-val"].get<double>();
// }

// /// TODO: move this to addLoadBoundaryIntegrator
// /// Make fluxFunc a regular function in this file in anonymous namespace


// void ThermalEvolver::updateParameters()
// {
// 	bb.reset(new LinearForm(force->FESpace()));
// 	rhs.reset(new LinearForm(force->FESpace()));

// 	/// add boundary integrator to linear form for flux BC, elsewhere is natural 0
// 	fluxcoeff.reset(new VectorFunctionCoefficient(3, fluxFunc));
// 	fluxcoeff->SetTime(t);
// 	auto &bcs = options["bcs"];
//    bndry_marker.resize(bcs.size());
// 	int idx = 0;
// 	if (bcs.find("outflux") != bcs.end())
// 	{ // outward flux bc
//         vector<int> tmp = bcs["outflux"].get<vector<int>>();
//         bndry_marker[idx].SetSize(tmp.size(), 0);
//         bndry_marker[idx].Assign(tmp.data());
//         bb->AddBoundaryIntegrator(new BoundaryNormalLFIntegrator(*fluxcoeff), bndry_marker[idx]);
//         idx++;
// 	}
// 	bb->Assemble();

// 	rhs->Set(1, *force);
// 	rhs->Add(1, *bb);
// }

// void ThermalEvolver::fluxFunc(const Vector &x, double time, Vector &y)
// {
// 	y.SetSize(3);
// 	//use constant in time for now

// 	//assuming centered coordinate system, will offset
// 	// double th;// = atan(x(1)/x(0));

// 	if (x(0) > .5)
// 	{
// 		y(0) = 1;
// 	}
// 	else
// 	{
// 		y(0) = -(M_PI/2)*exp(-M_PI*M_PI*time/4);
// 		//cout << "outflux val = " << y(0) << std::endl;
// 	}

// 	y(1) = 0;
// 	y(2) = 0;
	
// }

// double ThermalEvolver::outflux = 0.0;

} // namespace mach<|MERGE_RESOLUTION|>--- conflicted
+++ resolved
@@ -79,17 +79,6 @@
 	setInit = false;
 
 	mesh->ReorientTetMesh();
-<<<<<<< HEAD
-=======
-	/// Override, only use 1st order H elements
-	int fe_order = 1;// options["space-dis"]["degree"].get<int>();
-
-	/// Create the H(Grad) finite element collection
-    h_grad_coll.reset(new H1_FECollection(fe_order, dim));
-
-	/// Create the H(Grad) finite element space
-	h_grad_space.reset(new SpaceType(mesh.get(), h_grad_coll.get()));
->>>>>>> 7251db8a
 
 	/// Create temperature grid function
 	// u.reset(new GridFunType(fes.get()));
@@ -922,6 +911,17 @@
 	return dLdX.get();
 }
 
+Vector* ThermalSolver::getSurfaceMeshSensitivities()
+{
+	Vector *dJdXvect = getMeshSensitivities();
+	GridFunction dJdX(mesh->GetNodes()->FESpace(), dJdXvect->GetData());
+
+	MSolver->setSens(&dJdX);
+	string dummy = "placeholder";
+	MSolver->solveForAdjoint(dummy);
+	return MSolver->getAdjoint();
+}
+
 double ThermalSolver::getOutput()
 {
 	// compute functional
@@ -981,6 +981,54 @@
     std::cout << "Analytic: 		 " << dJdX_v << std::endl;
 }
 
+void ThermalSolver::verifySurfaceMeshSensitivities()
+{
+#ifdef MFEM_USE_EGADS
+	std::cout << "Verifying Surface Mesh Sensitivities..." << std::endl;
+		
+	int dim = mesh->SpaceDimension();
+	double delta = 1e-7;
+	
+	// extract mesh nodes and get their finite-element space
+    GridFunction *x_nodes = mesh->GetNodes();
+    FiniteElementSpace *mesh_fes = x_nodes->FESpace();
+    // initialize the vector that we use to perturb the mesh nodes
+    GridFunction v(mesh_fes);
+    VectorFunctionCoefficient v_rand(dim, randState);
+    v.ProjectCoefficient(v_rand);
+	GridFunction x_pert(*x_nodes);
+    x_pert.Add(delta, v);
+	
+	// set up the mesh movement solver
+	MSolver.reset(new LEAnalogySolver(
+						options["mesh-move-opts-path"].get<string>(),
+						&x_pert, move(mesh)));
+
+	double dJdXs_fd = -getOutput()/delta;
+	Vector *dJdXs = getSurfaceMeshSensitivities();
+
+    // contract dJ/dXs with v
+    double dJdXs_v = (*dJdXs) * v;
+
+    // compute finite difference approximation
+    //mesh->SetNodes(x_pert);
+	MSolver->solveForState();
+    std::cout << "Solving Forward Step..." << std::endl;
+	initDerived();
+	constructNewtonSolver();
+	evolver->SetLinearSolver(solver.get());
+    evolver->SetNewtonSolver(newton_solver.get());
+	ConstantCoefficient u0(options["init-temp"].get<double>());
+	u->ProjectCoefficient(u0);
+	funca.reset(new AggregateIntegrator(fes.get(), rhoa, max));
+    solveForState();
+    std::cout << "Solver Done" << std::endl;
+    dJdXs_fd += getOutput()/delta;
+    std::cout << "Finite Difference: " << dJdXs_fd << std::endl;
+    std::cout << "Analytic: 		 " << dJdXs_v << std::endl;
+#endif
+}
+
 ThermalEvolver::ThermalEvolver(Array<int> ess_bdr, BilinearFormType *mass,
 										 BilinearFormType *stiff,
                   				 LinearFormType *load,
