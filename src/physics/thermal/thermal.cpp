--- conflicted
+++ resolved
@@ -37,24 +37,10 @@
 namespace mach
 {
 
-<<<<<<< HEAD
 ThermalSolver::ThermalSolver(const nlohmann::json &options,
                              std::unique_ptr<mfem::Mesh> smesh,
                              MPI_Comm comm)
 	: AbstractSolver(options, move(smesh), comm)
-=======
-ThermalSolver::ThermalSolver(
-	 const std::string &opt_file_name,
-    std::unique_ptr<mfem::Mesh> smesh)
-	: AbstractSolver(opt_file_name, move(smesh))
-{
-	mesh->EnsureNodes();
-}
-
-ThermalSolver::ThermalSolver(nlohmann::json &options,
-                             std::unique_ptr<mfem::Mesh> smesh)
-	: AbstractSolver(options, move(smesh))
->>>>>>> d6fd1c5e
 {
 	mesh->EnsureNodes();
 }
@@ -292,6 +278,7 @@
 	bool done = false;
 	double t_final = options["time-dis"]["t-final"].get<double>();
 	double dt = options["time-dis"]["dt"].get<double>();
+   int ti_final;
 
 	// compute functional for first step, testing purposes
 	if (rhoa != 0)
@@ -327,12 +314,6 @@
 			cout << "iter " << ti << ": time = " << t << ": dt = " << dt_real
               << " (" << round(100 * t / t_final) << "% complete)" << endl;
       }
-<<<<<<< HEAD
-=======
-
-		u_old.reset(new GridFunType(*u));
-#ifdef MFEM_USE_MPI
->>>>>>> d6fd1c5e
 		HypreParVector *TV = u->GetTrueDofs();
 		ode_solver->Step(*TV, t, dt_real);
 		*u = *TV;
@@ -584,111 +565,98 @@
 
 void ThermalSolver::solveUnsteadyAdjoint(const std::string &fun)
 {
-    double time_beg, time_end;
-    if (0==rank)
-    {
-       time_beg = MPI_Wtime();
-    }
-
-	// we only need dJdu at the last state
-	if(tr == ti_final)
-	{
-		// add the dJdu output, do this now to precompute max temperature and 
-		// certain values for the functional so that we don't need it at every call
-		addOutputs();
-	}
-
-    // Step 0: allocate the adjoint variable
-    adj.reset(new GridFunType(fes.get()));
-
-	// Step 1: get the right-hand side vector, dJdu, and make an appropriate
-   // alias to it, the state, and the adjoint
-   std::unique_ptr<GridFunType> dJdu(new GridFunType(fes.get()));
-   HypreParVector *state = u->GetTrueDofs();
-   HypreParVector *dJ = dJdu->GetTrueDofs();
-   HypreParVector *adjoint = adj->GetTrueDofs();
-<<<<<<< HEAD
-   double energy = output.at(fun).GetEnergy(*u);
-	output.at(fun).Mult(*state, *dJ);
-	cout << "Last Functional Output: " << energy << endl;
-
-	// // Step 2: get the last time step's Jacobian
-	// HypreParMatrix *jac = evolver->GetOperator();
-	// //TransposeOperator jac_trans = TransposeOperator(jac);
-	// HypreParMatrix *jac_trans = jac->Transpose();
-=======
-	HypreParVector *adjoint_old = adj_old->GetTrueDofs();
-#else
-   GridFunType *state = u.get();
-   GridFunType *dJ = dJdu.get();
-   GridFunType *adjoint = adj.get();
-   	GridFunType *adjoint_old = adj_old.get();
-#endif
-	if(tr == ti_final)
-	{
-		output.at(fun).Mult(*state, *dJ);
-		dJ->Set(dt_real_, *dJ);
-	}
-	else //subsequent solves have K^T psi_old as rhs
-	{
-		stiff->MultTranspose(*adjoint_old, *dJ);
-		dJ->Set(-dt_real_, *dJ);
-		//technically should also Add(dt_real_, djdu), but it's 0 for this problem
-	}
->>>>>>> d6fd1c5e
-
-	// Step 2: get the time step's Jacobian and transpose it
-   Operator *jac = &evolver->GetGradient(*state);
-   // cast the ElementTransformation (for the domain element)
-	 HypreParMatrix &jac_h =
-	dynamic_cast<HypreParMatrix&>(*jac);
-    HypreParMatrix *jac_trans = jac_h.Transpose();
-
-	// Step 3: Solve the adjoint problem
-   *out << "Solving adjoint problem:\n"
-         << "\tsolver: HypreGMRES\n"
-         << "\tprec. : Euclid ILU" << endl;
-   constructLinearSolver(options["adj-solver"]);
-   //prec.reset(new HypreEuclid(fes->GetComm()));
-   double tol = options["adj-solver"]["rel-tol"].get<double>();
-   int maxiter = options["adj-solver"]["max-iter"].get<int>();
-   int ptl = options["adj-solver"]["print-lvl"].get<int>();
-   //solver.reset(new HypreGMRES(fes->GetComm()));
-   solver->SetOperator(*jac_trans);
-//    dynamic_cast<mfem::HypreGMRES *>(solver.get())->SetTol(tol);
-//    dynamic_cast<mfem::HypreGMRES *>(solver.get())->SetMaxIter(maxiter);
-//    dynamic_cast<mfem::HypreGMRES *>(solver.get())->SetPrintLevel(ptl);
-//    dynamic_cast<mfem::HypreGMRES *>(solver.get())->SetPreconditioner(*dynamic_cast<HypreSolver *>(prec.get()));
-   solver->Mult(*dJ, *adjoint);
-<<<<<<< HEAD
-   adjoint->Set(dt_real_, *adjoint);
-=======
-   //adjoint->Set(dt_real_, *adjoint);
-
-	if(tr != ti_final)
-	{
-		adjoint->Add(1, *adjoint_old);
-	}
-
-#ifdef MFEM_USE_MPI
->>>>>>> d6fd1c5e
-   adj->SetFromTrueDofs(*adjoint);
-   if (0==rank)
-   {
-      time_end = MPI_Wtime();
-      cout << "Time for solving adjoint is " << (time_end - time_beg) << endl;
-   }
-
-	// store previous adjoint (forward in time)
+//     double time_beg, time_end;
+//     if (0 == rank)
+//     {
+//        time_beg = MPI_Wtime();
+//     }
+
+// 	// we only need dJdu at the last state
+// 	if (tr == ti_final)
+// 	{
+// 		// add the dJdu output, do this now to precompute max temperature and 
+// 		// certain values for the functional so that we don't need it at every call
+// 		addOutputs();
+// 	}
+
+//     // Step 0: allocate the adjoint variable
+//     adj.reset(new GridFunType(fes.get()));
+
+// 	// Step 1: get the right-hand side vector, dJdu, and make an appropriate
+//    // alias to it, the state, and the adjoint
+//    std::unique_ptr<GridFunType> dJdu(new GridFunType(fes.get()));
+//    HypreParVector *state = u->GetTrueDofs();
+//    HypreParVector *dJ = dJdu->GetTrueDofs();
+//    HypreParVector *adjoint = adj->GetTrueDofs();
+//    double energy = output.at(fun).GetEnergy(*u);
+// 	output.at(fun).Mult(*state, *dJ);
+// 	cout << "Last Functional Output: " << energy << endl;
+
+// 	// // Step 2: get the last time step's Jacobian
+// 	// HypreParMatrix *jac = evolver->GetOperator();
+// 	// //TransposeOperator jac_trans = TransposeOperator(jac);
+// 	// HypreParMatrix *jac_trans = jac->Transpose();
+// 	HypreParVector *adjoint_old = adj_old->GetTrueDofs();
+
+// 	if (tr == ti_final)
+// 	{
+// 		output.at(fun).Mult(*state, *dJ);
+// 		dJ->Set(dt_real_, *dJ);
+// 	}
+// 	else //subsequent solves have K^T psi_old as rhs
+// 	{
+// 		stiff->MultTranspose(*adjoint_old, *dJ);
+// 		dJ->Set(-dt_real_, *dJ);
+// 		//technically should also Add(dt_real_, djdu), but it's 0 for this problem
+// 	}
+
+// 	// Step 2: get the time step's Jacobian and transpose it
+//    Operator *jac = &evolver->GetGradient(*state);
+//    // cast the ElementTransformation (for the domain element)
+// 	 HypreParMatrix &jac_h =
+// 	dynamic_cast<HypreParMatrix&>(*jac);
+//     HypreParMatrix *jac_trans = jac_h.Transpose();
+
+// 	// Step 3: Solve the adjoint problem
+//    *out << "Solving adjoint problem:\n"
+//          << "\tsolver: HypreGMRES\n"
+//          << "\tprec. : Euclid ILU" << endl;
+//    // constructLinearSolver(options["adj-solver"]);
+//    //prec.reset(new HypreEuclid(fes->GetComm()));
+//    double tol = options["adj-solver"]["rel-tol"].get<double>();
+//    int maxiter = options["adj-solver"]["max-iter"].get<int>();
+//    int ptl = options["adj-solver"]["print-lvl"].get<int>();
+//    //solver.reset(new HypreGMRES(fes->GetComm()));
+//    solver->SetOperator(*jac_trans);
+// //    dynamic_cast<mfem::HypreGMRES *>(solver.get())->SetTol(tol);
+// //    dynamic_cast<mfem::HypreGMRES *>(solver.get())->SetMaxIter(maxiter);
+// //    dynamic_cast<mfem::HypreGMRES *>(solver.get())->SetPrintLevel(ptl);
+// //    dynamic_cast<mfem::HypreGMRES *>(solver.get())->SetPreconditioner(*dynamic_cast<HypreSolver *>(prec.get()));
+//    solver->Mult(*dJ, *adjoint);
+//    //adjoint->Set(dt_real_, *adjoint);
+
+// 	if (tr != ti_final)
+// 	{
+// 		adjoint->Add(1, *adjoint_old);
+// 	}
+
+//    adj->SetFromTrueDofs(*adjoint);
+//    if (0==rank)
+//    {
+//       time_end = MPI_Wtime();
+//       cout << "Time for solving adjoint is " << (time_end - time_beg) << endl;
+//    }
+
+// 	// store previous adjoint (forward in time)
 	
-	adj_old.reset(new GridFunType(*adj));
-	// {
-    //     ofstream sol_ofs_adj("motor_heat_adj.vtk");
-    //     sol_ofs_adj.precision(14);
-    //     mesh->PrintVTK(sol_ofs_adj, options["space-dis"]["degree"].get<int>());
-    //     adj->SaveVTK(sol_ofs_adj, "Adjoint", options["space-dis"]["degree"].get<int>());
-    //     sol_ofs_adj.close();
-    // }
+// 	adj_old.reset(new GridFunType(*adj));
+// 	// {
+//     //     ofstream sol_ofs_adj("motor_heat_adj.vtk");
+//     //     sol_ofs_adj.precision(14);
+//     //     mesh->PrintVTK(sol_ofs_adj, options["space-dis"]["degree"].get<int>());
+//     //     adj->SaveVTK(sol_ofs_adj, "Adjoint", options["space-dis"]["degree"].get<int>());
+//     //     sol_ofs_adj.close();
+//     // }
 }
 
 void ThermalSolver::constructCoefficients()
@@ -775,7 +743,7 @@
 												0.0, flux_coeff.get()));
 	if (newton_solver == nullptr)
 	{
-    	constructNewtonSolver();
+    	// constructNewtonSolver();
 	}
 	evolver->SetLinearSolver(solver.get());
    //if (newton_solver == nullptr)
@@ -797,12 +765,9 @@
 	}
 	else
 	{
-<<<<<<< HEAD
-		y(0) = -(M_PI/2)*exp(-M_PI*M_PI*time/4);
-=======
+		// y(0) = -(M_PI/2)*exp(-M_PI*M_PI*time/4);
 		y(0) = -1.0;//(M_PI/2)*exp(-M_PI*M_PI*time/4);
 		//cout << "outflux val = " << y(0) << std::endl;
->>>>>>> d6fd1c5e
 	}
 
 	//y(0) = 1;
@@ -813,130 +778,130 @@
 
 Vector* ThermalSolver::getMeshSensitivities()
 {
-	/// NOTE: Get the method's step from the ode solver
-	if(options["time-dis"]["ode-solver"].template get<string>() != "MIDPOINT")
-	{
-		throw MachException("Only implemented for implicit midpoint!\n");
-	}
+// 	/// NOTE: Get the method's step from the ode solver
+// 	if(options["time-dis"]["ode-solver"].template get<string>() != "MIDPOINT")
+// 	{
+// 		throw MachException("Only implemented for implicit midpoint!\n");
+// 	}
 	
-	/// assign mesh node space to forms
-	GridFunction *x_nodes_s = mesh->GetNodes();
-    FiniteElementSpace *mesh_fes_s = x_nodes_s->FESpace();
-	SpaceType mesh_fes(*mesh_fes_s, *mesh);
-	GridFunType x_nodes(&mesh_fes, x_nodes_s);
-	j_mesh_sens.reset(new NonlinearFormType(&mesh_fes));
-
-	// start by adding/computing the output partial
-	/// NOTE: Should eventually support different outputs
-	/// delJdelX
-	if (rhoa != 0)
-	{
-		j_mesh_sens->AddDomainIntegrator(
-			new AggregateResIntegrator(fes.get(), rhoa, max, u.get()));
-	}
-	else
-	{
-		j_mesh_sens->AddDomainIntegrator(
-			new TempResIntegrator(fes.get(), u.get()));
-	}
-	std::unique_ptr<GridFunType> dLdX_w; //work vector
-	dLdX.reset(new GridFunType(x_nodes));
-	dLdX_w.reset(new GridFunType(x_nodes));
-	j_mesh_sens->Mult(x_nodes, *dLdX_w);
-	*dLdX = 0.0;
-	dLdX->Add(1, *dLdX_w);
-	adj_old.reset(new GridFunType(*u)); //placeholder
-
-	// loop over time steps in reverse
-	for(tr = ti_final; tr > 0; tr--)
-	{
-		res_mesh_sens.reset(new NonlinearFormType(&mesh_fes));
-   		res_mesh_sens_l.reset(new LinearFormType(&mesh_fes));
-
-		/// read the current and previous state from file
-		//cout << "Reverse time step: " << tr<< endl;
-		stringstream solname; stringstream solname_old;
-		solname << "state"<<tr<<".gf"; solname_old << "state"<<tr-1<<".gf";
-		std::ifstream sol(solname.str()); std::ifstream sol_old(solname_old.str()); 
-		u.reset(new GridFunType(mesh.get(), sol));
-		u_old.reset(new GridFunType(mesh.get(), sol_old));
-
-		/// compute the adjoint at the current time step
-		adj = NULL;
-		solveForAdjoint(options["outputs"]["temp-agg"].get<std::string>());
+// 	/// assign mesh node space to forms
+// 	GridFunction *x_nodes_s = mesh->GetNodes();
+//     FiniteElementSpace *mesh_fes_s = x_nodes_s->FESpace();
+// 	SpaceType mesh_fes(*mesh_fes_s, *mesh);
+// 	GridFunType x_nodes(&mesh_fes, x_nodes_s);
+// 	j_mesh_sens.reset(new NonlinearFormType(&mesh_fes));
+
+// 	// start by adding/computing the output partial
+// 	/// NOTE: Should eventually support different outputs
+// 	/// delJdelX
+// 	if (rhoa != 0)
+// 	{
+// 		j_mesh_sens->AddDomainIntegrator(
+// 			new AggregateResIntegrator(fes.get(), rhoa, max, u.get()));
+// 	}
+// 	else
+// 	{
+// 		j_mesh_sens->AddDomainIntegrator(
+// 			new TempResIntegrator(fes.get(), u.get()));
+// 	}
+// 	std::unique_ptr<GridFunType> dLdX_w; //work vector
+// 	dLdX.reset(new GridFunType(x_nodes));
+// 	dLdX_w.reset(new GridFunType(x_nodes));
+// 	j_mesh_sens->Mult(x_nodes, *dLdX_w);
+// 	*dLdX = 0.0;
+// 	dLdX->Add(1, *dLdX_w);
+// 	adj_old.reset(new GridFunType(*u)); //placeholder
+
+// 	// loop over time steps in reverse
+// 	for (int tr = ti_final; tr > 0; tr--)
+// 	{
+// 		res_mesh_sens.reset(new NonlinearFormType(&mesh_fes));
+//    		res_mesh_sens_l.reset(new LinearFormType(&mesh_fes));
+
+// 		/// read the current and previous state from file
+// 		//cout << "Reverse time step: " << tr<< endl;
+// 		stringstream solname; stringstream solname_old;
+// 		solname << "state"<<tr<<".gf"; solname_old << "state"<<tr-1<<".gf";
+// 		std::ifstream sol(solname.str()); std::ifstream sol_old(solname_old.str()); 
+// 		u.reset(new GridFunType(mesh.get(), sol));
+// 		u_old.reset(new GridFunType(mesh.get(), sol_old));
+
+// 		/// compute the adjoint at the current time step
+// 		adj = NULL;
+// 		solveForAdjoint(options["outputs"]["temp-agg"].get<std::string>());
 	
-		/// recompute dudt if needed
-		Vector sub(u->Size()); 
-		sub = 0.0;
-		sub.Add(1, *u);
-		sub.Add(-1, *u_old);
-		dudt.reset(new GridFunType(fes.get()));
-		dudt->Set(1.0/dt_real_, sub);
+// 		/// recompute dudt if needed
+// 		Vector sub(u->Size()); 
+// 		sub = 0.0;
+// 		sub.Add(1, *u);
+// 		sub.Add(-1, *u_old);
+// 		dudt.reset(new GridFunType(fes.get()));
+// 		dudt->Set(1.0/dt_real_, sub);
 	
-		/// add integrators R = [M + (dt/2)K]dudt + Ku + b = 0
-		/// dJdX = delJdelX + adj^T dR/dX
-		/// adj^T Ku
-		res_mesh_sens->AddDomainIntegrator(
-			new DiffusionResIntegrator(*kappa, u_old.get(), adj.get()));
-		/// adj^T Mdudt
-		res_mesh_sens->AddDomainIntegrator(
-			new MassResIntegrator(*rho_cv, dudt.get(), adj.get()));
-		/// adj^T (dt/2)Kdudt (for implicit midpoint)
-		GridFunType dtdudt(fes.get());
-		dtdudt.Set(1.0/2.0, sub);
-		res_mesh_sens->AddDomainIntegrator(
-			new DiffusionResIntegrator(*kappa, &dtdudt, adj.get()));
-		/// adj^T load terms
-		res_mesh_sens->AddDomainIntegrator(
-			new DomainResIntegrator(*i2sigmainv, adj.get()));
-		res_mesh_sens->AddDomainIntegrator(
-			new DomainResIntegrator(*coreloss, adj.get()));
-
-		// just to be sure, see if this residual goes to 0?
-		// GridFunction R(fes.get());
-		// R = 0.0;
-		// mass->AddMult(*dudt, R);
-		// stiff->AddMult(dtdudt, R);
-		// stiff->AddMult(*u_old, R);
-		// R.Add(1, *load);
-		// cout << "Residual Norm (?): " << R.Norml2() << endl;
-
-		// outward flux bc
-		auto &bcs = options["bcs"];
-		bndry_marker.resize(bcs.size());
-		int idx = 0;
-		if (bcs.find("outflux") != bcs.end())
-		{ 
-    	    vector<int> tmp = bcs["outflux"].get<vector<int>>();
-    	    bndry_marker[idx].SetSize(tmp.size(), 0);
-    	    bndry_marker[idx].Assign(tmp.data());
-    	    res_mesh_sens_l->AddBdrFaceIntegrator(
-				new BoundaryNormalResIntegrator(*flux_coeff, u_old.get(), 
-												adj.get()), bndry_marker[idx]);
-    	    idx++;
-		}
-
-		/// Compute the derivatives and accumulate the result
-		res_mesh_sens->Mult(x_nodes, *dLdX_w);
-		//double t_final = options["time-dis"]["t-final"].get<double>();
-		flux_coeff->SetTime(tr*dt_real_);
-		res_mesh_sens_l->Assemble();
-		dLdX->Add(-1, *dLdX_w);
-		dLdX->Add(-1, *res_mesh_sens_l);
-	}
-
-	return dLdX.get();
+// 		/// add integrators R = [M + (dt/2)K]dudt + Ku + b = 0
+// 		/// dJdX = delJdelX + adj^T dR/dX
+// 		/// adj^T Ku
+// 		res_mesh_sens->AddDomainIntegrator(
+// 			new DiffusionResIntegrator(*kappa, u_old.get(), adj.get()));
+// 		/// adj^T Mdudt
+// 		res_mesh_sens->AddDomainIntegrator(
+// 			new MassResIntegrator(*rho_cv, dudt.get(), adj.get()));
+// 		/// adj^T (dt/2)Kdudt (for implicit midpoint)
+// 		GridFunType dtdudt(fes.get());
+// 		dtdudt.Set(1.0/2.0, sub);
+// 		res_mesh_sens->AddDomainIntegrator(
+// 			new DiffusionResIntegrator(*kappa, &dtdudt, adj.get()));
+// 		/// adj^T load terms
+// 		res_mesh_sens->AddDomainIntegrator(
+// 			new DomainResIntegrator(*i2sigmainv, adj.get()));
+// 		res_mesh_sens->AddDomainIntegrator(
+// 			new DomainResIntegrator(*coreloss, adj.get()));
+
+// 		// just to be sure, see if this residual goes to 0?
+// 		// GridFunction R(fes.get());
+// 		// R = 0.0;
+// 		// mass->AddMult(*dudt, R);
+// 		// stiff->AddMult(dtdudt, R);
+// 		// stiff->AddMult(*u_old, R);
+// 		// R.Add(1, *load);
+// 		// cout << "Residual Norm (?): " << R.Norml2() << endl;
+
+// 		// outward flux bc
+// 		auto &bcs = options["bcs"];
+// 		bndry_marker.resize(bcs.size());
+// 		int idx = 0;
+// 		if (bcs.find("outflux") != bcs.end())
+// 		{ 
+//     	    vector<int> tmp = bcs["outflux"].get<vector<int>>();
+//     	    bndry_marker[idx].SetSize(tmp.size(), 0);
+//     	    bndry_marker[idx].Assign(tmp.data());
+//     	    res_mesh_sens_l->AddBdrFaceIntegrator(
+// 				new BoundaryNormalResIntegrator(*flux_coeff, u_old.get(), 
+// 												adj.get()), bndry_marker[idx]);
+//     	    idx++;
+// 		}
+
+// 		/// Compute the derivatives and accumulate the result
+// 		res_mesh_sens->Mult(x_nodes, *dLdX_w);
+// 		//double t_final = options["time-dis"]["t-final"].get<double>();
+// 		flux_coeff->SetTime(tr*dt_real_);
+// 		res_mesh_sens_l->Assemble();
+// 		dLdX->Add(-1, *dLdX_w);
+// 		dLdX->Add(-1, *res_mesh_sens_l);
+// 	}
+
+// 	return dLdX.get();
 }
 
 Vector* ThermalSolver::getSurfaceMeshSensitivities()
 {
-	Vector *dJdXvect = getMeshSensitivities();
-	GridFunction dJdX(mesh->GetNodes()->FESpace(), dJdXvect->GetData());
-
-	MSolver->setSens(&dJdX);
-	string dummy = "placeholder";
-	MSolver->solveForAdjoint(dummy);
-	return MSolver->getAdjoint();
+	// Vector *dJdXvect = getMeshSensitivities();
+	// GridFunction dJdX(mesh->GetNodes()->FESpace(), dJdXvect->GetData());
+
+	// MSolver->setSens(&dJdX);
+	// string dummy = "placeholder";
+	// MSolver->solveForAdjoint(dummy);
+	// return MSolver->getAdjoint();
 }
 
 double ThermalSolver::getOutput()
