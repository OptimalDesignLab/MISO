#include <fstream>

#include "thermal.hpp"
#include "evolver.hpp"

using namespace std;
using namespace mfem;

// namespace
// {

// void fluxFunc(const Vector &x, double time, Vector &y)
// {
// 	y.SetSize(3);
// 	//use constant in time for now

// 	//assuming centered coordinate system, will offset
// 	// double th;// = atan(x(1)/x(0));

// 	if (x(0) > .5)
// 	{
// 		y(0) = 1;
// 	}
// 	else
// 	{
// 		y(0) = -(M_PI/2)*exp(-M_PI*M_PI*time/4);
// 		//cout << "outflux val = " << y(0) << std::endl;
// 	}

// 	y(1) = 0;
// 	y(2) = 0;
	
// }

// } // anonymous namespace

namespace mach
{

ThermalSolver::ThermalSolver(
	 const std::string &opt_file_name,
    std::unique_ptr<mfem::Mesh> smesh)
	: AbstractSolver(opt_file_name, move(smesh))
{
   int dim = getMesh()->Dimension();
   int order = options["space-dis"]["degree"].get<int>();

   /// Create the H(Div) finite element collection for the representation the
   /// magnetic flux density field in the thermal solver
   h_div_coll.reset(new RT_FECollection(order, dim));
   /// Create the H(Div) finite element space
   h_div_space.reset(new SpaceType(mesh.get(), h_div_coll.get()));
   /// Create magnetic flux grid function
   mag_field.reset(new GridFunType(h_div_space.get()));
}

ThermalSolver::ThermalSolver(nlohmann::json &options,
                             std::unique_ptr<mfem::Mesh> smesh)
	: AbstractSolver(options, move(smesh))
{
   int dim = getMesh()->Dimension();
   int order = options["space-dis"]["degree"].get<int>();

   /// Create the H(Div) finite element collection for the representation the
   /// magnetic flux density field in the thermal solver
   h_div_coll.reset(new RT_FECollection(order, dim));
   /// Create the H(Div) finite element space
   h_div_space.reset(new SpaceType(mesh.get(), h_div_coll.get()));
   /// Create magnetic flux grid function
   mag_field.reset(new GridFunType(h_div_space.get()));
}

void ThermalSolver::initDerived()
{
	AbstractSolver::initDerived();
   // AbstractSolver::initDerived();
	setInit = false;

	mesh->ReorientTetMesh();

	/// Create temperature grid function
	// u.reset(new GridFunType(fes.get()));
	th_exact.reset(new GridFunType(fes.get()));

	// /// Set static variables
	// setStaticMembers();

#ifdef MFEM_USE_MPI
   *out << "Number of finite element unknowns: "
       << fes->GlobalTrueVSize() << endl;
#else
   *out << "Number of finite element unknowns: "
        << fes->GetNDofs() << endl;
#endif

   //  ifstream material_file(options["material-lib-path"].get<string>());
	// /// TODO: replace with mach exception
	// if (!material_file)
	// 	std::cerr << "Could not open materials library file!" << std::endl;
	// material_file >> materials;

	*out << "Constructing Material Coefficients..." << std::endl;

   int dim = getMesh()->Dimension();
   int order = options["space-dis"]["degree"].get<int>();

   /// Create the H(Div) finite element collection for the representation the
   /// magnetic flux density field in the thermal solver
   h_div_coll.reset(new RT_FECollection(order, dim));
   /// Create the H(Div) finite element space
   h_div_space.reset(new SpaceType(mesh.get(), h_div_coll.get()));
   /// Create magnetic flux grid function
   mag_field.reset(new GridFunType(h_div_space.get()));
	
	// constructDensityCoeff();

	// constructHeatCoeff();

	// constructMassCoeff();

   // constructConductivity();
     
   // constructJoule();

	// constructCore();

	// std::cout << "Defining Finite Element Spaces..." << std::endl;
	// /// set essential BCs (none)
	// Array<int> ess_tdof_list;
	// mfem::Array<int> ess_bdr(mesh->bdr_attributes.Max());
	// ess_bdr = 0;
   // fes->GetEssentialTrueDofs(ess_bdr, ess_tdof_list);

	/// set up the bilinear forms
	// m.reset(new BilinearFormType(fes.get()));
	// k.reset(new BilinearFormType(fes.get()));

	std::cout << "Creating Mass Matrix..." << std::endl;
	/// add mass integrator to m bilinear form
	// m->AddDomainIntegrator(new MassIntegrator(*rho_cv));
	/// assemble mass matrix
	// m->Assemble(0);

	// m->FormSystemMatrix(ess_tdof_list, M);

	/// add diffusion integrator to k bilinear form
	// k->AddDomainIntegrator(new DiffusionIntegrator(*kappa));


	/// set up the linear form (volumetric fluxes)
	// bs.reset(new LinearForm(fes.get()));

	/// add joule heating term
	// bs->AddDomainIntegrator(new DomainLFIntegrator(*i2sigmainv));
	// std::cout << "Constructing Boundary Conditions..." << std::endl;
	/// add iron loss heating terms
	// bs->AddDomainIntegrator(new DomainLFIntegrator(*coreloss));


	// std::cout << "Assembling Stiffness Matrix..." << std::endl;
	/// assemble stiffness matrix and linear form
	// k->Assemble(0);

	// k->FormSystemMatrix(ess_tdof_list, K);
	// std::cout << "Assembling Forcing Term..." << std::endl;
	// bs->Assemble();

	// std::cout << "Setting Up ODE Solver..." << std::endl;
	// /// define ode solver
	// ode_solver = NULL;
	// ode_solver.reset(new ImplicitMidpointSolver);
	// std::string ode_opt = 
	// 	options["time-dis"]["ode-solver"].get<std::string>();
	// if (ode_opt == "MIDPOINT")
	// {
	// 	ode_solver = NULL;
	// 	ode_solver.reset(new ImplicitMidpointSolver);
	// }
	// if (ode_opt == "RK4")
	// {
	// 	ode_solver = NULL;
	// 	ode_solver.reset(new RK4Solver);
	// }
 	
	// evolver.reset(new ThermalEvolver(opt_file_name, M, 
										// K, move(bs), *out));

	/// TODO: REPLACE WITH DOMAIN BASED TEMPERATURE MAXIMA ARRAY
	rhoa = options["rho-agg"].get<double>();
	//double max = options["max-temp"].get<double>();

	/// assemble max temp array
	max.SetSize(fes->GetMesh()->attributes.Size()+1);
	for (auto& component : options["components"])
	{
		double mat_max = component["max-temp"].get<double>();
		int attrib = component["attr"].get<int>();
		max(attrib) = mat_max;
	}

	/// pass through aggregation parameters for functional
	// func.reset(new AggregateIntegrator(fes.get(), rhoa, max));
	// /// pass through aggregation parameters for functional
	// does not include dJdu calculation, need AddOutputs for that
<<<<<<< HEAD
	// func.reset(new AggregateIntsegrator(h_grad_space.get(), rhoa, max));

}
=======
	if(rhoa != 0)
	{
		funca.reset(new AggregateIntegrator(h_grad_space.get(), rhoa, max));
	}
	else
	{
		funct.reset(new TempIntegrator(h_grad_space.get()));
	}
	
>>>>>>> af5f6c94

std::vector<GridFunType*> ThermalSolver::getFields(void)
{
   return {u.get(), mag_field.get()};
}


void ThermalSolver::addOutputs()
{
	auto &fun = options["outputs"];
    int idx = 0;
    if (fun.find("temp-agg") != fun.end())
    {
		rhoa = options["rho-agg"].template get<double>();
		//double max = options["max-temp"].template get<double>();
		output.emplace("temp-agg", fes.get());
		/// assemble max temp array
		max.SetSize(fes->GetMesh()->attributes.Size()+1);
		for (auto& component : options["components"])
		{
			double mat_max = component["max-temp"].template get<double>();
			int attrib = component["attr"].template get<int>();
			max(attrib) = mat_max;
		}
		
		// call the second constructor of the aggregate integrator
<<<<<<< HEAD
		output.at("temp-agg").AddDomainIntegrator(
        	new AggregateIntegrator(fes.get(), rhoa, max, u.get()));

//		func.reset(new AggregateIntegrator(h_grad_space.get(), rhoa, max));

=======
		if(rhoa != 0)
		{
			output.at("temp-agg").AddDomainIntegrator(
        	new AggregateIntegrator(h_grad_space.get(), rhoa, max, theta.get()));
		}
		else
		{
			auto &bcs = options["bcs"];
			int idx = 0;
			bndry_marker.resize(bcs.size());
			if (bcs.find("outflux") != bcs.end())
			{ // outward flux bc
        		vector<int> tmp = bcs["outflux"].get<vector<int>>();
        		bndry_marker[idx].SetSize(tmp.size(), 0);
        		bndry_marker[idx].Assign(tmp.data());
        		output.at("temp-agg").AddBdrFaceIntegrator(
					new TempIntegrator(h_grad_space.get(), theta.get()), bndry_marker[idx]);
        		idx++;
    		}
			//output.at("temp-agg").AddDomainIntegrator(
			//new TempIntegrator(h_grad_space.get(), theta.get()));
		}
>>>>>>> af5f6c94
      	idx++; 
	}
}

void ThermalSolver::solveUnsteady()
{
	double t = 0.0;
	// double agg;
	double gerror = 0;
	evolver->SetTime(t);
	ode_solver->Init(*evolver);

	// if (!setInit)
	// {
	// 	setInitialCondition(initialTemperature);
	// }

	int precision = 8;
	{
		ofstream osol("motor_heat_init.gf");
		osol.precision(precision);
		u->Save(osol);
	}
	// {
	//     ofstream sol_ofs("motor_heat_init.vtk");
	//     sol_ofs.precision(14);
	//     mesh->PrintVTK(sol_ofs, options["space-dis"]["degree"].get<int>() + 1);
	//     u->SaveVTK(sol_ofs, "Solution", options["space-dis"]["degree"].get<int>() + 1);
	//     sol_ofs.close();
    // }

	bool done = false;
	double t_final = options["time-dis"]["t-final"].get<double>();
	double dt = options["time-dis"]["dt"].get<double>();

	// compute functional for first step, testing purposes
<<<<<<< HEAD
	// if (rhoa != 0)
	// {
	// 	agg = func->GetIEAggregate(u.get());
	// 	cout << "aggregated temp constraint = " << agg << endl;
=======
	if (rhoa != 0)
	{
		agg = funca->GetIEAggregate(theta.get());

		cout << "aggregated temp constraint = " << agg << endl;
>>>>>>> af5f6c94

	// 	compare to actual max, ASSUMING UNIFORM CONSTRAINT
	// 	gerror = (u->Max()/max(1) - agg)/(u->Max()/max(1));
		
<<<<<<< HEAD
	// }
=======
	}
	else
	{
		agg = funct->GetTemp(theta.get());
	}
>>>>>>> af5f6c94

	for (int ti = 0; !done;)
	{
		// if (options["time-dis"]["const-cfl"].get<bool>())
    	// {
    	//     dt = calcStepSize(options["time-dis"]["cfl"].get<double>());
    	// }
    	double dt_real = min(dt, t_final - t);
		dt_real_ = dt_real;
    	//if (ti % 100 == 0)
    	{
			cout << "iter " << ti << ": time = " << t << ": dt = " << dt_real
              << " (" << round(100 * t / t_final) << "% complete)" << endl;
      }
#ifdef MFEM_USE_MPI
		HypreParVector *TV = u->GetTrueDofs();
		ode_solver->Step(*TV, t, dt_real);
		*u = *TV;
#else
		ode_solver->Step(*u, t, dt_real);
#endif

<<<<<<< HEAD
		// // compute functional
		// if (rhoa != 0)
		// {
		// 	agg = func->GetIEAggregate(u.get());
		// 	cout << "aggregated temp constraint = " << agg << endl;

		// }
=======
		// compute functional
		if (rhoa != 0)
		{
			agg = funca->GetIEAggregate(theta.get());
			cout << "aggregated temp constraint = " << agg << endl;
		}
		else
		{
			agg = funct->GetTemp(theta.get());
		}
>>>>>>> af5f6c94

		// evolver->updateParameters();

		ti++;

		done = (t >= t_final - 1e-8 * dt);
	}

	if (rhoa != 0)
	{
		cout << "aggregated constraint error at initial state = " << gerror << endl;
	}

	{
		ofstream osol("motor_heat.gf");
		osol.precision(precision);
		u->Save(osol);
	}
	
        
	// sol_ofs.precision(14);
	// mesh->PrintVTK(sol_ofs, options["space-dis"]["degree"].get<int>() + 1);
	// u->SaveVTK(sol_ofs, "Solution", options["space-dis"]["degree"].get<int>() + 1);
}

// void ThermalSolver::setStaticMembers()
// {
// 	temp_0 = options["init-temp"].get<double>();
// }

void ThermalSolver::constructDensityCoeff()
{
	rho.reset(new MeshDependentCoefficient());

	for (auto& component : options["components"])
	{
		std::unique_ptr<mfem::Coefficient> rho_coeff;
		std::string material = component["material"].get<std::string>();
		std::cout << material << '\n';
		{
			auto rho_val = materials[material]["rho"].get<double>();
			rho_coeff.reset(new ConstantCoefficient(rho_val));
		}
		// int attrib = component["attr"].get<int>();
		rho->addCoefficient(component["attr"].get<int>(), move(rho_coeff));
	}
}

void ThermalSolver::constructHeatCoeff()
{
	cv.reset(new MeshDependentCoefficient());

	for (auto& component : options["components"])
	{
		std::unique_ptr<mfem::Coefficient> cv_coeff;
		std::string material = component["material"].get<std::string>();
		std::cout << material << '\n';
		{
			auto cv_val = materials[material]["cv"].get<double>();
			cv_coeff.reset(new ConstantCoefficient(cv_val));
		}
		cv->addCoefficient(component["attr"].get<int>(), move(cv_coeff));
	}
}

void ThermalSolver::constructMassCoeff()
{
	rho_cv.reset(new MeshDependentCoefficient());

	for (auto& component : options["components"])
	{
		int attr = component.value("attr", -1);

		std::string material = component["material"].get<std::string>();
		auto cv_val = materials[material]["cv"].get<double>();
		auto rho_val = materials[material]["rho"].get<double>();

		if (-1 != attr)
		{
			std::unique_ptr<mfem::Coefficient> temp_coeff;
			temp_coeff.reset(new ConstantCoefficient(cv_val*rho_val));
			rho_cv->addCoefficient(attr, move(temp_coeff));
		}
		else
		{
			auto attrs = component["attrs"].get<std::vector<int>>();
			for (auto& attribute : attrs)
			{
				std::unique_ptr<mfem::Coefficient> temp_coeff;
				temp_coeff.reset(new ConstantCoefficient(cv_val*rho_val));
				rho_cv->addCoefficient(attribute, move(temp_coeff));
			}
		}
	}
}

void ThermalSolver::constructConductivity()
{
	kappa.reset(new MeshDependentCoefficient());

	for (auto& component : options["components"])
	{
		int attr = component.value("attr", -1);

		std::string material = component["material"].get<std::string>();
		auto kappa_val = materials[material]["kappa"].get<double>();

		if (-1 != attr)
		{
			std::unique_ptr<mfem::Coefficient> temp_coeff;
			temp_coeff.reset(new ConstantCoefficient(kappa_val));
			kappa->addCoefficient(attr, move(temp_coeff));
		}
		else
		{
			auto attrs = component["attrs"].get<std::vector<int>>();
			for (auto& attribute : attrs)
			{
				std::unique_ptr<mfem::Coefficient> temp_coeff;
				temp_coeff.reset(new ConstantCoefficient(kappa_val));
				kappa->addCoefficient(attribute, move(temp_coeff));
			}
		}
	}
}

void ThermalSolver::constructJoule()
{
	i2sigmainv.reset(new MeshDependentCoefficient());

	for (auto& component : options["components"])
	{
		int attr = component.value("attr", -1);

		std::string material = component["material"].get<std::string>();

		/// todo use grid function?
		auto current = options["motor-opts"]["current"].get<double>();

		double sigma = materials[material].value("sigma", 0.0);

		if (-1 != attr)
		{
			if (sigma > 1e-12)
			{
				std::unique_ptr<mfem::Coefficient> temp_coeff;
				temp_coeff.reset(new ConstantCoefficient(current*current/sigma));
				i2sigmainv->addCoefficient(attr, move(temp_coeff));
			}
		}
		else
		{
			auto attrs = component["attrs"].get<std::vector<int>>();
			for (auto& attribute : attrs)
			{
				if (sigma > 1e-12)
				{
					std::unique_ptr<mfem::Coefficient> temp_coeff;
					temp_coeff.reset(new ConstantCoefficient(current*current/sigma));
					i2sigmainv->addCoefficient(attribute, move(temp_coeff));
				}
			}
		}
	}
}

void ThermalSolver::constructCore()
{
	coreloss.reset(new MeshDependentCoefficient());

	for (auto& component : options["components"])
	{
		std::string material = component["material"].get<std::string>();

		/// check for each of these values --- if they do not exist they take
		/// the value of zero
		double rho_val = materials[material].value("rho", 0.0);
		double alpha = materials[material].value("alpha", 0.0);
		double freq = options["motor-opts"].value("frequency", 0.0);
		double kh = materials[material].value("kh", 0.0);
		double ke = materials[material].value("ke", 0.0);

		/// make sure that there is a coefficient
		double params = rho_val + alpha + freq + kh + ke;

		int attr = component.value("attr", -1);
		if (-1 != attr)
		{
			if (params > 1e-12)
			{
				std::unique_ptr<mfem::Coefficient> temp_coeff;
				// temp_coeff.reset(new SteinmetzCoefficient(rho_val, alpha, freq,
				// 														kh, ke, mag_field));
				temp_coeff.reset(new ConstantCoefficient(0.0));
				coreloss->addCoefficient(attr, move(temp_coeff));		
			}
		}
		else
		{
			auto attrs = component["attrs"].get<std::vector<int>>();
			for (auto& attribute : attrs)
			{
				if (params > 1e-12)
				{
					std::unique_ptr<mfem::Coefficient> temp_coeff;
					// temp_coeff.reset(new SteinmetzCoefficient(rho_val, alpha, freq,
					// 														kh, ke, mag_field));
					temp_coeff.reset(new ConstantCoefficient(0.0));
					coreloss->addCoefficient(attribute, move(temp_coeff));
				}
			}
		}
	}
}

// double ThermalSolver::calcL2Error(
//     double (*u_exact)(const Vector &), int entry)
// {
// 	// TODO: need to generalize to parallel
// 	FunctionCoefficient exsol(u_exact);
// 	th_exact->ProjectCoefficient(exsol);

	
// 	// sol_ofs.precision(14);
// 	// th_exact->SaveVTK(sol_ofs, "Analytic", options["space-dis"]["degree"].get<int>() + 1);
// 	// sol_ofs.close();

// 	return u->ComputeL2Error(exsol);
// }

void ThermalSolver::solveUnsteadyAdjoint(const std::string &fun)
{
	// only solve for state at end time
    double time_beg, time_end;
    if (0==rank)
    {
       time_beg = MPI_Wtime();
    }

	// add the dJdu output, do this now to precompute max temperature and 
	// certain values for the functional so that we don't need it at every call
	addOutputs();

    // Step 0: allocate the adjoint variable
    adj.reset(new GridFunType(fes.get()));

	// Step 1: get the right-hand side vector, dJdu, and make an appropriate
    // alias to it, the state, and the adjoint
    std::unique_ptr<GridFunType> dJdu(new GridFunType(fes.get()));
#ifdef MFEM_USE_MPI
    HypreParVector *state = u->GetTrueDofs();
    HypreParVector *dJ = dJdu->GetTrueDofs();
    HypreParVector *adjoint = adj->GetTrueDofs();
#else
    GridFunType *state = u.get();
    GridFunType *dJ = dJdu.get();
    GridFunType *adjoint = adj.get();
#endif
    double energy = output.at(fun).GetEnergy(*theta);
	output.at(fun).Mult(*state, *dJ);
	cout << "Last Functional Output: " << energy << endl;

	// // Step 2: get the last time step's Jacobian
	// HypreParMatrix *jac = evolver->GetOperator();
	// //TransposeOperator jac_trans = TransposeOperator(jac);
	// HypreParMatrix *jac_trans = jac->Transpose();

	// Step 2: get the last time step's Jacobian and transpose it
   Operator *jac = &evolver->GetGradient(*state);
   TransposeOperator jac_trans = TransposeOperator(jac);

	// Step 3: Solve the adjoint problem
    *out << "Solving adjoint problem:\n"
         << "\tsolver: HypreGMRES\n"
         << "\tprec. : Euclid ILU" << endl;
    prec.reset(new HypreEuclid(fes->GetComm()));
    double tol = options["adj-solver"]["rel-tol"].get<double>();
    int maxiter = options["adj-solver"]["max-iter"].get<int>();
    int ptl = options["adj-solver"]["print-lvl"].get<int>();
    solver.reset(new HypreGMRES(fes->GetComm()));
    solver->SetOperator(jac_trans);
    dynamic_cast<mfem::HypreGMRES *>(solver.get())->SetTol(tol);
    dynamic_cast<mfem::HypreGMRES *>(solver.get())->SetMaxIter(maxiter);
    dynamic_cast<mfem::HypreGMRES *>(solver.get())->SetPrintLevel(ptl);
    dynamic_cast<mfem::HypreGMRES *>(solver.get())->SetPreconditioner(*dynamic_cast<HypreSolver *>(prec.get()));
    solver->Mult(*dJ, *adjoint);
	adjoint->Set(dt_real_, *adjoint);
#ifdef MFEM_USE_MPI
    adj->SetFromTrueDofs(*adjoint);
#endif
    if (0==rank)
    {
       time_end = MPI_Wtime();
       cout << "Time for solving adjoint is " << (time_end - time_beg) << endl;
    }

	{
        ofstream sol_ofs_adj("motor_heat_adj.vtk");
        sol_ofs_adj.precision(14);
        mesh->PrintVTK(sol_ofs_adj, options["space-dis"]["degree"].get<int>());
        adj->SaveVTK(sol_ofs_adj, "Adjoint", options["space-dis"]["degree"].get<int>());
        sol_ofs_adj.close();
    }
}

void ThermalSolver::constructCoefficients()
{
   // constructDensityCoeff();
   constructMassCoeff();
   // constructHeatCoeff();
   constructConductivity();
   constructJoule();
   constructCore();
}

void ThermalSolver::addMassVolumeIntegrators()
{
	mass->AddDomainIntegrator(new MassIntegrator(*rho_cv));
}

void ThermalSolver::addStiffVolumeIntegrators(double alpha)
{
	stiff->AddDomainIntegrator(new DiffusionIntegrator(*kappa));
}

void ThermalSolver::addLoadVolumeIntegrators(double alpha)
{
	/// add joule heating term
	load->AddDomainIntegrator(new DomainLFIntegrator(*i2sigmainv));
	/// add iron loss heating terms
	load->AddDomainIntegrator(new DomainLFIntegrator(*coreloss));
}

void ThermalSolver::addLoadBoundaryIntegrators(double alpha)
{
	flux_coeff.reset(new VectorFunctionCoefficient(3, fluxFunc));
	auto &bcs = options["bcs"];
	bndry_marker.resize(bcs.size());
	int idx = 0;
	if (bcs.find("outflux") != bcs.end())
	{ // outward flux bc
        vector<int> tmp = bcs["outflux"].get<vector<int>>();
        bndry_marker[idx].SetSize(tmp.size(), 0);
        bndry_marker[idx].Assign(tmp.data());
        load->AddBoundaryIntegrator(new BoundaryNormalLFIntegrator(
			  												*flux_coeff), bndry_marker[idx]);
        idx++;
	}
}

void ThermalSolver::constructEvolver()
{
	Array<int> ess_bdr;
   auto &bcs = options["bcs"];
   /// if any boundaries are marked as essential in the options file use that
   if (bcs.find("essential") != bcs.end())
   {
      auto tmp = bcs["essential"].get<vector<int>>();
      ess_bdr.SetSize(tmp.size(), 0);
      ess_bdr.Assign(tmp.data());
   }
   /// otherwise mark all attributes as nonessential
   else
   {
      ess_bdr.SetSize(mesh->bdr_attributes.Max());
      ess_bdr = 0;
   }

   evolver.reset(new ThermalEvolver(ess_bdr, mass.get(), stiff.get(), load.get(), *out,
												0.0, flux_coeff.get()));
	evolver->SetLinearSolver(solver.get());
   evolver->SetNewtonSolver(newton_solver.get());
}

void ThermalSolver::fluxFunc(const Vector &x, double time, Vector &y)
{
	y.SetSize(3);
	//use constant in time for now

	//assuming centered coordinate system, will offset
	// double th;// = atan(x(1)/x(0));

	if (x(0) > .5)
	{
		y(0) = 1;
	}
	else
	{
		y(0) = -(M_PI/2)*exp(-M_PI*M_PI*time/4);
		//cout << "outflux val = " << y(0) << std::endl;
	}

	y(1) = 0;
	y(2) = 0;
	
}

// double ThermalSolver::initialTemperature(const Vector &x)
// {
//    return 100;
// }

// double ThermalSolver::temp_0 = 0.0;

ThermalEvolver::ThermalEvolver(Array<int> ess_bdr, BilinearFormType *mass,
										 BilinearFormType *stiff,
                  				 LinearFormType *load,
										 std::ostream &outstream,
                  				 double start_time,
										 mfem::VectorCoefficient *_flux_coeff)
	: ImplicitLinearEvolver(ess_bdr, mass, stiff, -1.0, load, outstream, start_time),
	  flux_coeff(_flux_coeff), work(height)
{
#ifdef MFEM_USE_MPI
      mass->ParFESpace()->GetEssentialTrueDofs(ess_bdr, ess_tdof_list);
#else
      mass->FESpace()->GetEssentialTrueDofs(ess_bdr, ess_tdof_list);
#endif

	// mass->FormSystemMatrix(ess_tdof_list, mMat);
   // stiff->FormSystemMatrix(ess_tdof_list, kMat);
};

void ThermalEvolver::Mult(const mfem::Vector &x, mfem::Vector &y) const
{
	flux_coeff->SetTime(t);
	LinearFormType *load_lf = dynamic_cast<LinearFormType*>(load);
	if (load_lf)
		load_lf->Assemble();
	else
		throw MachException("Couldn't cast load to LinearFormType!\n");
	work.SetSize(x.Size());
	stiff->Mult(x, work);
	work += *load;
   mass_solver.Mult(work, y);
	y *= alpha;
}

void ThermalEvolver::ImplicitSolve(const double dt, const Vector &x,
                                   Vector &k)
{
   // auto *T = Add(1.0, mMat, dt, kMat);

   // // t_solver->SetOperator(*T);
	// linsolver->SetOperator(*T);

   // kMat.Mult(x, work);
   // work.Neg();  
   // work.Add(-1, *load);
   // linsolver->Mult(work, k);



	// I thought setting this to false would help, it zeros out K each time
	// Still see the behavior where execution changes with each run
	newton->iterative_mode = false;
	flux_coeff->SetTime(t);
	// dynamic_cast<LinearFormType*>(load)->Assemble();
	LinearFormType *load_lf = dynamic_cast<LinearFormType*>(load);
	if (load_lf)
		load_lf->Assemble();
	else
		throw MachException("Couldn't cast load to LinearFormType!\n");
   setOperParameters(dt, &x);
   Vector zero; // empty vector is interpreted as zero r.h.s. by NewtonSolver
   newton->Mult(zero, k);
   MFEM_VERIFY(newton->GetConverged(), "Newton solver did not converge!");
}
	  
// ThermalEvolver::ThermalEvolver(const std::string &opt_file_name, 
// 									MatrixType &m, 
// 									MatrixType &k, 
// 									std::unique_ptr<mfem::LinearForm> b, 
// 									std::ostream &outstream)
// 	: ImplicitLinearEvolver(opt_file_name, m, k, move(b), outstream), zero(m.Height())
// {
// 	/// set static members
// 	setStaticMembers();

// 	/// set initial boundary state	
// 	updateParameters();
// }

// void ThermalEvolver::setStaticMembers()
// {
// 	outflux = options["bcs"]["const-val"].get<double>();
// }

// /// TODO: move this to addLoadBoundaryIntegrator
// /// Make fluxFunc a regular function in this file in anonymous namespace


// void ThermalEvolver::updateParameters()
// {
// 	bb.reset(new LinearForm(force->FESpace()));
// 	rhs.reset(new LinearForm(force->FESpace()));

// 	/// add boundary integrator to linear form for flux BC, elsewhere is natural 0
// 	fluxcoeff.reset(new VectorFunctionCoefficient(3, fluxFunc));
// 	fluxcoeff->SetTime(t);
// 	auto &bcs = options["bcs"];
//    bndry_marker.resize(bcs.size());
// 	int idx = 0;
// 	if (bcs.find("outflux") != bcs.end())
// 	{ // outward flux bc
//         vector<int> tmp = bcs["outflux"].get<vector<int>>();
//         bndry_marker[idx].SetSize(tmp.size(), 0);
//         bndry_marker[idx].Assign(tmp.data());
//         bb->AddBoundaryIntegrator(new BoundaryNormalLFIntegrator(*fluxcoeff), bndry_marker[idx]);
//         idx++;
// 	}
// 	bb->Assemble();

// 	rhs->Set(1, *force);
// 	rhs->Add(1, *bb);
// }

// void ThermalEvolver::fluxFunc(const Vector &x, double time, Vector &y)
// {
// 	y.SetSize(3);
// 	//use constant in time for now

// 	//assuming centered coordinate system, will offset
// 	// double th;// = atan(x(1)/x(0));

// 	if (x(0) > .5)
// 	{
// 		y(0) = 1;
// 	}
// 	else
// 	{
// 		y(0) = -(M_PI/2)*exp(-M_PI*M_PI*time/4);
// 		//cout << "outflux val = " << y(0) << std::endl;
// 	}

// 	y(1) = 0;
// 	y(2) = 0;
	
// }

// double ThermalEvolver::outflux = 0.0;

} // namespace mach
<|MERGE_RESOLUTION|>--- conflicted
+++ resolved
@@ -202,21 +202,16 @@
 	// func.reset(new AggregateIntegrator(fes.get(), rhoa, max));
 	// /// pass through aggregation parameters for functional
 	// does not include dJdu calculation, need AddOutputs for that
-<<<<<<< HEAD
-	// func.reset(new AggregateIntsegrator(h_grad_space.get(), rhoa, max));
-
-}
-=======
 	if(rhoa != 0)
 	{
-		funca.reset(new AggregateIntegrator(h_grad_space.get(), rhoa, max));
+		funca.reset(new AggregateIntegrator(fes.get(), rhoa, max));
 	}
 	else
 	{
-		funct.reset(new TempIntegrator(h_grad_space.get()));
-	}
-	
->>>>>>> af5f6c94
+		funct.reset(new TempIntegrator(fes.get()));
+	}
+}
+
 
 std::vector<GridFunType*> ThermalSolver::getFields(void)
 {
@@ -243,17 +238,10 @@
 		}
 		
 		// call the second constructor of the aggregate integrator
-<<<<<<< HEAD
-		output.at("temp-agg").AddDomainIntegrator(
+		if(rhoa != 0)
+		{
+			output.at("temp-agg").AddDomainIntegrator(
         	new AggregateIntegrator(fes.get(), rhoa, max, u.get()));
-
-//		func.reset(new AggregateIntegrator(h_grad_space.get(), rhoa, max));
-
-=======
-		if(rhoa != 0)
-		{
-			output.at("temp-agg").AddDomainIntegrator(
-        	new AggregateIntegrator(h_grad_space.get(), rhoa, max, theta.get()));
 		}
 		else
 		{
@@ -266,13 +254,12 @@
         		bndry_marker[idx].SetSize(tmp.size(), 0);
         		bndry_marker[idx].Assign(tmp.data());
         		output.at("temp-agg").AddBdrFaceIntegrator(
-					new TempIntegrator(h_grad_space.get(), theta.get()), bndry_marker[idx]);
+					new TempIntegrator(fes.get(), u.get()), bndry_marker[idx]);
         		idx++;
     		}
 			//output.at("temp-agg").AddDomainIntegrator(
-			//new TempIntegrator(h_grad_space.get(), theta.get()));
-		}
->>>>>>> af5f6c94
+			//new TempIntegrator(fes.get(), u.get()));
+		}
       	idx++; 
 	}
 }
@@ -280,7 +267,7 @@
 void ThermalSolver::solveUnsteady()
 {
 	double t = 0.0;
-	// double agg;
+	double agg;
 	double gerror = 0;
 	evolver->SetTime(t);
 	ode_solver->Init(*evolver);
@@ -309,31 +296,20 @@
 	double dt = options["time-dis"]["dt"].get<double>();
 
 	// compute functional for first step, testing purposes
-<<<<<<< HEAD
-	// if (rhoa != 0)
-	// {
-	// 	agg = func->GetIEAggregate(u.get());
-	// 	cout << "aggregated temp constraint = " << agg << endl;
-=======
 	if (rhoa != 0)
 	{
-		agg = funca->GetIEAggregate(theta.get());
+		agg = funca->GetIEAggregate(u.get());
 
 		cout << "aggregated temp constraint = " << agg << endl;
->>>>>>> af5f6c94
 
 	// 	compare to actual max, ASSUMING UNIFORM CONSTRAINT
 	// 	gerror = (u->Max()/max(1) - agg)/(u->Max()/max(1));
 		
-<<<<<<< HEAD
-	// }
-=======
 	}
 	else
 	{
-		agg = funct->GetTemp(theta.get());
-	}
->>>>>>> af5f6c94
+		agg = funct->GetTemp(u.get());
+	}
 
 	for (int ti = 0; !done;)
 	{
@@ -356,26 +332,16 @@
 		ode_solver->Step(*u, t, dt_real);
 #endif
 
-<<<<<<< HEAD
-		// // compute functional
-		// if (rhoa != 0)
-		// {
-		// 	agg = func->GetIEAggregate(u.get());
-		// 	cout << "aggregated temp constraint = " << agg << endl;
-
-		// }
-=======
 		// compute functional
 		if (rhoa != 0)
 		{
-			agg = funca->GetIEAggregate(theta.get());
+			agg = funca->GetIEAggregate(u.get());
 			cout << "aggregated temp constraint = " << agg << endl;
 		}
 		else
 		{
-			agg = funct->GetTemp(theta.get());
-		}
->>>>>>> af5f6c94
+			agg = funct->GetTemp(u.get());
+		}
 
 		// evolver->updateParameters();
 
@@ -623,18 +589,18 @@
     adj.reset(new GridFunType(fes.get()));
 
 	// Step 1: get the right-hand side vector, dJdu, and make an appropriate
-    // alias to it, the state, and the adjoint
-    std::unique_ptr<GridFunType> dJdu(new GridFunType(fes.get()));
+   // alias to it, the state, and the adjoint
+   std::unique_ptr<GridFunType> dJdu(new GridFunType(fes.get()));
 #ifdef MFEM_USE_MPI
-    HypreParVector *state = u->GetTrueDofs();
-    HypreParVector *dJ = dJdu->GetTrueDofs();
-    HypreParVector *adjoint = adj->GetTrueDofs();
+   HypreParVector *state = u->GetTrueDofs();
+   HypreParVector *dJ = dJdu->GetTrueDofs();
+   HypreParVector *adjoint = adj->GetTrueDofs();
 #else
-    GridFunType *state = u.get();
-    GridFunType *dJ = dJdu.get();
-    GridFunType *adjoint = adj.get();
+   GridFunType *state = u.get();
+   GridFunType *dJ = dJdu.get();
+   GridFunType *adjoint = adj.get();
 #endif
-    double energy = output.at(fun).GetEnergy(*theta);
+   double energy = output.at(fun).GetEnergy(*u);
 	output.at(fun).Mult(*state, *dJ);
 	cout << "Last Functional Output: " << energy << endl;
 
@@ -648,29 +614,29 @@
    TransposeOperator jac_trans = TransposeOperator(jac);
 
 	// Step 3: Solve the adjoint problem
-    *out << "Solving adjoint problem:\n"
+   *out << "Solving adjoint problem:\n"
          << "\tsolver: HypreGMRES\n"
          << "\tprec. : Euclid ILU" << endl;
-    prec.reset(new HypreEuclid(fes->GetComm()));
-    double tol = options["adj-solver"]["rel-tol"].get<double>();
-    int maxiter = options["adj-solver"]["max-iter"].get<int>();
-    int ptl = options["adj-solver"]["print-lvl"].get<int>();
-    solver.reset(new HypreGMRES(fes->GetComm()));
-    solver->SetOperator(jac_trans);
-    dynamic_cast<mfem::HypreGMRES *>(solver.get())->SetTol(tol);
-    dynamic_cast<mfem::HypreGMRES *>(solver.get())->SetMaxIter(maxiter);
-    dynamic_cast<mfem::HypreGMRES *>(solver.get())->SetPrintLevel(ptl);
-    dynamic_cast<mfem::HypreGMRES *>(solver.get())->SetPreconditioner(*dynamic_cast<HypreSolver *>(prec.get()));
-    solver->Mult(*dJ, *adjoint);
-	adjoint->Set(dt_real_, *adjoint);
+   prec.reset(new HypreEuclid(fes->GetComm()));
+   double tol = options["adj-solver"]["rel-tol"].get<double>();
+   int maxiter = options["adj-solver"]["max-iter"].get<int>();
+   int ptl = options["adj-solver"]["print-lvl"].get<int>();
+   solver.reset(new HypreGMRES(fes->GetComm()));
+   solver->SetOperator(jac_trans);
+   dynamic_cast<mfem::HypreGMRES *>(solver.get())->SetTol(tol);
+   dynamic_cast<mfem::HypreGMRES *>(solver.get())->SetMaxIter(maxiter);
+   dynamic_cast<mfem::HypreGMRES *>(solver.get())->SetPrintLevel(ptl);
+   dynamic_cast<mfem::HypreGMRES *>(solver.get())->SetPreconditioner(*dynamic_cast<HypreSolver *>(prec.get()));
+   solver->Mult(*dJ, *adjoint);
+   adjoint->Set(dt_real_, *adjoint);
 #ifdef MFEM_USE_MPI
-    adj->SetFromTrueDofs(*adjoint);
+   adj->SetFromTrueDofs(*adjoint);
 #endif
-    if (0==rank)
-    {
-       time_end = MPI_Wtime();
-       cout << "Time for solving adjoint is " << (time_end - time_beg) << endl;
-    }
+   if (0==rank)
+   {
+      time_end = MPI_Wtime();
+      cout << "Time for solving adjoint is " << (time_end - time_beg) << endl;
+   }
 
 	{
         ofstream sol_ofs_adj("motor_heat_adj.vtk");
@@ -790,9 +756,9 @@
 	  flux_coeff(_flux_coeff), work(height)
 {
 #ifdef MFEM_USE_MPI
-      mass->ParFESpace()->GetEssentialTrueDofs(ess_bdr, ess_tdof_list);
+   mass->ParFESpace()->GetEssentialTrueDofs(ess_bdr, ess_tdof_list);
 #else
-      mass->FESpace()->GetEssentialTrueDofs(ess_bdr, ess_tdof_list);
+   mass->FESpace()->GetEssentialTrueDofs(ess_bdr, ess_tdof_list);
 #endif
 
 	// mass->FormSystemMatrix(ess_tdof_list, mMat);
@@ -918,4 +884,4 @@
 
 // double ThermalEvolver::outflux = 0.0;
 
-} // namespace mach
+} // namespace mach