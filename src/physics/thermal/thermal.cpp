--- conflicted
+++ resolved
@@ -60,11 +60,8 @@
 	setInit = false;
 
 	mesh->ReorientTetMesh();
-<<<<<<< HEAD
 	/// Override, only use 1st order H elements
 	int fe_order = 1;// options["space-dis"]["degree"].get<int>();
-=======
->>>>>>> 2e9b01aa
 
 	/// Create temperature grid function
 	// u.reset(new GridFunType(fes.get()));
