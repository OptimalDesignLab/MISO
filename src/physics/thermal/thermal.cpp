--- conflicted
+++ resolved
@@ -14,21 +14,7 @@
                              MPI_Comm comm)
    : AbstractSolver(options, move(smesh), comm)
 {
-<<<<<<< HEAD
 	mesh->EnsureNodes();
-=======
-   int dim = getMesh()->Dimension();
-   int order = options["space-dis"]["degree"].get<int>();
-
-	mesh->EnsureNodes();
-   /// Create the H(Div) finite element collection for the representation the
-   /// magnetic flux density field in the thermal solver
-   h_div_coll.reset(new RT_FECollection(order, dim));
-   /// Create the H(Div) finite element space
-   h_div_space.reset(new SpaceType(mesh.get(), h_div_coll.get()));
-   /// Create magnetic flux grid function
-   mag_field.reset(new GridFunType(h_div_space.get()));
->>>>>>> 65f9389a
 }
 
 void ThermalSolver::initDerived()
@@ -51,11 +37,11 @@
 
    /// Create the H(Div) finite element collection for the representation the
    /// magnetic flux density field in the thermal solver
-   h_div_coll.reset(new RT_FECollection(order, dim));
+   // h_div_coll.reset(new RT_FECollection(order, dim));
    /// Create the H(Div) finite element space
-   h_div_space.reset(new SpaceType(mesh.get(), h_div_coll.get()));
+   // h_div_space.reset(new SpaceType(mesh.get(), h_div_coll.get()));
    /// Create magnetic flux grid function
-   mag_field.reset(new GridFunType(h_div_space.get()));
+   // mag_field.reset(new GridFunType(h_div_space.get()));
       
 
    /// TODO: REPLACE WITH DOMAIN BASED TEMPERATURE MAXIMA ARRAY
@@ -437,73 +423,69 @@
 
 void ThermalSolver::solveUnsteadyAdjoint(const std::string &fun)
 {
-//    // only solve for state at end time
-//    double time_beg, time_end;
-//    if (0==rank)
-//    {
-//       time_beg = MPI_Wtime();
-//    }
-
-//    // add the dJdu output, do this now to precompute max temperature and 
-//    // certain values for the functional so that we don't need it at every call
-//    addOutputs();
-
-//    // Step 0: allocate the adjoint variable
-//    adj.reset(new GridFunType(fes.get()));
-
-//    // Step 1: get the right-hand side vector, dJdu, and make an appropriate
-//    // alias to it, the state, and the adjoint
-//    std::unique_ptr<GridFunType> dJdu(new GridFunType(fes.get()));
-//    HypreParVector *state = u->GetTrueDofs();
-//    HypreParVector *dJ = dJdu->GetTrueDofs();
-//    HypreParVector *adjoint = adj->GetTrueDofs();
-//    double energy = output.at(fun).GetEnergy(*u);
-//    output.at(fun).Mult(*state, *dJ);
-//    cout << "Last Functional Output: " << energy << endl;
-
-//    // // Step 2: get the last time step's Jacobian
-//    // HypreParMatrix *jac = evolver->GetOperator();
-//    // //TransposeOperator jac_trans = TransposeOperator(jac);
-//    // HypreParMatrix *jac_trans = jac->Transpose();
-
-//    // Step 2: get the last time step's Jacobian and transpose it
-//    Operator *jac = &evolver->GetGradient(*state);
-//    // cast the ElementTransformation (for the domain element)
-// 	 HypreParMatrix &jac_h =
-// 	dynamic_cast<HypreParMatrix&>(*jac);
-//     HypreParMatrix *jac_trans = jac_h.Transpose();
-
-//    // Step 3: Solve the adjoint problem
-//    *out << "Solving adjoint problem:\n"
-//          << "\tsolver: HypreGMRES\n"
-//          << "\tprec. : Euclid ILU" << endl;
-//    constructLinearSolver(options["adj-solver"]);
-//    //prec.reset(new HypreEuclid(fes->GetComm()));
-//    double tol = options["adj-solver"]["rel-tol"].get<double>();
-//    int maxiter = options["adj-solver"]["max-iter"].get<int>();
-//    int ptl = options["adj-solver"]["print-lvl"].get<int>();
-//    //solver.reset(new HypreGMRES(fes->GetComm()));
-//    solver->SetOperator(*jac_trans);
-// //    dynamic_cast<mfem::HypreGMRES *>(solver.get())->SetTol(tol);
-// //    dynamic_cast<mfem::HypreGMRES *>(solver.get())->SetMaxIter(maxiter);
-// //    dynamic_cast<mfem::HypreGMRES *>(solver.get())->SetPrintLevel(ptl);
-// //    dynamic_cast<mfem::HypreGMRES *>(solver.get())->SetPreconditioner(*dynamic_cast<HypreSolver *>(prec.get()));
-//    solver->Mult(*dJ, *adjoint);
-//    adjoint->Set(dt_real_, *adjoint);
-//    adj->SetFromTrueDofs(*adjoint);
-//    if (0==rank)
-//    {
-//       time_end = MPI_Wtime();
-//       cout << "Time for solving adjoint is " << (time_end - time_beg) << endl;
-//    }
-
-//    {
-//       ofstream sol_ofs_adj("motor_heat_adj.vtk");
-//       sol_ofs_adj.precision(14);
-//       mesh->PrintVTK(sol_ofs_adj, options["space-dis"]["degree"].get<int>());
-//       adj->SaveVTK(sol_ofs_adj, "Adjoint", options["space-dis"]["degree"].get<int>());
-//       sol_ofs_adj.close();
-//    }
+   // only solve for state at end time
+   double time_beg, time_end;
+   if (0==rank)
+   {
+      time_beg = MPI_Wtime();
+   }
+
+   // add the dJdu output, do this now to precompute max temperature and 
+   // certain values for the functional so that we don't need it at every call
+   addOutputs();
+
+   // Step 0: allocate the adjoint variable
+   adj.reset(new GridFunType(fes.get()));
+
+   // Step 1: get the right-hand side vector, dJdu, and make an appropriate
+   // alias to it, the state, and the adjoint
+   std::unique_ptr<GridFunType> dJdu(new GridFunType(fes.get()));
+   HypreParVector *state = u->GetTrueDofs();
+   HypreParVector *dJ = dJdu->GetTrueDofs();
+   HypreParVector *adjoint = adj->GetTrueDofs();
+   double energy = output.at(fun).GetEnergy(*u);
+   output.at(fun).Mult(*state, *dJ);
+   cout << "Last Functional Output: " << energy << endl;
+
+   // // Step 2: get the last time step's Jacobian
+   // HypreParMatrix *jac = evolver->GetOperator();
+   // //TransposeOperator jac_trans = TransposeOperator(jac);
+   // HypreParMatrix *jac_trans = jac->Transpose();
+
+   // Step 2: get the last time step's Jacobian and transpose it
+   Operator *jac = &evolver->GetGradient(*state);
+   TransposeOperator jac_trans = TransposeOperator(jac);
+
+   // Step 3: Solve the adjoint problem
+   *out << "Solving adjoint problem:\n"
+         << "\tsolver: HypreGMRES\n"
+         << "\tprec. : Euclid ILU" << endl;
+   prec.reset(new HypreEuclid(fes->GetComm()));
+   double tol = options["adj-solver"]["rel-tol"].get<double>();
+   int maxiter = options["adj-solver"]["max-iter"].get<int>();
+   int ptl = options["adj-solver"]["print-lvl"].get<int>();
+   solver.reset(new HypreGMRES(fes->GetComm()));
+   solver->SetOperator(jac_trans);
+   dynamic_cast<mfem::HypreGMRES *>(solver.get())->SetTol(tol);
+   dynamic_cast<mfem::HypreGMRES *>(solver.get())->SetMaxIter(maxiter);
+   dynamic_cast<mfem::HypreGMRES *>(solver.get())->SetPrintLevel(ptl);
+   dynamic_cast<mfem::HypreGMRES *>(solver.get())->SetPreconditioner(*dynamic_cast<HypreSolver *>(prec.get()));
+   solver->Mult(*dJ, *adjoint);
+   adjoint->Set(dt_real_, *adjoint);
+   adj->SetFromTrueDofs(*adjoint);
+   if (0==rank)
+   {
+      time_end = MPI_Wtime();
+      cout << "Time for solving adjoint is " << (time_end - time_beg) << endl;
+   }
+
+   {
+      ofstream sol_ofs_adj("motor_heat_adj.vtk");
+      sol_ofs_adj.precision(14);
+      mesh->PrintVTK(sol_ofs_adj, options["space-dis"]["degree"].get<int>());
+      adj->SaveVTK(sol_ofs_adj, "Adjoint", options["space-dis"]["degree"].get<int>());
+      sol_ofs_adj.close();
+   }
 }
 
 void ThermalSolver::constructCoefficients()
