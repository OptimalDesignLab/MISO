#ifndef MACH_LINEAR_EVOLVER
#define MACH_LINEAR_EVOLVER

#include "mfem.hpp"
#include "mach_types.hpp"

namespace mach
{

/// For explicit time marching of linear problems (Also nonlinear?)
class LinearEvolver : public mfem::TimeDependentOperator
{
public:
   /// Class constructor.
<<<<<<< HEAD
   /// \param[in] M - mass matrix
   /// \param[in] K - stiffness matrix
   /// \param[in] outstream - member to print only at root
   LinearEvolver(mfem::SparseMatrix &M, mfem::SparseMatrix &K,
                 std::ostream &outstream); //, const Vector &_b);

=======
   /// \param[in] m - mass matrix
   /// \param[in] k - stiffness matrix
   LinearEvolver(MatrixType &m, MatrixType &k); //, const Vector &_b);
>>>>>>> 09a50715

   /// Applies the action of the linear-evolution operator on `x`.
   /// \param[in] x - `Vector` that is being multiplied by operator
   /// \param[out] y - resulting `Vector` of the action
   virtual void Mult(const mfem::Vector &x, mfem::Vector &y) const;

   /// Class destructor.
   virtual ~LinearEvolver() { }

private:
<<<<<<< HEAD
   /// object to print only at root
   std::ostream &out;
   /// mass matrix represented as a sparse matrix
   mfem::SparseMatrix &M;
=======
   /// mass matrix represented as a matrix
   MatrixType &mass;
>>>>>>> 09a50715
   /// stiffness matrix represented as a sparse matrix
   MatrixType &stiff;
   /// preconditioner for mass matrix
   SmootherType mass_prec;
   /// solver for the mass matrix
   std::unique_ptr<mfem::CGSolver> mass_solver;
   /// a work vector
   mutable mfem::Vector z;

};

} // namespace mach

#endif<|MERGE_RESOLUTION|>--- conflicted
+++ resolved
@@ -12,18 +12,9 @@
 {
 public:
    /// Class constructor.
-<<<<<<< HEAD
-   /// \param[in] M - mass matrix
-   /// \param[in] K - stiffness matrix
-   /// \param[in] outstream - member to print only at root
-   LinearEvolver(mfem::SparseMatrix &M, mfem::SparseMatrix &K,
-                 std::ostream &outstream); //, const Vector &_b);
-
-=======
    /// \param[in] m - mass matrix
    /// \param[in] k - stiffness matrix
-   LinearEvolver(MatrixType &m, MatrixType &k); //, const Vector &_b);
->>>>>>> 09a50715
+   LinearEvolver(MatrixType &m, MatrixType &k, std::ostream &outstream); //, const Vector &_b);
 
    /// Applies the action of the linear-evolution operator on `x`.
    /// \param[in] x - `Vector` that is being multiplied by operator
@@ -34,15 +25,10 @@
    virtual ~LinearEvolver() { }
 
 private:
-<<<<<<< HEAD
    /// object to print only at root
    std::ostream &out;
-   /// mass matrix represented as a sparse matrix
-   mfem::SparseMatrix &M;
-=======
    /// mass matrix represented as a matrix
    MatrixType &mass;
->>>>>>> 09a50715
    /// stiffness matrix represented as a sparse matrix
    MatrixType &stiff;
    /// preconditioner for mass matrix
