--- conflicted
+++ resolved
@@ -113,14 +113,9 @@
    int num_quad = x_quad.Width();
    // number of elements
    int num_el = x_center.Width();
-<<<<<<< HEAD
-   // number of row and colomn in little r matrix
-   int m;
-=======
 
    // number of row and colomn in r matrix
    int m = (degree + 1) * (degree + 2) / 2; // in 1 and 3D the size will be different
->>>>>>> 83379ec3
    int n = num_el;
    if (1 == dim)
    {
