<<<<<<< HEAD
#ifndef MFEM_GALER_DIFF
#define MFEM_GALER_DIFF
#include "mfem.hpp"
#include "solver.hpp"
#include "mach_types.hpp"
#include "pumi.h"

namespace mfem
{

/// Abstract class for Galerkin difference method using patch construction
class GalerkinDifference : public FiniteElementSpace
{

public:
/// Class constructor.
/// \param[in] opt_file_name - file where options are stored
GalerkinDifference(const std::string &opt_file_name =
                      std::string("mach_options.json"));

/// constructs the neighbour matrices for all mesh elements. 
/// and second neighbours (shared vertices).
/// \param[out] nmat1 - matrix of first neighbours
/// \param[out] nmat1 - matrix of second neighbours
/// \warning this function is going to be removed soon
void BuildNeighbourMat(DenseMatrix &nmat1, DenseMatrix &nmat2);

/// constructs the neighbour set for given mesh element. 
/// \param[in]  id - the id of the element for which we need neighbour
/// \param[in]  req_n - the required number of neighbours for patch
/// \param[out] nels - the set of neighbours
void GetNeighbourSet(int id, int req_n, std::vector<int> &nels);

/// provides the center (barycenter) of an element
/// \param[in]  id - the id of the element for which we need barycenter
/// \param[out] cent - the vector of coordinates of center of an element
void GetElementCenter(int id, mfem::Vector &cent);

protected:
/// mesh dimension
int dim;
/// number of elements in mesh
int nEle;
/// use pumi mesh
using MeshType = mfem::PumiMesh;
/// object defining the computational mesh
std::unique_ptr<MeshType> mesh;

#ifdef MFEM_USE_MPI
   /// communicator used by MPI group for communication
   MPI_Comm comm;
#ifdef MFEM_USE_PUMI
   /// create pumi mesh object
   apf::Mesh2* pumi_mesh;
#endif
#endif

};
} // end of namespace
#endif
=======
// #ifndef MFEM_GALER_DIFF
// #define MFEM_GALER_DIFF
// #include "mfem.hpp"
// #include "solver.hpp"
// #include "mach_types.hpp"
// #include "pumi.h"

// namespace mfem
// {

// /// Abstract class for Galerkin difference method using patch construction
// class GalerkinDifference : public FiniteElementSpace
// {

// public:
//    /// Class constructor.
//    /// \param[in] opt_file_name - file where options are stored
//    GalerkinDifference(const std::string &opt_file_name =
//                         std::string("mach_options.json"));

//    /// constructs the neighbour matrices for all mesh elements. 
//    /// and second neighbours (shared vertices).
//    /// \param[out] nmat1 - matrix of first neighbours
//    /// \param[out] nmat1 - matrix of second neighbours
//    /// \warning this function is going to be removed soon
//    void BuildNeighbourMat(DenseMatrix &nmat1, DenseMatrix &nmat2);

//    /// An overload function for build the densmatrix
//    void BuildNeighbourMat(std::vector<int> els_id,
//                           DenseMatrix &mat_cent,
//                           DenseMatrix &mat_quad);

//    /// constructs the neighbour set for given mesh element. 
//    /// \param[in]  id - the id of the element for which we need neighbour
//    /// \param[in]  req_n - the required number of neighbours for patch
//    /// \param[out] nels - the set of neighbours (may contain more element than required)
//    void GetNeighbourSet(int id, int req_n, std::vector<int> &nels);

//    /// provides the center (barycenter) of an element
//    /// \param[in]  id - the id of the element for which we need barycenter
//    /// \param[out] cent - the vector of coordinates of center of an element
//    void GetElementCenter(int id, mfem::Vector &cent);

//    /// Get the prolongation matrix in GD method
//    virtual const Operator *GetProlongationMatrix() const
//    { BuildGDProlongation(); return cP; }

//    /// Build the prolongation matrix in GD method
//    void BuildGDProlongation() const;

//    /// Assemble the local reconstruction matrix into the prolongation matrix
//    /// \param[in] local_mat - the local reconstruction matrix
//    /// problem to be solved: how the ensure the oder of dofs consistent with other forms?
//    void AssembleProlongationMatrix(const DenseMatrix local_mat) const;

// protected:
//    /// mesh dimension
//    int dim;
//    /// number of elements in mesh
//    int nEle;
//    /// use pumi mesh
//    using MeshType = mfem::PumiMesh;
//    /// object defining the computational mesh
//    std::unique_ptr<MeshType> mesh;

// #ifdef MFEM_USE_MPI
//    /// communicator used by MPI group for communication
//    MPI_Comm comm;
// #ifdef MFEM_USE_PUMI
//    /// create pumi mesh object
//    apf::Mesh2* pumi_mesh;
// #endif
// #endif

// };
// }
// #endif
>>>>>>> 83379ec3
<|MERGE_RESOLUTION|>--- conflicted
+++ resolved
@@ -1,65 +1,3 @@
-<<<<<<< HEAD
-#ifndef MFEM_GALER_DIFF
-#define MFEM_GALER_DIFF
-#include "mfem.hpp"
-#include "solver.hpp"
-#include "mach_types.hpp"
-#include "pumi.h"
-
-namespace mfem
-{
-
-/// Abstract class for Galerkin difference method using patch construction
-class GalerkinDifference : public FiniteElementSpace
-{
-
-public:
-/// Class constructor.
-/// \param[in] opt_file_name - file where options are stored
-GalerkinDifference(const std::string &opt_file_name =
-                      std::string("mach_options.json"));
-
-/// constructs the neighbour matrices for all mesh elements. 
-/// and second neighbours (shared vertices).
-/// \param[out] nmat1 - matrix of first neighbours
-/// \param[out] nmat1 - matrix of second neighbours
-/// \warning this function is going to be removed soon
-void BuildNeighbourMat(DenseMatrix &nmat1, DenseMatrix &nmat2);
-
-/// constructs the neighbour set for given mesh element. 
-/// \param[in]  id - the id of the element for which we need neighbour
-/// \param[in]  req_n - the required number of neighbours for patch
-/// \param[out] nels - the set of neighbours
-void GetNeighbourSet(int id, int req_n, std::vector<int> &nels);
-
-/// provides the center (barycenter) of an element
-/// \param[in]  id - the id of the element for which we need barycenter
-/// \param[out] cent - the vector of coordinates of center of an element
-void GetElementCenter(int id, mfem::Vector &cent);
-
-protected:
-/// mesh dimension
-int dim;
-/// number of elements in mesh
-int nEle;
-/// use pumi mesh
-using MeshType = mfem::PumiMesh;
-/// object defining the computational mesh
-std::unique_ptr<MeshType> mesh;
-
-#ifdef MFEM_USE_MPI
-   /// communicator used by MPI group for communication
-   MPI_Comm comm;
-#ifdef MFEM_USE_PUMI
-   /// create pumi mesh object
-   apf::Mesh2* pumi_mesh;
-#endif
-#endif
-
-};
-} // end of namespace
-#endif
-=======
 // #ifndef MFEM_GALER_DIFF
 // #define MFEM_GALER_DIFF
 // #include "mfem.hpp"
@@ -136,5 +74,4 @@
 
 // };
 // }
-// #endif
->>>>>>> 83379ec3
+// #endif