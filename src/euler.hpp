--- conflicted
+++ resolved
@@ -7,16 +7,11 @@
 
 namespace mach
 {
-<<<<<<< HEAD
-/// Solver for linear advection problems
-class EulerSolver : public AbstractSolver
-=======
 
 /// Solver for inviscid flow problems
 /// dim - number of spatial dimensions (1, 2, or 3)
 template <int dim>
 class EulerSolver : public AbstractSolver<dim>
->>>>>>> a3a710cd
 {
 public:
    /// Class constructor.
@@ -35,29 +30,14 @@
    /// number.
    virtual double calcStepSize(double cfl) const;
 
-<<<<<<< HEAD
-   /// Compute the residual norm based on the current solution in `u`
-   /// \returns the l2 (discrete) norm of the residual evaluated at `u`
-   double calcResidualNorm();
-   
-=======
    /// Sets `q_ref` to the free-stream conservative variables
    void getFreeStreamState(mfem::Vector &q_ref);
 
->>>>>>> a3a710cd
 protected:
    /// free-stream Mach number
    double mach_fs;
    /// free-stream angle of attack
    double aoa_fs;
-<<<<<<< HEAD
-   /// `bndry_marker[i]` lists the boundaries associated with a particular BC
-   std::vector<mfem::Array<int>> bndry_marker;
-   /// the mass matrix bilinear form
-   std::unique_ptr<BilinearFormType> mass;
-   /// mass matrix (move to AbstractSolver?)
-   std::unique_ptr<MatrixType> mass_matrix;
-=======
    /// index of dimension corresponding to nose to tail axis
    int iroll;
    /// index of "vertical" dimension in body frame
@@ -66,7 +46,6 @@
    /// Add volume integrators to `res` based on `options`
    /// \param[in] alpha - scales the data; used to move terms to rhs or lhs
    virtual void addVolumeIntegrators(double alpha);
->>>>>>> a3a710cd
 
    /// Add boundary-face integrators to `res` based on `options`
    /// \param[in] alpha - scales the data; used to move terms to rhs or lhs
