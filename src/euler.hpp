--- conflicted
+++ resolved
@@ -8,400 +8,6 @@
 namespace mach
 {
 
-<<<<<<< HEAD
-/// Integrator for the Euler flux over an element
-/// \tparam dim - number of spatial dimensions (1, 2, or 3)
-/// \note This derived class uses the CRTP
-template <int dim>
-class EulerIntegrator : public InviscidIntegrator<EulerIntegrator<dim>>
-{
-public:
-   /// Construct an integrator for the Euler flux over elements
-   /// \param[in] diff_stack - for algorithmic differentiation
-   /// \param[in] a - factor, usually used to move terms to rhs
-   EulerIntegrator(adept::Stack &diff_stack, double a = 1.0)
-       : InviscidIntegrator<EulerIntegrator<dim>>(diff_stack, dim + 2, a) {}
-
-   /// Euler flux function in a given (scaled) direction
-   /// \param[in] dir - direction in which the flux is desired
-   /// \param[in] q - conservative variables
-   /// \param[out] flux - fluxes in the direction `dir`
-   /// \note wrapper for the relevant function in `euler_fluxes.hpp`
-   void calcFlux(const mfem::Vector &dir, const mfem::Vector &q,
-                 mfem::Vector &flux)
-   {
-      calcEulerFlux<double,dim>(dir.GetData(), q.GetData(), flux.GetData());
-   }
-
-   /// Compute the Jacobian of the Euler flux w.r.t. `q`
-   /// \param[in] dir - desired direction (scaled) for the flux
-   /// \param[in] q - state at which to evaluate the flux Jacobian
-   /// \param[out] flux_jac - Jacobian of the flux function w.r.t. `q`
-   void calcFluxJacState(const mfem::Vector &dir, const mfem::Vector &q,
-                         mfem::DenseMatrix &flux_jac);
-
-   /// Compute the Jacobian of the flux function `flux` w.r.t. `dir`
-   /// \parma[in] dir - desired direction for the flux 
-   /// \param[in] q - state at which to evaluate the flux Jacobian
-   /// \param[out] flux_jac - Jacobian of the flux function w.r.t. `dir`
-   /// \note This uses the CRTP, so it wraps a call to a func. in Derived.
-   void calcFluxJacDir(const mfem::Vector &dir, const mfem::Vector &q,
-                       mfem::DenseMatrix &flux_jac);
-};
-
-/// Integrator for the two-point entropy conservative Ismail-Roe flux
-/// \tparam dim - number of spatial dimensions (1, 2, or 3)
-/// \note This derived class uses the CRTP
-template <int dim>
-class IsmailRoeIntegrator : public DyadicFluxIntegrator<IsmailRoeIntegrator<dim>>
-{
-public:
-   /// Construct an integrator for the Ismail-Roe flux over domains
-   /// \param[in] diff_stack - for algorithmic differentiation
-   /// \param[in] a - factor, usually used to move terms to rhs
-   IsmailRoeIntegrator(adept::Stack &diff_stack, double a = 1.0)
-       : DyadicFluxIntegrator<IsmailRoeIntegrator<dim>>(
-             diff_stack, dim+2, a) {}
-
-   /// Ismail-Roe two-point (dyadic) entropy conservative flux function
-   /// \param[in] di - physical coordinate direction in which flux is wanted
-   /// \param[in] qL - conservative variables at "left" state
-   /// \param[in] qR - conservative variables at "right" state
-   /// \param[out] flux - fluxes in the direction `di`
-   /// \note This is simply a wrapper for the function in `euler_fluxes.hpp`
-   void calcFlux(int di, const mfem::Vector &qL,
-                 const mfem::Vector &qR, mfem::Vector &flux)
-   {
-      calcIsmailRoeFlux<double,dim>(di, qL.GetData(), qR.GetData(),
-                                 flux.GetData());
-   }
-
-   /// Compute the Jacobians of `flux` with respect to `u_left` and `u_right`
-   /// \param[in] di - desired coordinate direction for flux
-   /// \param[in] qL - the "left" state
-   /// \param[in] qR - the "right" state
-   /// \param[out] jacL - Jacobian of `flux` w.r.t. `qL`
-   /// \param[out] jacR - Jacobian of `flux` w.r.t. `qR`
-   void calcFluxJacStates(int di, const mfem::Vector &qL,
-                          const mfem::Vector &qR,
-                          mfem::DenseMatrix &jacL,
-                          mfem::DenseMatrix &jacR);
-};
-
-/// Integrator for entropy stable local-projection stabilization
-/// \tparam dim - number of spatial dimensions (1, 2, or 3)
-/// \note This derived class uses the CRTP
-template <int dim>
-class EntStableLPSIntegrator : public LPSIntegrator<EntStableLPSIntegrator<dim>>
-{
-public:
-   /// Construct an entropy-stable LPS integrator
-   /// \param[in] diff_stack - for algorithmic differentiation
-   /// \param[in] a - used to move residual to lhs (1.0) or rhs(-1.0)
-   /// \param[in] coeff - the LPS coefficient
-   EntStableLPSIntegrator(adept::Stack &diff_stack, double a = 1.0,
-                          double coeff = 1.0)
-       : LPSIntegrator<EntStableLPSIntegrator<dim>>(
-             diff_stack, dim + 2, a, coeff) {}
-
-   /// converts conservative variables to entropy variables
-   /// \param[in] q - conservative variables that are to be converted
-   /// \param[out] w - entropy variables corresponding to `q`
-   /// \note a wrapper for the relevant function in `euler_fluxes.hpp`
-   void convertVars(const mfem::Vector &q, mfem::Vector &w)
-   {
-      calcEntropyVars<double,dim>(q.GetData(), w.GetData());
-   }
-
-   /// Compute the Jacobian of the mapping `convert` w.r.t. `u`
-   /// \param[in] q - conservative variables that are to be converted
-   /// \param[out] dwdu - Jacobian of entropy variables w.r.t. `u`
-   void convertVarsJacState(const mfem::Vector &q, mfem::DenseMatrix &dwdu);
-
-   /// Applies the matrix `dQ/dW` to `vec`, and scales by the avg. spectral radius
-   /// \param[in] adjJ - the adjugate of the mapping Jacobian
-   /// \param[in] q - the state at which `dQ/dW` and radius are to be evaluated
-   /// \param[in] vec - the vector being multiplied
-   /// \param[out] mat_vec - the result of the operation
-   /// \warning adjJ must be supplied transposed from its `mfem` storage format,
-   /// so we can use pointer arithmetic to access its rows.
-   /// \note a wrapper for the relevant function in `euler_fluxes.hpp`
-   void applyScaling(const mfem::DenseMatrix &adjJ, const mfem::Vector &q,
-                     const mfem::Vector &vec, mfem::Vector &mat_vec)
-   {
-      applyLPSScaling<double,dim>(adjJ.GetData(), q.GetData(), vec.GetData(),
-                                  mat_vec.GetData());
-   }
-
-   /// Computes the Jacobian of the product `A(adjJ,q)*v` w.r.t. `q`
-   /// \param[in] adjJ - adjugate of the mapping Jacobian
-   /// \param[in] q - state at which `dQ/dW` and radius are evaluated
-   /// \param[in] vec - vector that is being multiplied
-   /// \param[out] mat_vec_jac - Jacobian of product w.r.t. `q`
-   /// \warning adjJ must be supplied transposed from its `mfem` storage format,
-   /// so we can use pointer arithmetic to access its rows.
-   void applyScalingJacState(const mfem::DenseMatrix &adjJ,
-                             const mfem::Vector &q,
-                             const mfem::Vector &vec,
-                             mfem::DenseMatrix &mat_vec_jac);
-
-   /// Computes the Jacobian of the product `A(adjJ,u)*v` w.r.t. `adjJ`
-   /// \param[in] adjJ - adjugate of the mapping Jacobian
-   /// \param[in] q - state at which the symmetric matrix `A` is evaluated
-   /// \param[in] vec - vector that is being multiplied
-   /// \param[out] mat_vec_jac - Jacobian of product w.r.t. `adjJ`
-   /// \note `mat_vec_jac` stores derivatives treating `adjJ` is a 1d array.
-   /// \note The size of `mat_vec_jac` must be set before calling this function
-   void applyScalingJacAdjJ(const mfem::DenseMatrix &adjJ,
-                            const mfem::Vector &q,
-                            const mfem::Vector &vec,
-                            mfem::DenseMatrix &mat_vec_jac);
-
-   /// Computes the Jacobian of the product `A(adjJ,u)*v` w.r.t. `vec`
-   /// \param[in] adjJ - adjugate of the mapping Jacobian
-   /// \param[in] q - state at which the symmetric matrix `A` is evaluated
-   /// \param[out] mat_vec_jac - Jacobian of product w.r.t. `vec`
-   /// \note `mat_vec_jac` stores derivatives treating `adjJ` is a 1d array.
-   /// \note The size of `mat_vec_jac` must be set before calling this function
-   void applyScalingJacV(const mfem::DenseMatrix &adjJ,
-                         const mfem::Vector &q,
-                         mfem::DenseMatrix &mat_vec_jac);
-
-};
-
-/// Integrator for the steady isentropic-vortex boundary condition
-/// \note This derived class uses the CRTP
-template <int dim>
-class IsentropicVortexBC : public InviscidBoundaryIntegrator<IsentropicVortexBC<dim>>
-{
-public:
-   /// Constructs an integrator for isentropic vortex boundary flux
-   /// \param[in] diff_stack - for algorithmic differentiation
-   /// \param[in] fe_coll - used to determine the face elements
-   /// \param[in] a - used to move residual to lhs (1.0) or rhs(-1.0)
-   IsentropicVortexBC(adept::Stack &diff_stack,
-                      const mfem::FiniteElementCollection *fe_coll,
-                      double a = 1.0)
-       : InviscidBoundaryIntegrator<IsentropicVortexBC<dim>>(
-             diff_stack, fe_coll, 4, a) {}
-
-   /// Compute a characteristic boundary flux for the isentropic vortex
-   /// \param[in] x - coordinate location at which flux is evaluated
-   /// \param[in] dir - vector normal to the boundary at `x`
-   /// \param[in] q - conservative variables at which to evaluate the flux
-   /// \param[out] flux_vec - value of the flux
-   void calcFlux(const mfem::Vector &x, const mfem::Vector &dir,
-                 const mfem::Vector &q, mfem::Vector &flux_vec)
-   {
-      calcIsentropicVortexFlux<double>(x.GetData(), dir.GetData(), q.GetData(),
-                                       flux_vec.GetData());
-   }
-
-   /// Compute the Jacobian of the isentropic vortex boundary flux w.r.t. `q`
-   /// \param[in] x - coordinate location at which flux is evaluated
-   /// \param[in] dir - vector normal to the boundary at `x`
-   /// \param[in] q - conservative variables at which to evaluate the flux
-   /// \param[out] flux_jac - Jacobian of `flux` w.r.t. `q`
-   void calcFluxJacState(const mfem::Vector &x, const mfem::Vector &dir,
-                         const mfem::Vector &q, mfem::DenseMatrix &flux_jac);
-   //{
-      // // create containers for active double objects for each input
-      // std::vector<adouble> x_a(x.Size());
-      // std::vector<adouble> dir_a(dir.Size());
-      // std::vector<adouble> q_a(q.Size());
-      // // initialize active double containers with data from inputs
-      // adept::set_values(x_a.data(), x.Size(), x.GetData());
-      // adept::set_values(dir_a.data(), dir.Size(), dir.GetData());
-      // adept::set_values(q_a.data(), q.Size(), q.GetData());
-      // // start new stack recording
-      // this->stack.new_recording();
-      // // create container for active double flux output
-      // std::vector<adouble> flux_a(q.Size());
-      // mach::calcIsentropicVortexFlux<adouble>(x_a.data(), dir_a.data(),
-      //                                        q_a.data(), flux_a.data());
-      // this->stack.independent(q_a.data(), q.Size());
-      // this->stack.dependent(flux_a.data(), q.Size());
-      // this->stack.jacobian(flux_jac.GetData());
-      
-   //}
-
-   /// Compute the Jacobian of the isentropic vortex boundary flux w.r.t. `dir`
-   /// \param[in] x - coordinate location at which flux is evaluated
-   /// \param[in] dir - vector normal to the boundary at `x`
-   /// \param[in] q - conservative variables at which to evaluate the flux
-   /// \param[out] flux_jac - Jacobian of `flux` w.r.t. `dir`
-   void calcFluxJacDir(const mfem::Vector &x, const mfem::Vector &dir,
-                       const mfem::Vector &q, mfem::DenseMatrix &flux_jac);
-   // {
-   //    // create containers for active double objects for each input
-   //    std::vector<adouble> x_a(x.Size());
-   //    std::vector<adouble> dir_a(dir.Size());
-   //    std::vector<adouble> q_a(q.Size());
-   //    // initialize active double containers with data from inputs
-   //    adept::set_values(x_a.data(), x.Size(), x.GetData());
-   //    adept::set_values(dir_a.data(), dir.Size(), dir.GetData());
-   //    adept::set_values(q_a.data(), q.Size(), q.GetData());
-   //    // start new stack recording
-   //    this->stack.new_recording();
-   //    // create container for active double flux output
-   //    std::vector<adouble> flux_a(q.Size());
-   //    mach::calcIsentropicVortexFlux<adouble>(x_a.data(), dir_a.data(), 
-   //                                           q_a.data(), flux_a.data());
-   //    this->stack.independent(dir_a.data(), dir.Size());
-   //    this->stack.dependent(flux_a.data(), q.Size());
-   //    this->stack.jacobian(flux_jac.GetData());
-   // }
-};
-
-/// Integrator for the steady wedge shock boundary condition
-/// \note This derived class uses the CRTP
-class WedgeShockBC : public InviscidBoundaryIntegrator<WedgeShockBC>
-{
-public:
-   /// Constructs an integrator for wedge shock boundary flux
-   /// \param[in] diff_stack - for algorithmic differentiation
-   /// \param[in] fe_coll - used to determine the face elements
-   /// \param[in] a - used to move residual to lhs (1.0) or rhs(-1.0)
-   WedgeShockBC(adept::Stack &diff_stack,
-                      const mfem::FiniteElementCollection *fe_coll,
-                      double a = 1.0)
-       : InviscidBoundaryIntegrator<WedgeShockBC>(
-             diff_stack, fe_coll, 4, a) {}
-
-   /// Compute a characteristic boundary flux for the wedge shock
-   /// \param[in] x - coordinate location at which flux is evaluated
-   /// \param[in] dir - vector normal to the boundary at `x`
-   /// \param[in] q - conservative variables at which to evaluate the flux
-   /// \param[out] flux_vec - value of the flux
-   void calcFlux(const mfem::Vector &x, const mfem::Vector &dir,
-                 const mfem::Vector &q, mfem::Vector &flux_vec)
-   {
-      calcWedgeShockFlux<double>(x.GetData(), dir.GetData(), q.GetData(),
-                                       flux_vec.GetData());
-   }
-
-   /// Compute the Jacobian of the wedge shock boundary flux w.r.t. `q`
-   /// \param[in] x - coordinate location at which flux is evaluated
-   /// \param[in] dir - vector normal to the boundary at `x`
-   /// \param[in] q - conservative variables at which to evaluate the flux
-   /// \param[out] flux_jac - Jacobian of `flux` w.r.t. `q`
-   void calcFluxJacState(const mfem::Vector &x, const mfem::Vector &dir,
-                         const mfem::Vector &q, mfem::DenseMatrix &flux_jac)
-   {
-      throw MachException("Not implemented!");
-   }
-
-   /// Compute the Jacobian of the wedge shock boundary flux w.r.t. `dir`
-   /// \param[in] x - coordinate location at which flux is evaluated
-   /// \param[in] dir - vector normal to the boundary at `x`
-   /// \param[in] q - conservative variables at which to evaluate the flux
-   /// \param[out] flux_jac - Jacobian of `flux` w.r.t. `dir`
-   void calcFluxJacDir(const mfem::Vector &x, const mfem::Vector &dir,
-                       const mfem::Vector &q, mfem::DenseMatrix &flux_jac)
-   {
-      throw MachException("Not implemented!");
-   }
-};
-
-/// Integrator for inviscid slip-wall boundary condition
-/// \tparam dim - number of spatial dimensions (1, 2, or 3)
-/// \note This derived class uses the CRTP
-template <int dim>
-class SlipWallBC : public InviscidBoundaryIntegrator<SlipWallBC<dim>>
-{
-public:
-   /// Constructs an integrator for a slip-wall boundary flux
-   /// \param[in] diff_stack - for algorithmic differentiation
-   /// \param[in] fe_coll - used to determine the face elements
-   /// \param[in] a - used to move residual to lhs (1.0) or rhs(-1.0)
-   SlipWallBC(adept::Stack &diff_stack,
-              const mfem::FiniteElementCollection *fe_coll,
-              double a = 1.0)
-       : InviscidBoundaryIntegrator<SlipWallBC<dim>>(
-             diff_stack, fe_coll, dim+2, a) {}
-
-   /// Compute an adjoint-consistent slip-wall boundary flux
-   /// \param[in] x - coordinate location at which flux is evaluated (not used)
-   /// \param[in] dir - vector normal to the boundary at `x`
-   /// \param[in] q - conservative variables at which to evaluate the flux
-   /// \param[out] flux_vec - value of the flux
-   void calcFlux(const mfem::Vector &x, const mfem::Vector &dir,
-                 const mfem::Vector &q, mfem::Vector &flux_vec)
-   {
-      calcSlipWallFlux<double,dim>(x.GetData(), dir.GetData(), q.GetData(),
-                                   flux_vec.GetData());
-   }
-
-   /// Compute the Jacobian of the slip-wall boundary flux w.r.t. `q`
-   /// \param[in] x - coordinate location at which flux is evaluated (not used)
-   /// \param[in] dir - vector normal to the boundary at `x`
-   /// \param[in] q - conservative variables at which to evaluate the flux
-   /// \param[out] flux_jac - Jacobian of `flux` w.r.t. `q`
-   void calcFluxJacState(const mfem::Vector &x, const mfem::Vector &dir,
-                         const mfem::Vector &q, mfem::DenseMatrix &flux_jac);
-
-   /// Compute the Jacobian of the slip-wall boundary flux w.r.t. `dir`
-   /// \param[in] x - coordinate location at which flux is evaluated (not used)
-   /// \param[in] dir - vector normal to the boundary at `x`
-   /// \param[in] q - conservative variables at which to evaluate the flux
-   /// \param[out] flux_jac - Jacobian of `flux` w.r.t. `dir`
-   void calcFluxJacDir(const mfem::Vector &x, const mfem::Vector &dir,
-                       const mfem::Vector &q, mfem::DenseMatrix &flux_jac);
-};
-
-/// Interface integrator for the DG method
-/// \tparam dim - number of spatial dimension (1, 2 or 3)
-template<int dim>
-class InterfaceIntegrator : public InviscidFaceIntegrator<InterfaceIntegrator<dim>>
-{
-public:
-   /// Construct an integrator for the Euler flux over elements
-   /// \param[in] diff_stack - for algorithmic differentiation
-   /// \param[in] fe_coll - pointer to a finite element collection
-   /// \param[in] a - factor, usually used to move terms to rhs
-   InterfaceIntegrator(adept::Stack &diff_stack,
-                       const mfem::FiniteElementCollection *fe_coll,
-                       double a = 1.0)
-      : InviscidFaceIntegrator<InterfaceIntegrator<dim>>(diff_stack, fe_coll,
-         dim+2, a) { }
-   
-   /// Compute the interface function at a given (scaled) direction
-   /// \param[in] dir - vector normal to the interface
-   /// \param[in] qL - "left" state at which to evaluate the flux
-   /// \param[in] qR - "right" state at which to evaluate the flu 
-   /// \param[out] flux - value of the flux
-   /// \note wrapper for the relevant function in `euler_fluxes.hpp`
-   void calcFlux(const mfem::Vector &dir, const mfem::Vector &qL,
-                 const mfem::Vector &qR, mfem::Vector &flux)
-   {
-      calcIsmailRoeFaceFlux<double, dim>(dir.GetData(), qL.GetData(),
-                                         qR.GetData(), flux.GetData());
-   }
-
-   /// Compute the Jacobian of the interface flux function w.r.t. states
-   /// \param[in] dir - vector normal to the face
-   /// \param[in] qL - "left" state at which to evaluate the flux
-   /// \param[in] qL - "right" state at which to evaluate the flux
-   /// \param[out] jacL - Jacobian of `flux` w.r.t. `qL`
-   /// \param[out] jacR - Jacobian of `flux` w.r.t. `qR`
-   /// \note This uses the CRTP, so it wraps a call a func. in Derived.
-   void calcFluxJacState(const mfem::Vector &dir, const mfem::Vector &qL,
-                         const mfem::Vector &qR,
-                         mfem::DenseMatrix &jacL,
-                         mfem::DenseMatrix &jacR);
-
-   /// Compute the Jacobian of the interface flux function w.r.t. `dir`
-   /// \param[in] dir - vector normal to the boundary at `x`
-   /// \param[in] qL - "left" state at which to evaluate the flux
-   /// \param[in] qR - "right" state at which to evaluate the flux
-   /// \param[out] jac_dir - Jacobian of `flux` w.r.t. `dir`
-   /// \note This uses the CRTP, so it wraps a call to a func. in Derived.
-   void calcFluxJacDir(const mfem::Vector &dir, const mfem::Vector &qL,
-                       const mfem::Vector &qR, mfem::DenseMatrix &jac_dir);
-};
-
-=======
->>>>>>> a3a04043
 /// Solver for linear advection problems
 class EulerSolver : public AbstractSolver
 {
