#ifndef MACH_EULER
#define MACH_EULER

#include "mfem.hpp"
#include "solver.hpp"
#include "adept.h"
#include "inviscid_integ.hpp"
#include "euler_fluxes.hpp"
<<<<<<< HEAD
=======
using adept::adouble;
>>>>>>> e4124ec8

namespace mach
{

/// Integrator for the Euler flux over an element
/// \tparam dim - number of spatial dimensions (1, 2, or 3)
/// \note This derived class uses the CRTP
template <int dim>
class EulerIntegrator : public InviscidIntegrator<EulerIntegrator<dim>>
{
public:
   /// Construct an integrator for the Euler flux over elements
   /// \param[in] diff_stack - for algorithmic differentiation
   /// \param[in] a - factor, usually used to move terms to rhs
   EulerIntegrator(adept::Stack &diff_stack, double a = 1.0)
       : InviscidIntegrator<EulerIntegrator<dim>>(diff_stack, dim + 2, a) {}

   /// Euler flux function in a given (scaled) direction
   /// \param[in] dir - direction in which the flux is desired
   /// \param[in] q - conservative variables
   /// \param[out] flux - fluxes in the direction `dir`
   /// \note wrapper for the relevant function in `euler_fluxes.hpp`
   void calcFlux(const mfem::Vector &dir, const mfem::Vector &q,
                 mfem::Vector &flux)
   {
      calcEulerFlux<double,dim>(dir.GetData(), q.GetData(), flux.GetData());
   }

   /// Compute the Jacobian of the Euler flux w.r.t. `q`
   /// \parma[in] dir - desired direction for the flux 
   /// \param[in] q - state at which to evaluate the flux Jacobian
   /// \param[out] flux_jac - Jacobian of the flux function w.r.t. `q`
   void calcFluxJacState(const mfem::Vector &dir, const mfem::Vector &q,
                         mfem::DenseMatrix &flux_jac)
   {
      std::vector<adouble> dir_a(dir.Size());
      std::vector<adouble> q_a(q.Size());
      adept::set_values(dir_a.data(), dir.Size(), dir.GetData());
      adept::set_values(q_a.data(), q.Size(), q.GetData());
      this->stack.new_recording();
      std::vector<adouble> flux_a(q.Size());
      mach::calcEulerFlux<adouble, dim>(dir_a.data(), q_a.data(),
                                        flux_a.data());
      this->stack.independent(q_a.data(), q.Size());
      this->stack.dependent(flux_a.data(), q.Size());
      this->stack.jacobian(flux_jac.GetData());
   }

   /// Compute the Jacobian of the flux function `flux` w.r.t. `dir`
   /// \parma[in] dir - desired direction for the flux 
   /// \param[in] q - state at which to evaluate the flux Jacobian
   /// \param[out] flux_jac - Jacobian of the flux function w.r.t. `dir`
   void calcFluxJacDir(const mfem::Vector &dir, const mfem::Vector &q,
                       mfem::DenseMatrix &flux_jac)
   {
      std::vector<adouble> dir_a(dir.Size()); 
      std::vector<adouble> q_a(q.Size());
      adept::set_values(dir_a.data(), dir.Size(), dir.GetData());
      adept::set_values(q_a.data(), q.Size(), q.GetData());
      this->stack.new_recording();
      std::vector<adouble> flux_a(q.Size());
      mach::calcEulerFlux<adouble, dim>(dir_a.data(), q_a.data(),
                                        flux_a.data());
      this->stack.independent(dir_a.data(), dir.Size());
      this->stack.dependent(flux_a.data(), q.Size());
      this->stack.jacobian(flux_jac.GetData());
   }
};

/// Integrator for the two-point entropy conservative Ismail-Roe flux
/// \tparam dim - number of spatial dimensions (1, 2, or 3)
/// \note This derived class uses the CRTP
template <int dim>
class IsmailRoeIntegrator : public DyadicFluxIntegrator<IsmailRoeIntegrator<dim>>
{
public:
   /// Construct an integrator for the Ismail-Roe flux over domains
   /// \param[in] diff_stack - for algorithmic differentiation
   /// \param[in] a - factor, usually used to move terms to rhs
   IsmailRoeIntegrator(adept::Stack &diff_stack, double a = 1.0)
       : DyadicFluxIntegrator<IsmailRoeIntegrator<dim>>(
             diff_stack, dim+2, a) {}

   /// Ismail-Roe two-point (dyadic) entropy conservative flux function
   /// \param[in] di - physical coordinate direction in which flux is wanted
   /// \param[in] qL - conservative variables at "left" state
   /// \param[in] qR - conservative variables at "right" state
   /// \param[out] flux - fluxes in the direction `di`
   /// \note This is simply a wrapper for the function in `euler_fluxes.hpp`
   void calcFlux(int di, const mfem::Vector &qL,
                 const mfem::Vector &qR, mfem::Vector &flux)
 
   {
   
      calcIsmailRoeFlux<double,dim>(di, qL.GetData(), qR.GetData(),
                                 flux.GetData());
   }
   /// Compute the Jacobians of `flux` with respect to `u_left` and `u_right`
   /// \param[in] di - desired coordinate direction for flux 
   /// \param[in] qL - the "left" state
   /// \param[in] qR - the "right" state
   /// \param[out] jacL - Jacobian of `flux` w.r.t. `qL`
   /// \param[out] jacR - Jacobian of `flux` w.r.t. `qR`   
   void calcFluxJacStates(int di, const mfem::Vector &qL,
                          const mfem::Vector &qR,
                          mfem::DenseMatrix &jacL,
                          mfem::DenseMatrix &jacR)

   {

    // import stack and adouble from adept
     using adept::adouble;
     // vector of active input variables
     mfem::DenseMatrix Jac(dim+2,2*(dim+2));
     std::vector<adouble> qL_a(qL.Size());
     std::vector<adouble> qR_a(qR.Size());
     // initialize adouble inputs
     adept::set_values(qL_a.data(),qL.Size(),qL.GetData());
     adept::set_values(qR_a.data(),qR.Size(),qR.GetData());
     // start recording
     this->stack.new_recording();
     // create vector of active output variables
     std::vector<adouble> flux_a(qL.Size());
     // run algorithm 
     mach::calcIsmailRoeFlux<adouble,dim>(di,qL_a.data(),qR_a.data(),flux_a.data());
     // identify independent and dependent variables
     this->stack.independent(qL_a.data(),qL.Size());
     this->stack.independent(qR_a.data(),qR.Size());
     this->stack.dependent(flux_a.data(),qL.Size());
     // compute and store jacobian in jac ?
     this->stack.jacobian_reverse(Jac.GetData());
     // retrieve the jacobian w.r.t left state
     jacL.CopyCols(Jac,0,dim+1);
     // retrieve the jacobian w.r.t right state
     jacR.CopyCols(Jac,dim+2,2*(dim+2)-1);

  }
};

/// Integrator for entropy stable local-projection stabilization
/// \tparam dim - number of spatial dimensions (1, 2, or 3)
/// \note This derived class uses the CRTP
template <int dim>
class EntStableLPSIntegrator : public LPSIntegrator<EntStableLPSIntegrator<dim>>
{
public:
   /// Construct an entropy-stable LPS integrator
   /// \param[in] diff_stack - for algorithmic differentiation
   /// \param[in] a - used to move residual to lhs (1.0) or rhs(-1.0)
   /// \param[in] coeff - the LPS coefficient
   EntStableLPSIntegrator(adept::Stack &diff_stack, double a = 1.0,
                          double coeff = 1.0)
       : LPSIntegrator<EntStableLPSIntegrator<dim>>(
             diff_stack, dim + 2, a, coeff) {}

   /// converts conservative variables to entropy variables
   /// \param[in] q - conservative variables that are to be converted
   /// \param[out] w - entropy variables corresponding to `q`
   /// \note a wrapper for the relevant function in `euler_fluxes.hpp`
   void convertVars(const mfem::Vector &q, mfem::Vector &w);

   /// Compute the Jacobian of the mapping `convert` w.r.t. `u`
   /// \param[in] q - conservative variables that are to be converted
   /// \param[out] dwdu - Jacobian of entropy variables w.r.t. `u`
   void convertVarsJacState(const mfem::Vector &q, mfem::DenseMatrix &dwdu);

   /// Applies the matrix `dQ/dW` to `vec`, and scales by the avg. spectral radius
   /// \param[in] adjJ - the adjugate of the mapping Jacobian
   /// \param[in] q - the state at which `dQ/dW` and radius are to be evaluated
   /// \param[in] vec - the vector being multiplied
   /// \param[out] mat_vec - the result of the operation
   /// \warning adjJ must be supplied transposed from its `mfem` storage format,
   /// so we can use pointer arithmetic to access its rows.
   /// \note a wrapper for the relevant function in `euler_fluxes.hpp`
   void applyScaling(const mfem::DenseMatrix &adjJ, const mfem::Vector &q,
                     const mfem::Vector &vec, mfem::Vector &mat_vec);

   /// Computes the Jacobian of the product `A(adjJ,q)*v` w.r.t. `q`
   /// \param[in] adjJ - adjugate of the mapping Jacobian
   /// \param[in] q - state at which `dQ/dW` and radius are evaluated
   /// \param[in] vec - vector that is being multiplied
   /// \param[out] mat_vec_jac - Jacobian of product w.r.t. `q`
   /// \warning adjJ must be supplied transposed from its `mfem` storage format,
   /// so we can use pointer arithmetic to access its rows.
   void applyScalingJacState(const mfem::DenseMatrix &adjJ,
                             const mfem::Vector &q,
                             const mfem::Vector &vec,
                             mfem::DenseMatrix &mat_vec_jac);

   /// Computes the Jacobian of the product `A(adjJ,u)*v` w.r.t. `adjJ`
   /// \param[in] adjJ - adjugate of the mapping Jacobian
   /// \param[in] q - state at which the symmetric matrix `A` is evaluated
   /// \param[in] vec - vector that is being multiplied
   /// \param[out] mat_vec_jac - Jacobian of product w.r.t. `adjJ`
   /// \note `mat_vec_jac` stores derivatives treating `adjJ` is a 1d array.
   void applyScalingJacAdjJ(const mfem::DenseMatrix &adjJ,
                            const mfem::Vector &q,
                            const mfem::Vector &vec,
                            mfem::DenseMatrix &mat_vec_jac);
};

/// Integrator for the steady isentropic-vortex boundary condition
/// \note This derived class uses the CRTP
class IsentropicVortexBC : public InviscidBoundaryIntegrator<IsentropicVortexBC>
{
public:
   /// Constructs an integrator for isentropic vortex boundary flux
   /// \param[in] diff_stack - for algorithmic differentiation
   /// \param[in] fe_coll - used to determine the face elements
   /// \param[in] a - used to move residual to lhs (1.0) or rhs(-1.0)
   IsentropicVortexBC(adept::Stack &diff_stack,
                      const mfem::FiniteElementCollection *fe_coll,
                      double a = 1.0)
       : InviscidBoundaryIntegrator<IsentropicVortexBC>(
             diff_stack, fe_coll, 4, a) {}

   /// Compute a characteristic boundary flux for the isentropic vortex
   /// \param[in] x - coordinate location at which flux is evaluated
   /// \param[in] dir - vector normal to the boundary at `x`
   /// \param[in] q - conservative variables at which to evaluate the flux
   /// \param[out] flux_vec - value of the flux
   void calcFlux(const mfem::Vector &x, const mfem::Vector &dir,
                 const mfem::Vector &q, mfem::Vector &flux_vec);

   /// Compute the Jacobian of the isentropic vortex boundary flux w.r.t. `q`
   /// \param[in] x - coordinate location at which flux is evaluated
   /// \param[in] dir - vector normal to the boundary at `x`
   /// \param[in] q - conservative variables at which to evaluate the flux
   /// \param[out] flux_jac - Jacobian of `flux` w.r.t. `q`
   void calcFluxJacState(const mfem::Vector &x, const mfem::Vector &dir,
                         const mfem::Vector &q, mfem::DenseMatrix &flux_jac)
   {
      throw MachException("Not implemented!");
   }

   /// Compute the Jacobian of the isentropic vortex boundary flux w.r.t. `dir`
   /// \param[in] x - coordinate location at which flux is evaluated
   /// \param[in] dir - vector normal to the boundary at `x`
   /// \param[in] q - conservative variables at which to evaluate the flux
   /// \param[out] flux_jac - Jacobian of `flux` w.r.t. `dir`
   void calcFluxJacDir(const mfem::Vector &x, const mfem::Vector &dir,
                       const mfem::Vector &q, mfem::DenseMatrix &flux_jac)
   {
      throw MachException("Not implemented!");
   }
};

/// Integrator for inviscid slip-wall boundary condition
/// \tparam dim - number of spatial dimensions (1, 2, or 3)
/// \note This derived class uses the CRTP
template <int dim>
class SlipWallBC : public InviscidBoundaryIntegrator<SlipWallBC<dim>>
{
public:
   /// Constructs an integrator for a slip-wall boundary flux
   /// \param[in] diff_stack - for algorithmic differentiation
   /// \param[in] fe_coll - used to determine the face elements
   /// \param[in] a - used to move residual to lhs (1.0) or rhs(-1.0)
   SlipWallBC(adept::Stack &diff_stack,
              const mfem::FiniteElementCollection *fe_coll,
              double a = 1.0)
       : InviscidBoundaryIntegrator<SlipWallBC<dim>>(
             diff_stack, fe_coll, dim+2, a) {}

   /// Compute an adjoint-consistent slip-wall boundary flux
   /// \param[in] x - coordinate location at which flux is evaluated (not used)
   /// \param[in] dir - vector normal to the boundary at `x`
   /// \param[in] q - conservative variables at which to evaluate the flux
   /// \param[out] flux_vec - value of the flux
   void calcFlux(const mfem::Vector &x, const mfem::Vector &dir,
                 const mfem::Vector &q, mfem::Vector &flux_vec);

   /// Compute the Jacobian of the slip-wall boundary flux w.r.t. `q`
   /// \param[in] x - coordinate location at which flux is evaluated (not used)
   /// \param[in] dir - vector normal to the boundary at `x`
   /// \param[in] q - conservative variables at which to evaluate the flux
   /// \param[out] flux_jac - Jacobian of `flux` w.r.t. `q`
   void calcFluxJacState(const mfem::Vector &x, const mfem::Vector &dir,
                         const mfem::Vector &q, mfem::DenseMatrix &flux_jac)
   {
      // create containers for active double objects for each input
      std::vector<adouble> x_a(x.Size());
      std::vector<adouble> dir_a(dir.Size());
      std::vector<adouble> q_a(q.Size());
      // initialize active double containers with data from inputs
      adept::set_values(x_a.data(), x.Size(), x.GetData());
      adept::set_values(dir_a.data(), dir.Size(), dir.GetData());
      adept::set_values(q_a.data(), q.Size(), q.GetData());
      // start new stack recording
      this->stack.new_recording();
      // create container for active double flux output
      std::vector<adouble> flux_a(q.Size());
      mach::calcSlipWallFlux<adouble, dim>(x_a.data(), dir_a.data(), q_a.data(),
                                           flux_a.data());
      this->stack.independent(q_a.data(), q.Size());
      this->stack.dependent(flux_a.data(), q.Size());
      this->stack.jacobian(flux_jac.GetData());
   }

   /// Compute the Jacobian of the slip-wall boundary flux w.r.t. `dir`
   /// \param[in] x - coordinate location at which flux is evaluated (not used)
   /// \param[in] dir - vector normal to the boundary at `x`
   /// \param[in] q - conservative variables at which to evaluate the flux
   /// \param[out] flux_jac - Jacobian of `flux` w.r.t. `dir`
   void calcFluxJacDir(const mfem::Vector &x, const mfem::Vector &dir,
                       const mfem::Vector &q, mfem::DenseMatrix &flux_jac)
   {
      // create containers for active double objects for each input
      std::vector<adouble> x_a(x.Size());
      std::vector<adouble> dir_a(dir.Size());
      std::vector<adouble> q_a(q.Size());
      // initialize active double containers with data from inputs
      adept::set_values(x_a.data(), x.Size(), x.GetData());
      adept::set_values(dir_a.data(), dir.Size(), dir.GetData());
      adept::set_values(q_a.data(), q.Size(), q.GetData());
      // start new stack recording
      this->stack.new_recording();
      // create container for active double flux output
      std::vector<adouble> flux_a(q.Size());
      mach::calcSlipWallFlux<adouble, dim>(x_a.data(), dir_a.data(), q_a.data(),
                                           flux_a.data());
      this->stack.independent(dir_a.data(), dir.Size());
      this->stack.dependent(flux_a.data(), q.Size());
      this->stack.jacobian(flux_jac.GetData());
   }
};

/// Solver for linear advection problems
class EulerSolver : public AbstractSolver
{
public:
   /// Class constructor.
   /// \param[in] opt_file_name - file where options are stored
   /// \param[in] smesh - if provided, defines the mesh for the problem
   /// \param[in] dim - number of dimensions
   /// \todo Can we infer dim some other way without using a template param?
   EulerSolver(const std::string &opt_file_name, 
               std::unique_ptr<mfem::Mesh> smesh = nullptr,
               int dim = 1);

   /// Find the gobal step size for the given CFL number
   /// \param[in] cfl - target CFL number for the domain
   /// \returns dt_min - the largest step size for the given CFL
   /// This uses the average spectral radius to estimate the largest wave speed,
   /// and uses the minimum distance between nodes for the length in the CFL
   /// number.
   virtual double calcStepSize(double cfl) const;

   /// Compute the residual norm based on the current solution in `u`
   /// \returns the l2 (discrete) norm of the residual evaluated at `u`
   double calcResidualNorm();

protected:
   /// `bndry_marker[i]` lists the boundaries associated with a particular BC
   std::vector<mfem::Array<int>> bndry_marker;
   /// the mass matrix bilinear form
   std::unique_ptr<BilinearFormType> mass;
   /// the spatial residual (a semilinear form)
   std::unique_ptr<NonlinearFormType> res;
   /// mass matrix (move to AbstractSolver?)
   std::unique_ptr<MatrixType> mass_matrix;

   /// Add boundary-face integrators to `res` based on `options`
   /// \param[in] alpha - scales the data; used to move terms to rhs or lhs
   /// \param[in] dim - number of dimensions
   void addBoundaryIntegrators(double alpha, int dim = 1);


   /// Compute the Jacobian of the Euler flux with respect to state variables
   /// \param[in] dir - direction in which euler flux is calculated
   /// \param[in] q - conservative state variables
   /// \param[out] Jac - the Jacobian of the euler flux with respect to q
   /// \tparam dim - number of spatial dimensions (1, 2, or 3)
   template <int dim>
   static void calcEulerFluxJacQ(const mfem::Vector &dir, const mfem::Vector &q,
                                 mfem::DenseMatrix &jac);

   /// Compute the Jacobian of the Euler flux with respect to dir
   /// \param[in] dir - direction in which euler flux is calculated
   /// \param[in] q - conservative state variables
   /// \param[out] Jac - the Jacobian of the euler flux with respect to dir
   /// \tparam dim - number of spatial dimensions (1, 2, or 3)
   template <int dim>
   static void calcEulerFluxJacDir(const mfem::Vector &dir,
                                   const mfem::Vector &q,
                                   mfem::DenseMatrix &jac);

   /// Compute the Jacobian of the slip wall flux with respect to Q
   /// \param[in] x - not used
   /// \param[in] dir - desired (scaled) normal vector to the wall
   /// \param[in] q - conservative state variable on the boundary
   /// \param[out] Jac - the Jacobian of the boundary flux in the direction 
   ///                   `dir` with respect to Q
   /// \tparam dim - number of spatial dimensions (1, 2, or 3)
   template <int dim>
   static void calcSlipWallFluxJacQ(const mfem::Vector &x,
                                    const mfem::Vector &dir,
                                    const mfem::Vector &q,
                                    mfem::DenseMatrix &Jac);

   /// Compute the Jacobian of the slip wall flux with respect to Dir
   /// \param[in] x - not used
   /// \param[in] dir - desired (scaled) normal vector to the wall
   /// \param[in] q - conservative state variable on the boundary
   /// \param[out] Jac - the Jacobian of the boundary flux in the direction 
   ///                   `dir` with respect to dir
   /// \tparam dim - number of spatial dimensions (1, 2, or 3)
   template <int dim>
   static void calcSlipWallFluxJacDir(const mfem::Vector &x,
                                      const mfem::Vector &dir,
                                      const mfem::Vector &q,
                                      mfem::DenseMatrix &Jac);
                                      
   // template<int dim>
   // static void calcIsmailRoeJacQ(int di, const mfem::Vector &qL, 
   //                               const mfem::Vector &qR,
   //                               mfem::DenseMatrix &jac);

};

} // namespace mach

#endif<|MERGE_RESOLUTION|>--- conflicted
+++ resolved
@@ -1,15 +1,11 @@
 #ifndef MACH_EULER
 #define MACH_EULER
-
 #include "mfem.hpp"
 #include "solver.hpp"
 #include "adept.h"
 #include "inviscid_integ.hpp"
 #include "euler_fluxes.hpp"
-<<<<<<< HEAD
-=======
 using adept::adouble;
->>>>>>> e4124ec8
 
 namespace mach
 {
@@ -120,8 +116,8 @@
 
    {
 
-    // import stack and adouble from adept
-     using adept::adouble;
+   //  // import stack and adouble from adept
+   //   using adept::adouble;
      // vector of active input variables
      mfem::DenseMatrix Jac(dim+2,2*(dim+2));
      std::vector<adouble> qL_a(qL.Size());
@@ -134,7 +130,8 @@
      // create vector of active output variables
      std::vector<adouble> flux_a(qL.Size());
      // run algorithm 
-     mach::calcIsmailRoeFlux<adouble,dim>(di,qL_a.data(),qR_a.data(),flux_a.data());
+     mach::calcIsmailRoeFlux<adouble,dim>(di,qL_a.data(),
+                                           qR_a.data(),flux_a.data());
      // identify independent and dependent variables
      this->stack.independent(qL_a.data(),qL.Size());
      this->stack.independent(qR_a.data(),qR.Size());
