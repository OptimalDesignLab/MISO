--- conflicted
+++ resolved
@@ -254,20 +254,6 @@
 
 template <typename Derived>
 void LPSIntegrator<Derived>::AssembleElementGrad(
-<<<<<<< HEAD
-    const FiniteElement &el, ElementTransformation &Ttr,
-    const Vector &elfun, DenseMatrix &elmat)
-{
-   using namespace mfem;
-   // This should be in a try/catch, but that creates other issues
-   const SBPFiniteElement &sbp = dynamic_cast<const SBPFiniteElement &>(el);
-   int num_nodes = sbp.GetDof();
-   int dim = sbp.GetDim();
-#ifdef MFEM_THREAD_SAFE
-   Vector ui, dxidx;
-   DenseMatrix adjJ_i, flux_jaci;
-#endif
-=======
     const mfem::FiniteElement &el, mfem::ElementTransformation &Trans,
     const mfem::Vector &elfun, mfem::DenseMatrix &elmat)
 {
@@ -280,57 +266,10 @@
    DenseMatrix adjJt, w, Pw, jac_term, jac_node, Lij;
 #endif
    Vector wi, Pwi;
->>>>>>> aac0c7f6
    elmat.SetSize(num_states*num_nodes);
    elmat = 0.0;
    ui.SetSize(num_states);
    adjJt.SetSize(dim);
-<<<<<<< HEAD
-   DenseMatrix dwidu;
-   DenseMatrix u(elfun.GetData(), num_nodes, num_states);
-   DenseMatrix res(elvect.GetData(), num_nodes, num_states);
-   DenseMatrix elmat2(elmat.Width(), elmat.Height());
-
-   // Product Rule, A ... dwdu + dAdu ... w
-   // A ... dwdu
-   for (int i = 0; i < num_nodes; ++i)
-   {
-      nodecol = 0;
-      // Step 1: convert from working variables (this may be the identity)
-      u.GetRow(i,ui);
-      convertJacState(ui, dwidu);
-   
-      // Step 2: apply the projection operator to dwidu
-      // Define new function/get explicit P
-      sbp.multProjOperatorJac(dwidu, dPwidu, i, true);
-
-      // Step 3: apply scaling matrix at each node and diagonal norm
-      Trans.SetIntPoint(&el.GetNodes().IntPoint(i));
-      //CalcAdjugateTranspose(Trans.Jacobian(), adjJt);
-      CalcAdjugate(Trans.Jacobian(), adjJt);
-      u.GetRow(i,ui);
-
-      // Define new function that returns matrix
-      scale(adjJt, ui, Pwi, wi);
-      wi *= lps_coeff;
-
-      // need node-wise versions of these functions which return matrices
-      sbp.multNormMatrix(w, w);
-      // Step 4: apply the transposed projection operator to H*A*P*w
-      sbp.multProjOperator(w, Pw, true);
-      // This is necessary because data in elvect is expected to be ordered `byNODES`
-      res.Transpose(Pw);
-      res *= alpha;
-
-      // Assemble each node in elmat
-      //elmat. ...
-   }
-
-   //dAdu ... w
-   for (int i = 0; i < num_nodes; ++i)
-   {
-      // Step 1: convert from working variables (this may be the identity)
-=======
    w.SetSize(num_states, num_nodes);
    Pw.SetSize(num_states, num_nodes);
    jac_term.SetSize(num_states);
@@ -341,41 +280,10 @@
    // convert from working variables (this may be the identity)
    for (int i = 0; i < num_nodes; ++i)
    {
->>>>>>> aac0c7f6
       u.GetRow(i,ui);
       w.GetColumnReference(i, wi);
       convert(ui, wi);
    }
-<<<<<<< HEAD
-   // Step 2: apply the projection operator to dwidu
-   sbp.multProjOperator(wa, Pw, true);
-
-   for (int i = 0; i < num_nodes; ++i)
-      // Step 3: apply scaling matrix at each node and diagonal norm
-      Trans.SetIntPoint(&el.GetNodes().IntPoint(i));
-      //CalcAdjugateTranspose(Trans.Jacobian(), adjJt);
-      CalcAdjugate(Trans.Jacobian(), adjJt);
-      Pw.GetColumnReference(i, Pwi);
-      u.GetRow(i,ui);
-      //apply differential scaling matrix
-      applyScalingJacState(adjJt, ui, Pwi, dwidu);
-      dwidu *= lps_coeff;
-
-      // need node-wise versions of these functions which return matrices
-      sbp.multNormMatrix(w, w);
-      // Step 4: apply the transposed projection operator to H*A*P*w
-      sbp.multProjOperator(w, Pw, true);
-      // This is necessary because data in elvect is expected to be ordered `byNODES`
-      res.Transpose(Pw);
-      res *= alpha;
-
-      // Assemble each node in elmat2
-      //elmat2. ...
-   }
-
-   //add 2nd term to elmat
-   elmat += elmat2;
-=======
    // apply the projection operator to w
    sbp.multProjOperator(w, Pw, false);
 
@@ -446,7 +354,6 @@
       }  
    }
    elmat *= alpha;
->>>>>>> aac0c7f6
 }
 
 template <typename Derived>
