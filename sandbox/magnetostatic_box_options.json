{
   "mesh": {
      "refine": 0,
      "out-file": "box_mesh"
   },
   "space-dis": {
      "basis-type": "nedelec",
      "degree": 4
   },
   "steady": true,
   "lin-solver": {
      "type": "hypregmres",
      "pctype": "hypreams",
      "printlevel": 0,
      "maxiter": 100,
      "abstol": 1e-10,
      "reltol": 1e-14
   },
   "adj-solver": {
      "type": "hypregmres",
      "pctype": "hypreams",
      "printlevel": 0,
      "maxiter": 100,
      "abstol": 1e-10,
      "reltol": 1e-14
   },
<<<<<<< HEAD
   "nonlin-solver": {
      "print-lvl": 1,
      "rel-tol": 1e-8,
      "abs-tol": 1e-8
=======
   "newton": {
      "printlvl": 1,
      "reltol": 1e-10,
      "abstol": 0.0
>>>>>>> d6fd1c5e
   },
   "components": {
      "attr1": {
         "material": "box1",
         "attr": 1,
         "linear": true
      },
      "attr2": {
         "material": "box2",
         "attr": 2,
         "linear": true
      }
   },
   "problem-opts": {
      "fill-factor": 1.0,
      "current-density": 1.0,
      "current": {
         "box1": [1],
         "box2": [2]
      },
      "box": true
   },
   "outputs": {
      "co-energy": {}
   },
   "verify-full": false
}<|MERGE_RESOLUTION|>--- conflicted
+++ resolved
@@ -24,17 +24,10 @@
       "abstol": 1e-10,
       "reltol": 1e-14
    },
-<<<<<<< HEAD
    "nonlin-solver": {
-      "print-lvl": 1,
-      "rel-tol": 1e-8,
-      "abs-tol": 1e-8
-=======
-   "newton": {
-      "printlvl": 1,
-      "reltol": 1e-10,
-      "abstol": 0.0
->>>>>>> d6fd1c5e
+      "printlevel": 1,
+      "reltol": 1e-8,
+      "abstol": 1e-8
    },
    "components": {
       "attr1": {
