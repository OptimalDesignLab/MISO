# Creates executables for each file in the SANDBOX_SRCS list
# Accompaning options files must be named the same as the .cpp file,
#   but with _options.json as the end.
# For example, steady_vortex.cpp goes with steady_vortex_options.json
function(create_sandbox source_list)
   foreach(X ${source_list})
      add_executable("${X}.bin" "${X}.cpp")
      add_dependencies(sandbox "${X}.bin")
      target_link_libraries("${X}.bin" PRIVATE mach)
      target_include_directories("${X}.bin" PRIVATE "${CMAKE_SOURCE_DIR}")
      configure_file("${X}_options.json" "${X}_options.json" COPYONLY)
      configure_file("mach_options.json" "mach_options.json" COPYONLY)
   endforeach()
endfunction(create_sandbox)

set(SANDBOX_SRCS
   advection2d
   steady_vortex
   steady_vortex_adjoint
   unsteady_vortex
   viscous_shock
   airfoil_steady
   airfoil_chaotic
   magnetostatic_box
   magnetostatic_motor
   magnetostatic_wire
   navier_stokes_mms
   thermal_square
<<<<<<< HEAD
   # mesh_move
   # mesh_move_2
   # joule_wire
   joule_box
=======
   mesh_move
   mesh_move_2
   surface_distance
>>>>>>> b4eccee9
   joule_wire
   # mesh_move
   # mesh_move_2
   # spline_test
   # integration_test
)

create_sandbox("${SANDBOX_SRCS}")<|MERGE_RESOLUTION|>--- conflicted
+++ resolved
@@ -26,19 +26,12 @@
    magnetostatic_wire
    navier_stokes_mms
    thermal_square
-<<<<<<< HEAD
-   # mesh_move
-   # mesh_move_2
    # joule_wire
    joule_box
-=======
    mesh_move
    mesh_move_2
    surface_distance
->>>>>>> b4eccee9
    joule_wire
-   # mesh_move
-   # mesh_move_2
    # spline_test
    # integration_test
 )
