# Creates executables for each file in the SANDBOX_SRCS list
# Accompaning options files must be named the same as the .cpp file,
#   but with _options.json as the end.
# For example, steady_vortex.cpp goes with steady_vortex_options.json
function(create_sandbox source_list)
   foreach(X ${source_list})
      add_executable("${X}.bin" "${X}.cpp")
      add_dependencies(sandbox "${X}.bin")
      target_link_libraries("${X}.bin" mach)
      configure_file("${X}_options.json" "${X}_options.json" COPYONLY)
      configure_file("mach_options.json" "mach_options.json" COPYONLY)
   endforeach()
endfunction(create_sandbox)

set(SANDBOX_SRCS
   steady_vortex
   unsteady_vortex
   viscous_shock
   airfoil_chaotic
<<<<<<< HEAD
   magnetostatic_box
   magnetostatic_motor
   magnetostatic_wire
=======
   steady_vortex_adjoint
>>>>>>> 0ef49891
)

create_sandbox("${SANDBOX_SRCS}")<|MERGE_RESOLUTION|>--- conflicted
+++ resolved
@@ -14,16 +14,13 @@
 
 set(SANDBOX_SRCS
    steady_vortex
+   steady_vortex_adjoint
    unsteady_vortex
    viscous_shock
    airfoil_chaotic
-<<<<<<< HEAD
    magnetostatic_box
    magnetostatic_motor
    magnetostatic_wire
-=======
-   steady_vortex_adjoint
->>>>>>> 0ef49891
 )
 
 create_sandbox("${SANDBOX_SRCS}")