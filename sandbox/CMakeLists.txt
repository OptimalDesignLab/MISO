--- conflicted
+++ resolved
@@ -17,11 +17,8 @@
    unsteady_vortex
    viscous_shock
    airfoil_chaotic
-<<<<<<< HEAD
 	galerkin_difference
-=======
    steady_vortex_adjoint
->>>>>>> 6602444c
 )
 
 create_sandbox("${SANDBOX_SRCS}")