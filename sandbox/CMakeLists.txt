# Creates executables for each file in the SANDBOX_SRCS list
# Accompaning options files must be named the same as the .cpp file,
#   but with _options.json as the end.
# For example, steady_vortex.cpp goes with steady_vortex_options.json
function(create_sandbox source_list)
   foreach(X ${source_list})
      add_executable("${X}.bin" "${X}.cpp")
      add_dependencies(sandbox "${X}.bin")
      target_link_libraries("${X}.bin" PRIVATE mach)
      target_include_directories("${X}.bin" PRIVATE "${CMAKE_SOURCE_DIR}")
      configure_file("${X}_options.json" "${X}_options.json" COPYONLY)
      configure_file("mach_options.json" "mach_options.json" COPYONLY)
   endforeach()
endfunction(create_sandbox)

set(SANDBOX_SRCS
   advection2d
   steady_vortex
   steady_vortex_adjoint
   unsteady_vortex
   viscous_shock
   airfoil_chaotic
   magnetostatic_box
   magnetostatic_motor
   magnetostatic_wire
   thermal_square
<<<<<<< HEAD
   joule_wire
=======
   mesh_move
   mesh_move_2
>>>>>>> 7251db8a
)

create_sandbox("${SANDBOX_SRCS}")<|MERGE_RESOLUTION|>--- conflicted
+++ resolved
@@ -24,12 +24,9 @@
    magnetostatic_motor
    magnetostatic_wire
    thermal_square
-<<<<<<< HEAD
    joule_wire
-=======
    mesh_move
    mesh_move_2
->>>>>>> 7251db8a
 )
 
 create_sandbox("${SANDBOX_SRCS}")