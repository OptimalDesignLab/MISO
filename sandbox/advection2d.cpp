// Using this to test different ideas
#include <fstream>
#include <iostream>

#include "mfem.hpp"

#include "mach.hpp"
// #include "advection.hpp"

using namespace std;
using namespace mfem;
using namespace mach;

/// Defines the velocity field
/// \param[in] x - coordinate of the point at which the velocity is needed
/// \param[out] v - velocity components at \a x
void velocity_function(const Vector &x, Vector &v);

/// \brief Defines the initial condition
/// \param[in] x - coordinate of the point at which the velocity is needed
/// \param[out] u0 - scalar initial condition stored as a 1-vector
void u0_function(const Vector &x, Vector& u0);

int main(int argc, char *argv[])
{
#if 0
   ostream *out;
   // Initialize MPI
   MPI_Init(&argc, &argv);
   int rank;
   MPI_Comm_rank(MPI_COMM_WORLD, &rank);
   out = getOutStream(rank);

   // Parse command-line options
   OptionsParser args(argc, argv);
   const char *options_file = "../../sandbox/mach_options.json";
   args.AddOption(&options_file, "-o", "--options",
                  "Options file to use.");
   args.Parse();
   if (!args.Good())
   {
      args.PrintUsage(cout);
      return 1;
   }

   try
   {
      // construct the solver, set the initial condition, and solve
      string opt_file_name(options_file);
      unique_ptr<AbstractSolver> solver(
         new AdvectionSolver<2>(opt_file_name, velocity_function));
      solver->setInitialCondition(u0_function);
      *out << "\n|| u_h - u ||_{L^2} = " 
                << solver->calcL2Error(u0_function) << '\n' << endl;      
      solver->solveForState();
      *out << "\n|| u_h - u ||_{L^2} = " 
                << solver->calcL2Error(u0_function) << '\n' << endl;
   }
   catch (MachException &exception)
   {
      exception.print_message();
   }
   catch (std::exception &exception)
   {
      cerr << exception.what() << endl;
   }
   MPI_Finalize();
<<<<<<< HEAD
=======
#endif
#endif
>>>>>>> d6fd1c5e
}

void velocity_function(const Vector &x, Vector &v)
{
   // Simply advection to upper right corner; See mfem ex9 to see how this might
   // be generalized.
   v(0) = 1.0;
   v(1) = 1.0;
}

// Initial condition
void u0_function(const Vector &x, Vector& u0)
{
   u0.SetSize(1);
   double r2 = pow(x(0) - 0.5, 2.0) + pow(x(1) - 0.5, 2.0);
   r2 *= 4.0;
   if (r2 > 1.0)
   {
      u0(0) = 1.0;
   } 
   else
   {
      // the following is an expansion of u = 1.0 - (r2 - 1.0).^5
      u0(0) = 2 - 5*r2 + 10*pow(r2,2) - 10*pow(r2,3) + 5*pow(r2,4) - pow(r2,5);
   }
}
<|MERGE_RESOLUTION|>--- conflicted
+++ resolved
@@ -23,7 +23,6 @@
 
 int main(int argc, char *argv[])
 {
-#if 0
    ostream *out;
    // Initialize MPI
    MPI_Init(&argc, &argv);
@@ -65,11 +64,6 @@
       cerr << exception.what() << endl;
    }
    MPI_Finalize();
-<<<<<<< HEAD
-=======
-#endif
-#endif
->>>>>>> d6fd1c5e
 }
 
 void velocity_function(const Vector &x, Vector &v)
