{
   "mesh": {
      "file": "kernel-lev-2.mesh",
      "refine": 0
   },
   "space-dis": {
      "degree": 2,
      "lps-coeff": 1.0
   },
<<<<<<< HEAD
=======
   "steady": false, 
>>>>>>> 0a0c650d
   "time-dis": {
      "const-cfl": true,
      "cfl": 1.0,
      "dt": 0.002,
      "t-final": 0.2
   }
}<|MERGE_RESOLUTION|>--- conflicted
+++ resolved
@@ -7,10 +7,7 @@
       "degree": 2,
       "lps-coeff": 1.0
    },
-<<<<<<< HEAD
-=======
    "steady": false, 
->>>>>>> 0a0c650d
    "time-dis": {
       "const-cfl": true,
       "cfl": 1.0,
