{
   "mesh": {
      "file": "periodic_triangle1.mesh",
      "refine": 0
   },
   "space-dis": {
      "GD": false,
<<<<<<< HEAD
	   "GD-degree": 1,
=======
>>>>>>> 79c2ac0c
      "degree": 1,
      "lps-coeff": 1.0,
      "iface-coeff": 1.0,
      "basis-type": "csbp"
   },
   "petscsolver": {
      "ksptype": "gmres",
      "pctype": "lu",
      "abstol": 1e-15,
      "reltol": 1e-15,
      "maxiter": 100,
      "printlevel": 2
   },
   "steady": false,
   "outputs":{
      "entropy": true
   },
   "time-dis": {
      "ode-solver": "RK4",
      "const-cfl": true,
      "cfl": 1.0,
      "dt": 0.002,
      "t-final": 0.2
   }
}<|MERGE_RESOLUTION|>--- conflicted
+++ resolved
@@ -5,10 +5,7 @@
    },
    "space-dis": {
       "GD": false,
-<<<<<<< HEAD
 	   "GD-degree": 1,
-=======
->>>>>>> 79c2ac0c
       "degree": 1,
       "lps-coeff": 1.0,
       "iface-coeff": 1.0,
