{
   "flow-param": {
      "mach": 0.5,
      "aoa": 3.0,
      "roll-axis": 0,
      "pitch-axis": 1
   },
   "space-dis": {
      "GD": false,
      "GD-degree": 1,
      "degree": 1,
      "lps-coeff": 1.0,
      "basis-type": "csbp"
   },
   "time-dis": {
      "steady": true,
      "steady-abstol": 1e-12,
      "steady-reltol": 1e-10,
<<<<<<< HEAD
      "max-iter": 100,
=======
>>>>>>> 41fe1ebd
      "const-cfl": true,
      "ode-solver": "PTC",
      "t-final": 100,
      "dt": 0.1,
      "cfl": 1.0
   },
   "mesh": {
	   "file": "../../sandbox/airfoil_steady.mesh",
      "refine": 0
   },
   "bcs": {
      "slip-wall": [0, 0, 1, 1],
      "far-field": [1, 1, 0, 0]
   },
   "newton": {
      "inexact": false,
      "printlevel": 1,
      "maxiter": 50,
      "reltol": 1e-1,
      "abstol": 1e-12
   },
   "petscsolver": {
      "ksptype": "gmres",
      "pctype": "lu",
      "abstol": 1e-15,
      "reltol": 1e-15,
      "maxiter": 100,
      "printlevel": 0
   },
   "lin-solver": {
      "printlevel": 0,
      "filllevel": 3,
      "maxiter": 100,
      "reltol": 1e-12,
      "abstol": 1e-12
   },
   "saveresults":false,
   "outputs":
   {
      "drag": [0, 0, 1, 1]
   }
}<|MERGE_RESOLUTION|>--- conflicted
+++ resolved
@@ -16,10 +16,6 @@
       "steady": true,
       "steady-abstol": 1e-12,
       "steady-reltol": 1e-10,
-<<<<<<< HEAD
-      "max-iter": 100,
-=======
->>>>>>> 41fe1ebd
       "const-cfl": true,
       "ode-solver": "PTC",
       "t-final": 100,
