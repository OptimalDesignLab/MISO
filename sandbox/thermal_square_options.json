--- conflicted
+++ resolved
@@ -18,18 +18,8 @@
         "dt": 0.01,
         "t-final": 0.02
     },
-<<<<<<< HEAD
-    "lin-solver": {
-       "type": "hypregmres",
-       "pctype": "hypreboomeramg",
-       "reltol": 1e-8,
-       "abstol": 0.0,
-       "printlevel": 0,
-       "maxiter": 500
-=======
     "lin-prec": {
         "type": "hypreboomeramg"
->>>>>>> 65f9389a
     },
     "lin-solver": {
         "reltol": 1e-14,
