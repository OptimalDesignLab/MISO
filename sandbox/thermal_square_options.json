--- conflicted
+++ resolved
@@ -19,33 +19,20 @@
         "t-final": 0.02
     },
     "lin-solver": {
-<<<<<<< HEAD
+       "type": "hypregmres",
+       "pctype": "hypreboomeramg",
        "reltol": 1e-8,
        "abstol": 0.0,
        "printlevel": 0,
        "maxiter": 500
     },
     "adj-solver":{
+       "type": "hypregmres",
+       "pctype": "hypreboomeramg",
        "reltol": 1e-8,
        "abstol": 0.0,
        "printlevel": 0,
        "maxiter": 500
-=======
-       "type": "hypregmres",
-       "pctype": "hypreboomeramg",
-       "rel-tol": 1e-14,
-       "abs-tol": 0.0,
-       "print-lvl": 0,
-       "max-iter": 500
-    },
-    "adj-solver":{
-       "type": "hypregmres",
-       "pctype": "hypreboomeramg",
-       "rel-tol": 1e-14,
-       "abs-tol": 0.0,
-       "print-lvl": 0,
-       "max-iter": 500
->>>>>>> d6fd1c5e
     },
     "motor-opts" : {
        "current": 1,
@@ -64,13 +51,9 @@
        }
     },
     "bcs": {
-<<<<<<< HEAD
-        "outflux": [0, 0, 0, 0, 1, 0]
-=======
         "outflux": [0, 0, 0, 1, 1, 0],
         "const": true,
         "const-val": 1
->>>>>>> d6fd1c5e
     },
     "outflux-type": "test",
     "outputs": {
