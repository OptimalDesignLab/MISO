/// Solve the steady isentropic vortex problem on a quarter annulus
#include<random>
#include "adept.h"

#include "mfem.hpp"
#include "euler.hpp"
#include <fstream>
#include <iostream>

using namespace std;
using namespace mfem;
using namespace mach;

std::default_random_engine gen(std::random_device{}());
std::uniform_real_distribution<double> normal_rand(-1.0,1.0);

/// \brief Defines the exact solution for the steady isentropic vortex
/// \param[in] x - coordinate of the point at which the state is needed
/// \param[out] u - conservative variables stored as a 4-vector
void uexact(const Vector &x, Vector& u);

/// \brief Defines the random function for the jabocian check
/// \param[in] x - coordinate of the point at which the state is needed
/// \param[out] u - conservative variables stored as a 4-vector
void pert(const Vector &x, Vector& p);

/// Generate quarter annulus mesh 
/// \param[in] degree - polynomial degree of the mapping
/// \param[in] num_rad - number of nodes in the radial direction
/// \param[in] num_ang - number of nodes in the angular direction
std::unique_ptr<Mesh> buildQuarterAnnulusMesh(int degree, int num_rad,
                                              int num_ang);

int main(int argc, char *argv[])
{
   const char *options_file = "steady_vortex_options.json";
#ifdef MFEM_USE_PETSC
   const char *petscrc_file = "eulersteady.petsc";
   // Get the option file
   nlohmann::json options;
   ifstream option_source(options_file);
   option_source >> options;
   // Write the petsc option file
   ofstream petscoptions(petscrc_file);
   const string linearsolver_name = options["petscsolver"]["ksptype"].get<string>();
   const string prec_name = options["petscsolver"]["pctype"].get<string>();
   petscoptions << "-solver_ksp_type " << linearsolver_name << '\n';
   petscoptions << "-prec_pc_type " << prec_name << '\n';
   //petscoptions << "-prec_pc_factor_levels " << 4 << '\n';

   petscoptions.close();
#endif
#ifdef MFEM_USE_MPI
   // Initialize MPI if parallel
   int num_procs, myid;
   MPI_Init(&argc, &argv);
   MPI_Comm_size(MPI_COMM_WORLD, &num_procs);
   MPI_Comm_rank(MPI_COMM_WORLD, &myid);
#endif
#ifdef MFEM_USE_PETSC
   MFEMInitializePetsc(NULL, NULL, petscrc_file, NULL);
#endif
  
   // Parse command-line options
   OptionsParser args(argc, argv);
   int degree = 2.0;
   int nx = 1;
   int ny = 1;
   args.AddOption(&options_file, "-o", "--options",
                  "Options file to use.");
   args.AddOption(&degree, "-d", "--degree", "poly. degree of mesh mapping");
   args.AddOption(&nx, "-nr", "--num-rad", "number of radial segments");
   args.AddOption(&ny, "-nt", "--num-thetat", "number of angular segments");
   args.Parse();
   if (!args.Good())
   {
      args.PrintUsage(cout);
      return 1;
   }
  
   try
   {
      // construct the solver, set the initial condition, and solve
      string opt_file_name(options_file);
      unique_ptr<Mesh> smesh = buildQuarterAnnulusMesh(degree, nx, ny);
      std::cout <<"Number of elements " << smesh->GetNE() <<'\n';
      ofstream sol_ofs("steady_vortex_mesh.vtk");
      sol_ofs.precision(14);
      smesh->PrintVTK(sol_ofs,3);

      unique_ptr<AbstractSolver> solver(new EulerSolver<2>(opt_file_name, move(smesh)));
<<<<<<< HEAD
      solver->initDerived();

      solver->setInitialCondition(uexact);
      solver->printSolution("init", degree+1);
      solver->setperturb(pert);
      solver->jacobianCheck();
=======
      //unique_ptr<AbstractSolver> solver(new EulerSolver<2>(opt_file_name, nullptr));
      solver->initDerived();

      solver->setInitialCondition(uexact);
      solver->printSolution("euler_init", degree+1);

>>>>>>> 2e52f0c1
      double l_error = solver->calcL2Error(uexact, 0);
      double res_error = solver->calcResidualNorm();
      if (0==myid)
      {
         mfem::out << "\n|| rho_h - rho ||_{L^2} = " << l_error;
         mfem::out << "\ninitial residual norm = " << res_error << endl;
      }
      // solver->setperturb(pert);
      // solver->jacobianCheck();
      solver->solveForState();
<<<<<<< HEAD
      solver->printSolution("final", degree+1);

=======
      solver->printSolution("euler_final",degree+1);
>>>>>>> 2e52f0c1
      l_error = solver->calcL2Error(uexact, 0);
      res_error = solver->calcResidualNorm();
      double drag = abs(solver->calcOutput("drag") - (-1 / mach::euler::gamma));

      if (0==myid)
      {
         mfem::out << "\nfinal residual norm = " << res_error;
         mfem::out << "\n|| rho_h - rho ||_{L^2} = " << l_error << endl;
         mfem::out << "\nDrag error = " << drag << endl;
      }

   }
   catch (MachException &exception)
   {
      exception.print_message();
   }
   catch (std::exception &exception)
   {
      cerr << exception.what() << endl;
   }

#ifdef MFEM_USE_PETSC
   MFEMFinalizePetsc();
#endif
#ifdef MFEM_USE_MPI
   MPI_Finalize();
#endif
}

// perturbation function used to check the jacobian in each iteration
void pert(const Vector &x, Vector& p)
{
   p.SetSize(4);
   for (int i = 0; i < 4; i++)
   {
      p(i) = normal_rand(gen);
   }
}

// Exact solution; note that I reversed the flow direction to be clockwise, so
// the problem and mesh are consistent with the LPS paper (that is, because the
// triangles are subdivided from the quads using the opposite diagonal)
void uexact(const Vector &x, Vector& u)
{
   u.SetSize(4);
   double ri = 1.0;
   double Mai = 0.5; //0.95 
   double rhoi = 2.0;
   double prsi = 1.0/euler::gamma;
   double rinv = ri/sqrt(x(0)*x(0)) + x(1)*x(1));
   double rho = rhoi*pow(1.0 + 0.5*euler::gami*Mai*Mai*(1.0 - rinv*rinv),
                         1.0/euler::gami);
   double Ma = sqrt((2.0/euler::gami)*( ( pow(rhoi/rho, euler::gami) ) * 
                    (1.0 + 0.5*euler::gami*Mai*Mai) - 1.0 ) );
   double theta;
   if (x(0) > 1e-15)
   {
      theta = atan(x(1)/x(0));
   }
   else
   {
      theta = M_PI/2.0;
   }
   double press = prsi* pow( (1.0 + 0.5*euler::gami*Mai*Mai) / 
                 (1.0 + 0.5*euler::gami*Ma*Ma), euler::gamma/euler::gami);
   double a = sqrt(euler::gamma*press/rho);

   u(0) = rho;
   u(1) = rho*a*Ma*sin(theta);
   u(2) = -rho*a*Ma*cos(theta);
   u(3) = press/euler::gami + 0.5*rho*a*a*Ma*Ma;
}

unique_ptr<Mesh> buildQuarterAnnulusMesh(int degree, int num_rad, int num_ang)
{
   auto mesh_ptr = unique_ptr<Mesh>(new Mesh(num_rad, num_ang,
                                             Element::TRIANGLE, true /* gen. edges */,
                                             2.0, M_PI*0.5, true));
   // strategy:
   // 1) generate a fes for Lagrange elements of desired degree
   // 2) create a Grid Function using a VectorFunctionCoefficient
   // 4) use mesh_ptr->NewNodes(nodes, true) to set the mesh nodes
   
   // Problem: fes does not own fec, which is generated in this function's scope
   // Solution: the grid function can own both the fec and fes
   H1_FECollection *fec = new H1_FECollection(degree, 2 /* = dim */);
   FiniteElementSpace *fes = new FiniteElementSpace(mesh_ptr.get(), fec, 2,
                                                    Ordering::byVDIM);

   // This lambda function transforms from (r,\theta) space to (x,y) space
   auto xy_fun = [](const Vector& rt, Vector &xy)
   {
      xy(0) = (rt(0) + 1.0)*cos(rt(1)); // need + 1.0 to shift r away from origin
      xy(1) = (rt(0) + 1.0)*sin(rt(1));
   };
   VectorFunctionCoefficient xy_coeff(2, xy_fun);
   GridFunction *xy = new GridFunction(fes);
   xy->MakeOwner(fec);
   xy->ProjectCoefficient(xy_coeff);

   mesh_ptr->NewNodes(*xy, true);
   return mesh_ptr;
}<|MERGE_RESOLUTION|>--- conflicted
+++ resolved
@@ -89,21 +89,12 @@
       smesh->PrintVTK(sol_ofs,3);
 
       unique_ptr<AbstractSolver> solver(new EulerSolver<2>(opt_file_name, move(smesh)));
-<<<<<<< HEAD
       solver->initDerived();
 
       solver->setInitialCondition(uexact);
       solver->printSolution("init", degree+1);
       solver->setperturb(pert);
       solver->jacobianCheck();
-=======
-      //unique_ptr<AbstractSolver> solver(new EulerSolver<2>(opt_file_name, nullptr));
-      solver->initDerived();
-
-      solver->setInitialCondition(uexact);
-      solver->printSolution("euler_init", degree+1);
-
->>>>>>> 2e52f0c1
       double l_error = solver->calcL2Error(uexact, 0);
       double res_error = solver->calcResidualNorm();
       if (0==myid)
@@ -114,12 +105,8 @@
       // solver->setperturb(pert);
       // solver->jacobianCheck();
       solver->solveForState();
-<<<<<<< HEAD
       solver->printSolution("final", degree+1);
 
-=======
-      solver->printSolution("euler_final",degree+1);
->>>>>>> 2e52f0c1
       l_error = solver->calcL2Error(uexact, 0);
       res_error = solver->calcResidualNorm();
       double drag = abs(solver->calcOutput("drag") - (-1 / mach::euler::gamma));
