/// Solve the steady isentropic vortex problem on a quarter annulus
#include<random>
#include "adept.h"

#include "mfem.hpp"
#include "euler.hpp"
#include <fstream>
#include <iostream>

using namespace std;
using namespace mfem;
using namespace mach;

std::default_random_engine gen(std::random_device{}());
std::uniform_real_distribution<double> normal_rand(-1.0,1.0);

/// \brief Defines the exact solution for the steady isentropic vortex
/// \param[in] x - coordinate of the point at which the state is needed
/// \param[out] u - conservative variables stored as a 4-vector
template<bool entvar = false>
void uexact(const Vector &x, Vector& q);

/// \brief Defines the random function for the jabocian check
/// \param[in] x - coordinate of the point at which the state is needed
/// \param[out] u - conservative variables stored as a 4-vector
void pert(const Vector &x, Vector& p);

/// Generate quarter annulus mesh 
/// \param[in] degree - polynomial degree of the mapping
/// \param[in] num_rad - number of nodes in the radial direction
/// \param[in] num_ang - number of nodes in the angular direction
std::unique_ptr<Mesh> buildQuarterAnnulusMesh(int degree, int num_rad,
                                              int num_ang);

int main(int argc, char *argv[])
{
   const char *options_file = "steady_vortex_options.json";
#ifdef MFEM_USE_PETSC
   const char *petscrc_file = "eulersteady.petsc";
   // Get the option file
   nlohmann::json options;
   ifstream option_source(options_file);
   option_source >> options;
   // Write the petsc option file
   ofstream petscoptions(petscrc_file);
   const string linearsolver_name = options["petscsolver"]["ksptype"].get<string>();
   const string prec_name = options["petscsolver"]["pctype"].get<string>();
   petscoptions << "-solver_ksp_type " << linearsolver_name << '\n';
   petscoptions << "-prec_pc_type " << prec_name << '\n';
   //petscoptions << "-prec_pc_factor_levels " << 4 << '\n';

   petscoptions.close();
#endif
#ifdef MFEM_USE_MPI
   // Initialize MPI if parallel
   int num_procs, myid;
   MPI_Init(&argc, &argv);
   MPI_Comm_size(MPI_COMM_WORLD, &num_procs);
   MPI_Comm_rank(MPI_COMM_WORLD, &myid);
#else
   int myid = 0;
#endif
#ifdef MFEM_USE_PETSC
   MFEMInitializePetsc(NULL, NULL, petscrc_file, NULL);
#endif
  
   // Parse command-line options
   OptionsParser args(argc, argv);
   int degree = 2;
   int nx = 1;
   int ny = 1;
   args.AddOption(&options_file, "-o", "--options",
                  "Options file to use.");
   args.AddOption(&degree, "-d", "--degree", "poly. degree of mesh mapping");
   args.AddOption(&nx, "-nr", "--num-rad", "number of radial segments");
   args.AddOption(&ny, "-nt", "--num-thetat", "number of angular segments");
   args.Parse();
   if (!args.Good())
   {
      args.PrintUsage(cout);
      return 1;
   }
  
   try
   {
      // construct the solver, set the initial condition, and solve
      string opt_file_name(options_file);
      //unique_ptr<Mesh> smesh = buildQuarterAnnulusMesh(degree, nx, ny);
      unique_ptr<Mesh> smesh;
      smesh.reset(new Mesh("annulus_fine.mesh", 1, 0, 1));
      std::cout <<"Number of elements " << smesh->GetNE() <<'\n';
      ofstream sol_ofs("steady_vortex_mesh.vtk");
      ofstream meshsave("steady_vortex_mesh.mesh");
      sol_ofs.precision(14);
      smesh->PrintVTK(sol_ofs,0);
      smesh->Print(meshsave);
      sol_ofs.close();
      meshsave.close();

      unique_ptr<AbstractSolver> solver(new EulerSolver<2, true>(opt_file_name, move(smesh)));
      solver->initDerived();

<<<<<<< HEAD
      solver->setInitialCondition(uexact);
      solver->printSolution("gd_serial_init", 0);
=======
      solver->setInitialCondition(uexact<true>);
      solver->printSolution("euler_init", 0);
>>>>>>> 6602444c

      double l_error = solver->calcL2Error(uexact<true>, 0);
      double res_error = solver->calcResidualNorm();
      if (0==myid)
      {
         mfem::out << "\n|| rho_h - rho ||_{L^2} = " << l_error;
         mfem::out << "\ninitial residual norm = " << res_error << endl;
      }
<<<<<<< HEAD

      solver->setperturb(pert);
      solver->jacobianCheck();
      solver->solveForState();
      solver->printSolution("gd_serial_final", 0);
      solver->printError("gd_error", 0, uexact);

      l_error = solver->calcL2Error(uexact, 0);
=======
      solver->checkJacobian(pert);
      solver->solveForState();
      solver->printSolution("euler_final",0);
      l_error = solver->calcL2Error(uexact<true>, 0);
>>>>>>> 6602444c
      res_error = solver->calcResidualNorm();
      //double drag = abs(solver->calcOutput("drag") - (-1 / mach::euler::gamma));

      if (0==myid)
      {
         mfem::out << "\nfinal residual norm = " << res_error;
         mfem::out << "\n|| rho_h - rho ||_{L^2} = " << l_error << endl;
         //mfem::out << "\nDrag error = " << drag << endl;
      }

   }
   catch (MachException &exception)
   {
      exception.print_message();
   }
   catch (std::exception &exception)
   {
      cerr << exception.what() << endl;
   }

#ifdef MFEM_USE_PETSC
   MFEMFinalizePetsc();
#endif
#ifdef MFEM_USE_MPI
   MPI_Finalize();
#endif
}

// perturbation function used to check the jacobian in each iteration
void pert(const Vector &x, Vector& p)
{
   p.SetSize(4);
   for (int i = 0; i < 4; i++)
   {
      p(i) = normal_rand(gen);
   }
}

// Exact solution; note that I reversed the flow direction to be clockwise, so
// the problem and mesh are consistent with the LPS paper (that is, because the
// triangles are subdivided from the quads using the opposite diagonal)
template <bool entvar>
void uexact(const Vector &x, Vector& q)
{
   q.SetSize(4);
   Vector u(4);
   double ri = 1.0;
   double Mai = 0.5; //0.95 
   double rhoi = 2.0;
   double prsi = 1.0/euler::gamma;
   double rinv = ri/sqrt(x(0)*x(0) + x(1)*x(1));
   double rho = rhoi*pow(1.0 + 0.5*euler::gami*Mai*Mai*(1.0 - rinv*rinv),
                         1.0/euler::gami);
   double Ma = sqrt((2.0/euler::gami)*( ( pow(rhoi/rho, euler::gami) ) * 
                    (1.0 + 0.5*euler::gami*Mai*Mai) - 1.0 ) );
   double theta;
   if (x(0) > 1e-15)
   {
      theta = atan(x(1)/x(0));
   }
   else
   {
      theta = M_PI/2.0;
   }
   double press = prsi* pow( (1.0 + 0.5*euler::gami*Mai*Mai) / 
                 (1.0 + 0.5*euler::gami*Ma*Ma), euler::gamma/euler::gami);
   double a = sqrt(euler::gamma*press/rho);

   u(0) = rho;
   u(1) = rho*a*Ma*sin(theta);
   u(2) = -rho*a*Ma*cos(theta);
   u(3) = press/euler::gami + 0.5*rho*a*a*Ma*Ma;

   if (entvar == false)
   {
      q = u;
   }
   else
   {
      calcEntropyVars<double, 2>(u.GetData(), q.GetData());
   }
}
template void uexact<true>(const Vector &x, Vector& u);
template void uexact<false>(const Vector &x, Vector& u);

unique_ptr<Mesh> buildQuarterAnnulusMesh(int degree, int num_rad, int num_ang)
{
   auto mesh_ptr = unique_ptr<Mesh>(new Mesh(num_rad, num_ang,
                                             Element::TRIANGLE, true /* gen. edges */,
                                             2.0, M_PI*0.5, true));
   // strategy:
   // 1) generate a fes for Lagrange elements of desired degree
   // 2) create a Grid Function using a VectorFunctionCoefficient
   // 4) use mesh_ptr->NewNodes(nodes, true) to set the mesh nodes
   
   // Problem: fes does not own fec, which is generated in this function's scope
   // Solution: the grid function can own both the fec and fes
   H1_FECollection *fec = new H1_FECollection(degree, 2 /* = dim */);
   FiniteElementSpace *fes = new FiniteElementSpace(mesh_ptr.get(), fec, 2,
                                                    Ordering::byVDIM);

   // This lambda function transforms from (r,\theta) space to (x,y) space
   auto xy_fun = [](const Vector& rt, Vector &xy)
   {
      xy(0) = (rt(0) + 1.0)*cos(rt(1)); // need + 1.0 to shift r away from origin
      xy(1) = (rt(0) + 1.0)*sin(rt(1));
   };
   VectorFunctionCoefficient xy_coeff(2, xy_fun);
   GridFunction *xy = new GridFunction(fes);
   xy->MakeOwner(fec);
   xy->ProjectCoefficient(xy_coeff);

   mesh_ptr->NewNodes(*xy, true);
   return mesh_ptr;
}<|MERGE_RESOLUTION|>--- conflicted
+++ resolved
@@ -100,13 +100,8 @@
       unique_ptr<AbstractSolver> solver(new EulerSolver<2, true>(opt_file_name, move(smesh)));
       solver->initDerived();
 
-<<<<<<< HEAD
-      solver->setInitialCondition(uexact);
-      solver->printSolution("gd_serial_init", 0);
-=======
       solver->setInitialCondition(uexact<true>);
       solver->printSolution("euler_init", 0);
->>>>>>> 6602444c
 
       double l_error = solver->calcL2Error(uexact<true>, 0);
       double res_error = solver->calcResidualNorm();
@@ -115,21 +110,10 @@
          mfem::out << "\n|| rho_h - rho ||_{L^2} = " << l_error;
          mfem::out << "\ninitial residual norm = " << res_error << endl;
       }
-<<<<<<< HEAD
-
-      solver->setperturb(pert);
-      solver->jacobianCheck();
-      solver->solveForState();
-      solver->printSolution("gd_serial_final", 0);
-      solver->printError("gd_error", 0, uexact);
-
-      l_error = solver->calcL2Error(uexact, 0);
-=======
       solver->checkJacobian(pert);
       solver->solveForState();
       solver->printSolution("euler_final",0);
       l_error = solver->calcL2Error(uexact<true>, 0);
->>>>>>> 6602444c
       res_error = solver->calcResidualNorm();
       //double drag = abs(solver->calcOutput("drag") - (-1 / mach::euler::gamma));
 
