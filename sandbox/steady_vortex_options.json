--- conflicted
+++ resolved
@@ -14,15 +14,9 @@
       "dt": 0.1,
       "cfl": 1.0
    },
-<<<<<<< HEAD
    "model-file": "annulus.dmg",
    "mesh": {
       "file": "annulus.smb",
-=======
-	"model-file": "annulus.dmg",
-   "mesh": {
-	   "file":"annulus.smb",
->>>>>>> 2e52f0c1
       "refine": 0
    },
    "bcs": {
