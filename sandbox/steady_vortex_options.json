--- conflicted
+++ resolved
@@ -17,15 +17,9 @@
       "dt": 0.1,
       "cfl": 1.0
    },
-<<<<<<< HEAD
-   "model-file": "annulus.dmg",
-   "mesh": {
-      "file": "annulus.smb",
-=======
 	"model-file": "annulus.dmg",
    "mesh": {
-	   "file":"annulus.smb",
->>>>>>> c1d116e4
+	   "file": "annulus.smb",
       "refine": 0
    },
    "bcs": {
