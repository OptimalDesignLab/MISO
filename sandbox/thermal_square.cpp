--- conflicted
+++ resolved
@@ -98,15 +98,6 @@
    {
       // Verify the total sensitivity of the functional to the mesh nodes
 
-<<<<<<< HEAD
-      // construct the solvers   
-      ThermalSolver solver(opt_file_name, move(mesh));
-
-      solver.initDerived();
-      solver.setInitialCondition(InitialTemperature);
-      std::cout << "Solving Analytic..." << std::endl;
-      solver.solveForState();
-=======
       
       // ThermalSolver solver(opt_file_name, move(mesh));
       // solver.initDerived();
@@ -116,17 +107,12 @@
       //    new MagnetostaticSolver<3>(opt_file_name, nullptr));
       std::cout << "Solving..." << std::endl;
       solver->solveForState();
->>>>>>> 65f9389a
       // std::cout << "Solving Adjoint..." << std::endl;
       // solver.solveForAdjoint(options["outputs"]["temp-agg"].get<std::string>());
       std::cout << "Solver Done" << std::endl;
       std::cout.precision(17);
       std::cout << "\n|| rho_h - rho ||_{L^2} = " 
                 << solver->calcL2Error(ExactSolution) << '\n' << endl;
-      // std::cout << "\n|| rho_h - rho ||_{L^2} = " 
-      //           << solver.calcL2Error(ExactSolution) << '\n' << endl;
-      //solver.verifyMeshSensitivities();
-      solver->verifySurfaceMeshSensitivities();
    }
    catch (MachException &exception)
    {
