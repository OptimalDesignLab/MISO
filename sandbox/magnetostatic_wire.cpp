--- conflicted
+++ resolved
@@ -36,17 +36,13 @@
       auto solver = createSolver<MagnetostaticSolver>(opt_file_name);
       solver->solveForState();
       std::cout << "finish steady solve\n";
-<<<<<<< HEAD
       
       double coenergy = solver->calcOutput("co-energy");
-=======
-      double coenergy = solver.calcOutput("co-energy");
->>>>>>> d6fd1c5e
       std::cout << "Co-energy = " << coenergy << std::endl;
-      solver.solveForAdjoint("co-energy");
-      solver.printAdjoint("co-energy-adjoint");
-      solver.printSolution("wire_out");
-      solver.verifyMeshSensitivities();
+      solver->solveForAdjoint("co-energy");
+      solver->printAdjoint("co-energy-adjoint");
+      solver->printSolution("wire_out");
+      solver->verifyMeshSensitivities();
    }
    catch (MachException &exception)
    {
